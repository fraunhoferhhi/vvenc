--- conflicted
+++ resolved
@@ -118,11 +118,7 @@
 LMCSSignalType                : 0      # Input signal type: 0:SDR, 1:HDR-PQ, 2:HDR-HLG
 LMCSUpdateCtrl                : 0      # LMCS model update control: 0:RA, 1:AI, 2:LDB/LDP
 MCTF                          : 2      # GOP based temporal filter (0:off, 1:filter all frames, 2:use SCC detection to disable for screen coded content)
-<<<<<<< HEAD
-MCTFSpeed                     : 3      # MCTF Fast Mode (0:best quality .. 3:fast operation)
-=======
-MCTFSpeed                     : 2      # MCTF Fast Mode (0:best quality .. 3:fastest operation)
->>>>>>> eb21324b
+MCTFSpeed                     : 3      # MCTF Fast Mode (0:best quality .. 3:fastest operation)
 MCTFFutureReference           : 1      # Enable referencing of future frames in the GOP based temporal filter. This is typically disabled for Low Delay configurations
 MIP                           : 0      # Matrix-based intra prediction: 0: disabled, 1: enabled
 FastMIP                       : 0      # Fast encoder search for MIP 0: disable, 1:vtm, 2-4: fast

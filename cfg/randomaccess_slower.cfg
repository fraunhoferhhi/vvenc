#======== File I/O =====================
BitstreamFile                 : str.bin
ReconFile                     : rec.yuv

#======== Profile ================
Profile                       : auto

#======== Coding Structure =============
IntraPeriod                   : 32          # Period of I-Frame ( -1 = only first)
DecodingRefreshType           : 1           # Random Accesss 0:none, 1:CRA, 2:IDR, 3:Recovery Point SEI
GOPSize                       : 32          # GOP Size (number of B slice = GOPSize-1)

IntraQPOffset                 : -3
LambdaFromQpEnable            : 1           # see JCTVC-X0038 for suitable parameters for IntraQPOffset, QPoffset, QPOffsetModelOff, QPOffsetModelScale when enabled
#        Type POC QPoffset QPOffsetModelOff QPOffsetModelScale CbQPoffset CrQPoffset QPfactor tcOffsetDiv2 betaOffsetDiv2 CbTcOffsetDiv2 CbBetaOffsetDiv2 CrTcOffsetDiv2 CrBetaOffsetDiv2 temporal_id #ref_pics_active_L0 #ref_pics_L0   reference_pictures_L0 #ref_pics_active_L1 #ref_pics_L1   reference_pictures_L1
Frame1                        : B   32  -1        0.0                      0.0            0          0          1.0      0            0                0             0                0               0              0             2                3          32 64 48                    2                2           32 64
Frame2                        : B   16   0       -4.9309                   0.2265         0          0          1.0      0            0                0             0                0               0              1             2                2          16 32                       2                2           -16 16
Frame3                        : B    8   0       -3.0625                   0.1875         0          0          1.0      0            0                0             0                0               0              2             2                2          8 24                        2                2           -8 -24
Frame4                        : B    4   3       -5.4095                   0.2571         0          0          1.0      0            0                0             0                0               0              3             2                2          4 20                        2                3           -4 -12 -28
Frame5                        : B    2   5       -4.4895                   0.1947         0          0          1.0      0            0                0             0                0               0              4             2                2          2 18                        2                4           -2 -6 -14 -30
Frame6                        : B    1   6       -5.4429                   0.2429         0          0          1.0      0            0                0             0                0               0              5             2                2          1 -1                        2                5           -1 -3 -7 -15 -31
Frame7                        : B    3   6       -5.4429                   0.2429         0          0          1.0      0            0                0             0                0               0              5             2                2          1 3                         2                4           -1 -5 -13 -29
Frame8                        : B    6   5       -4.4895                   0.1947         0          0          1.0      0            0                0             0                0               0              4             2                2          2 6                         2                3           -2 -10 -26
Frame9                        : B    5   6       -5.4429                   0.2429         0          0          1.0      0            0                0             0                0               0              5             2                2          1 5                         2                4           -1 -3 -11 -27
Frame10                       : B    7   6       -5.4429                   0.2429         0          0          1.0      0            0                0             0                0               0              5             2                3          1 3 7                       2                3           -1 -9 -25
Frame11                       : B   12   3       -5.4095                   0.2571         0          0          1.0      0            0                0             0                0               0              3             2                2          4 12                        2                2           -4 -20
Frame12                       : B   10   5       -4.4895                   0.1947         0          0          1.0      0            0                0             0                0               0              4             2                2          2 10                        2                3           -2 -6 -22
Frame13                       : B    9   6       -5.4429                   0.2429         0          0          1.0      0            0                0             0                0               0              5             2                2          1 9                         2                4           -1 -3 -7 -23
Frame14                       : B   11   6       -5.4429                   0.2429         0          0          1.0      0            0                0             0                0               0              5             2                3          1 3 11                      2                3           -1 -5 -21
Frame15                       : B   14   5       -4.4895                   0.1947         0          0          1.0      0            0                0             0                0               0              4             2                3          2 6 14                      2                2           -2 -18
Frame16                       : B   13   6       -5.4429                   0.2429         0          0          1.0      0            0                0             0                0               0              5             2                3          1 5 13                      2                3           -1 -3 -19
Frame17                       : B   15   6       -5.4429                   0.2429         0          0          1.0      0            0                0             0                0               0              5             2                3          1 3 15                      2                2           -1 -17
Frame18                       : B   24   0       -3.0625                   0.1875         0          0          1.0      0            0                0             0                0               0              2             2                2          8 24                        2                2           -8 8
Frame19                       : B   20   3       -5.4095                   0.2571         0          0          1.0      0            0                0             0                0               0              3             2                2          4 20                        2                2           -4 -12
Frame20                       : B   18   5       -4.4895                   0.1947         0          0          1.0      0            0                0             0                0               0              4             2                2          2 18                        2                3           -2 -6 -14
Frame21                       : B   17   6       -5.4429                   0.2429         0          0          1.0      0            0                0             0                0               0              5             2                2          1 17                        2                4           -1 -3 -7 -15
Frame22                       : B   19   6       -5.4429                   0.2429         0          0          1.0      0            0                0             0                0               0              5             2                3          1 3 19                      2                3           -1 -5 -13
Frame23                       : B   22   5       -4.4895                   0.1947         0          0          1.0      0            0                0             0                0               0              4             2                3          2 6 22                      2                2           -2 -10
Frame24                       : B   21   6       -5.4429                   0.2429         0          0          1.0      0            0                0             0                0               0              5             2                3          1 5 21                      2                3           -1 -3 -11
Frame25                       : B   23   6       -5.4429                   0.2429         0          0          1.0      0            0                0             0                0               0              5             2                4          1 3 7 23                    2                2           -1 -9
Frame26                       : B   28   3       -5.4095                   0.2571         0          0          1.0      0            0                0             0                0               0              3             2                3          4 12 28                     2                2           -4 4
Frame27                       : B   26   5       -4.4895                   0.1947         0          0          1.0      0            0                0             0                0               0              4             2                3          2 10 26                     2                2           -2 -6
Frame28                       : B   25   6       -5.4429                   0.2429         0          0          1.0      0            0                0             0                0               0              5             2                3          1 9 25                      2                3           -1 -3 -7
Frame29                       : B   27   6       -5.4429                   0.2429         0          0          1.0      0            0                0             0                0               0              5             2                4          1 3 11 27                   2                2           -1 -5
Frame30                       : B   30   5       -4.4895                   0.1947         0          0          1.0      0            0                0             0                0               0              4             2                3          2 14 30                     2                2           -2 2
Frame31                       : B   29   6       -5.4429                   0.2429         0          0          1.0      0            0                0             0                0               0              5             2                3          1 13 29                     2                2           -1 -3
Frame32                       : B   31   6       -5.4429                   0.2429         0          0          1.0      0            0                0             0                0               0              5             2                4          1 3 15 31                   2                2           -1 1

#=========== Motion Search =============
FastSearch                    : 1           # 0:Full search  1:TZ search
SearchRange                   : 384         # (0: Search range is a Full frame)
ASR                           : 1           # Adaptive motion search range
MinSearchWindow               : 96          # Minimum motion search window size for the adaptive window ME
BipredSearchRange             : 4           # Search range for bi-prediction refinement
HadamardME                    : 1           # Use of hadamard measure for fractional ME
FEN                           : 3           # Fast encoder decision
FDM                           : 1           # Fast Decision for Merge RD cost

#======== Quantization =============
QP                            : 32          # Quantization parameter(0-51)
RDOQ                          : 1           # RDOQ
RDOQTS                        : 1           # RDOQ for transform skip
SignHideFlag                  : 0

#=========== Deblock Filter ============
LoopFilterOffsetInPPS         : 1           # Dbl params: 0=varying params in SliceHeader, param = base_param + GOP_offset_param; 1 (default) =constant params in PPS, param = base_param)
LoopFilterDisable             : 0           # Disable deblocking filter (0=Filter, 1=No Filter)
LoopFilterBetaOffset_div2     : 0           # base_param: -12 ~ 12
LoopFilterTcOffset_div2       : 0           # base_param: -12 ~ 12
LoopFilterCbBetaOffset_div2   : 0           # base_param: -12 ~ 12
LoopFilterCbTcOffset_div2     : 0           # base_param: -12 ~ 12
LoopFilterCrBetaOffset_div2   : 0           # base_param: -12 ~ 12
LoopFilterCrTcOffset_div2     : 0           # base_param: -12 ~ 12

#=========== Misc. ============
InternalBitDepth              : 10          # codec operating bit-depth
SEIDecodedPictureHash         : 0
CbQpOffset                    : 0
CrQpOffset                    : 0
SameCQPTablesForAllChroma     : 1
QpInValCb                     : 17 22 34 42
QpOutValCb                    : 17 23 35 39
ReWriteParamSets              : 1

# General
CTUSize                       : 128
LCTUFast                      : 1
DualITree                     : 1      # separate partitioning of luma and chroma channels for I-slices
MinQTLumaISlice               : 8
MinQTChromaISliceInChromaSamples : 4   # minimum QT size in chroma samples for chroma separate tree
MinQTNonISlice                : 8
<<<<<<< HEAD
MaxMTTHierarchyDepth          : 333332
MaxMTTHierarchyDepthISliceL   : 3
MaxMTTHierarchyDepthISliceC   : 3
=======
MaxMTTHierarchyDepth          : 3
MaxMTTHierarchyDepthI         : 3
>>>>>>> f9c8f3c6
MaxNumMergeCand               : 6      # Maximum number of merge candidates

# Tools configuration
Affine                        : 1      # Affine prediction: 0: disabled, 1: vtm, 2: fast
ALF                           : 1      # Adpative Loop Filter: 0: disabled, 1: enabled
ALFSpeed                      : 0      # ALF speed (skip filtering of non-referenced frames) [0-1]
AllowDisFracMMVD              : 1      # Disable fractional MVD in MMVD mode adaptively
BCW                           : 2      # Enable Generalized Bi-prediction(Bcw) 0: disabled, 1: enabled, 2: fast
BIO                           : 1      # Bi-directional optical flow: 0: disabled, 1: enabled
CCALF                         : 1      # Cross-component Adaptive Loop Filter: 0: disabled, 1: enabled
CIIP                          : 1      # CIIP mode: 0: disable, 1: vtm, 2: fast, 3: faster
DepQuant                      : 1      # Dependent quantization: 0: disabled, 1: enabled
DMVR                          : 1      # Decoder-side Motion Vector Refinement: 0: disabled, 1: enabled
EncDbOpt                      : 2      # Encoder optimization with deblocking filter 1:default 2:fast
Geo                           : 1      # Geometric partitioning mode: 0: disabled, 1: vtm, 2: good quality, 3: fast
IMV                           : 1      # Adaptive MV precision Mode (IMV): 0: disabled, 1:vtm, 2-7: fast modes
ISP                           : 1      # Intra subpartitions: 0: disabled, 1: enabled, 2: fast, 3: faster
JointCbCr                     : 1      # Joint coding of chroma residuals: 0: disabled, 1: enabled
LFNST                         : 1      # LFNST: 0: disabled, 1: enabled
LMChroma                      : 1      # LMChroma prediction: 0: disabled, 1: enabled
LMCSEnable                    : 2      # LMCS: 0: disable, 1:enable, 2: use SCC detection to disable for screen coded content
LMCSOffset                    : 6      # chroma residual scaling offset
LMCSSignalType                : 0      # Input signal type: 0:SDR, 1:HDR-PQ, 2:HDR-HLG
LMCSUpdateCtrl                : 0      # LMCS model update control: 0:RA, 1:AI, 2:LDB/LDP
MCTF                          : 2      # GOP based temporal filter (0:off, 1:filter all frames, 2:use SCC detection to disable for screen coded content)
MCTFSpeed                     : 1      # MCTF Fast Mode (0:best quality .. 4:fastest operation)
MCTFFutureReference           : 1      # Enable referencing of future frames in the GOP based temporal filter. This is typically disabled for Low Delay configurations
MIP                           : 1      # Matrix-based intra prediction: 0: disabled, 1: enabled
FastMIP                       : 0      # Fast encoder search for MIP 0: disable, 1:vtm, 2-4: fast
MMVD                          : 1      # Merge mode with Motion Vector Difference: 0: disabled, 1: vtm, 2-4 fast modes
MRL                           : 1      # MultiRefernceLines
MTS                           : 1      # Multiple transform selection: 0: disabled, 1: enabled
MTSImplicit                   : 0      # Implicit MTS (when explicit MTS is off): 0: disabled, 1: enabled
PROF                          : 1      # Prediction refinement with optical flow for affine mode: 0: disabled, 1: enabled
SAO                           : 1      # Sample adaptive offset, 0: disabled, 1: enabled
SBT                           : 1      # Sub-Block Transform for inter blocks: 0: disable, 1: vtm, 2: fast, 3: faster
SbTMVP                        : 1      # Subblock Temporal Motion Vector Prediction: 0: disabled, 1: enabled
SMVD                          : 1      # Symmetric MVD 0: disable, 1: vtm, 2: good quality, 3: fast
TMVPMode                      : 1      # TMVP mode 0: TMVP disable for all slices. 1: TMVP enable for all slices 2: TMVP enable for certain slices only
UseNonLinearAlfChroma         : 1      # Non-linear adaptive loop filters for Chroma Channels: 0: disabled, 1: enabled
UseNonLinearAlfLuma           : 1      # Non-linear adaptive loop filters for Luma Channel: 0: disabled, 1: enabled

# SCC configuration           
FastSearchSCC                 : 2      # Search mode for SCC (0:use non SCC-search 1:Selective 2:DiamondSCC 3:FastDiamondSCC)
BDPCM                         : 2      # BDPCM (0: off, 1: luma and chroma, 2: BDPCM with SCC detection)
IBC                           : 2      # IBC mode: 0: off, 1: IBC, 2: IBC with SCC detection
IBCFastMethod                 : 1      # Fast methods for IBC: 1: default, [2..6] speedups
TransformSkip                 : 2      # Transform skipping, 0: disabled, 1: enabled, 2: TransformSkip with SCC detection
ChromaTS                      : 0      # Chroma transform skip: 0: disabled, 1: enabled
TransformSkipLog2MaxSize      : 5

# Fast options                
QtbttExtraFast                : 1      # Non-VTM compatible QTBTT speed-ups: 0: disabled, 1: enabled
ContentBasedFastQtbt          : 0      # Signal based QTBT speed-up: 0: disabled, 1: enabled
PBIntraFast                   : 1      # Intra mode pre-check dependent on best Inter mode, skip intra if it is not probable (0:off ... 2:fastest)
FastQtBtEnc                   : 1      # Fast encoding setting for QTBT
FastHAD                       : 0      # Use fast sub-sampled hadamard for square blocks >=32x32
FastMrg                       : 1      # Fast methods for inter merge: 0: disabled, 1: vtm, 2: fast
FastLocalDualTreeMode         : 1      # Fast intra pass coding for local dual-tree in intra coding region: 0: disable, 1: use threshold, 2: one intra mode only
FastSubPel                    : 0      # Fast sub-pel ME: 0: disabled, 1: enabled
FastIntraTools                : 0      # Speedup intra tools: LFNST, ISP, MTS
FastInferMerge                : 0      # Fast method to skip Inter/Intra modes. 0: off, [1..4] speedups
ECU                           : 0      # Early CU setting
IntegerET                     : 0      # Enable early termination for integer motion search
IntraEstDecBit                : 1      # Test every second intra directional mode in the first pass
NumIntraModesFullRD           : -1     # Number modes for full RD intra search
ReduceIntraChromaModesFullRD  : 0      # Reduce modes for chroma full RD intra search
FastTTSplit                   : 1      # Fast method for TT split
ReduceFilterME                : 0      # Use reduced filter taps for subpel motion estimation (2: 4-tap, 1: 6-tap)

<|MERGE_RESOLUTION|>--- conflicted
+++ resolved
@@ -89,14 +89,8 @@
 MinQTLumaISlice               : 8
 MinQTChromaISliceInChromaSamples : 4   # minimum QT size in chroma samples for chroma separate tree
 MinQTNonISlice                : 8
-<<<<<<< HEAD
 MaxMTTHierarchyDepth          : 333332
-MaxMTTHierarchyDepthISliceL   : 3
-MaxMTTHierarchyDepthISliceC   : 3
-=======
-MaxMTTHierarchyDepth          : 3
 MaxMTTHierarchyDepthI         : 3
->>>>>>> f9c8f3c6
 MaxNumMergeCand               : 6      # Maximum number of merge candidates
 
 # Tools configuration

/* -----------------------------------------------------------------------------
The copyright in this software is being made available under the BSD
License, included below. No patent rights, trademark rights and/or 
other Intellectual Property Rights other than the copyrights concerning 
the Software are granted under this license.

For any license concerning other Intellectual Property rights than the software,
especially patent licenses, a separate Agreement needs to be closed. 
For more information please contact:

Fraunhofer Heinrich Hertz Institute
Einsteinufer 37
10587 Berlin, Germany
www.hhi.fraunhofer.de/vvc
vvc@hhi.fraunhofer.de

Copyright (c) 2019-2020, Fraunhofer-Gesellschaft zur Förderung der angewandten Forschung e.V.
All rights reserved.

Redistribution and use in source and binary forms, with or without
modification, are permitted provided that the following conditions are met:

 * Redistributions of source code must retain the above copyright notice,
   this list of conditions and the following disclaimer.
 * Redistributions in binary form must reproduce the above copyright notice,
   this list of conditions and the following disclaimer in the documentation
   and/or other materials provided with the distribution.
 * Neither the name of Fraunhofer nor the names of its contributors may
   be used to endorse or promote products derived from this software without
   specific prior written permission.

THIS SOFTWARE IS PROVIDED BY THE COPYRIGHT HOLDERS AND CONTRIBUTORS "AS IS"
AND ANY EXPRESS OR IMPLIED WARRANTIES, INCLUDING, BUT NOT LIMITED TO, THE
IMPLIED WARRANTIES OF MERCHANTABILITY AND FITNESS FOR A PARTICULAR PURPOSE
ARE DISCLAIMED. IN NO EVENT SHALL THE COPYRIGHT HOLDER OR CONTRIBUTORS
BE LIABLE FOR ANY DIRECT, INDIRECT, INCIDENTAL, SPECIAL, EXEMPLARY, OR
CONSEQUENTIAL DAMAGES (INCLUDING, BUT NOT LIMITED TO, PROCUREMENT OF
SUBSTITUTE GOODS OR SERVICES; LOSS OF USE, DATA, OR PROFITS; OR BUSINESS
INTERRUPTION) HOWEVER CAUSED AND ON ANY THEORY OF LIABILITY, WHETHER IN
CONTRACT, STRICT LIABILITY, OR TORT (INCLUDING NEGLIGENCE OR OTHERWISE)
ARISING IN ANY WAY OUT OF THE USE OF THIS SOFTWARE, EVEN IF ADVISED OF
THE POSSIBILITY OF SUCH DAMAGE.


------------------------------------------------------------------------------------------- */

/**
  \ingroup vvenclibtest
  \file    vvenclibtest.cpp
  \brief   This vvenclibtest.cpp file contains the main entry point of the test application.
*/

#include <iostream>

#include <stdio.h>
#include <string>
#include <fstream>
#include <cstring>
#include <vector>

#include "vvenc/version.h"
#include "vvenc/vvenc.h"

#define TEST(x)     { int res = x; g_numTests++; g_numFails += res;  if( g_verbose ) if(res) { std::cerr << "\n test failed: In function "  << __FUNCTION__ << "\" ln " <<  __LINE__;} }
#define TESTT(x,w)  { int res = x; g_numTests++; g_numFails += res;  if( g_verbose ) if(res) { std::cerr << "\n" << w << "\n test failed: In function "  << __FUNCTION__ << "\" ln " <<  __LINE__;} }
#define ERROR(w)    { g_numTests++; g_numFails ++;  if( g_verbose ) std::cerr << "\n" << w << " test failed: In function "  << __FUNCTION__ << "\" ln " <<  __LINE__; }

int g_numTests = 0; 
int g_numFails = 0;
int g_verbose = 0;

int testLibCallingOrder();     // check invalid caling order
int testLibParameterRanges();  // single parameter rangewew checks 
int testInvalidInputParams();  // input Buffer does not match
int testInvalidOutputParams(); // AUBuffer to small


int main( int argc, char* argv[] )
{
  int testId = -1;
  if( argc > 1 )
  {
    bool printHelp = false;
    if( 0 == strcmp( argv[1] ,"-h") || 0  == strcmp( argv[1], "--help"))
    {
      printHelp = true;
    }
    else
    {
      testId = atoi(argv[1]);
      printHelp = ( testId < 1 || testId > 4 );
    }

    if( printHelp )
    {
      printf( "venclibtest <test> [1..4]\n");
      return -1;
    }
  }

  g_numTests = 0; 
  g_numFails = 0;
  g_verbose = 1;

  switch( testId )
  {
  case 1:
  {
    testLibParameterRanges(); 
    break;
  }
  case 2: 
  {
    testLibCallingOrder(); 
    break;
  }
  case 3: 
  {
    testInvalidInputParams(); 
    break;
  }
  case 4: 
  {
    testInvalidOutputParams(); 
    break;
  }
  default:
    testLibParameterRanges();
    testLibCallingOrder();
    testInvalidInputParams();
    testInvalidOutputParams();
    break;
  }

  if( g_numTests == 0 )
  {
    std::cerr << "\n\n no test available";
    return -1;
  }

  if( g_numFails == 0 )
  {
    std::cerr << "\n\n all of " << g_numTests << " tests succeeded"; 
  }
  else
  {
    std::cerr << "\n\n" << g_numFails << " out of " << g_numTests << " tests failed"; 
  }
  return g_numFails;
}


void fillEncoderParameters( vvenc::VVEncParameter& cVVEncParameter )
{
  cVVEncParameter.m_iQp               = 32;                         // quantization parameter 0-51
  cVVEncParameter.m_iWidth            = 176;                        // luminance width of input picture
  cVVEncParameter.m_iHeight           = 144;                        // luminance height of input picture
  cVVEncParameter.m_iGopSize          = 16;                         // gop size (1: intra only, 16, 32: hierarchical b frames)
  cVVEncParameter.m_eDecodingRefreshType = vvenc::VVC_DRT_CRA;      // intra period refresh type
  cVVEncParameter.m_iIDRPeriod        = 32;                         // intra period for IDR/CDR intra refresh/RAP flag (should be a factor of m_iGopSize)
  cVVEncParameter.m_eLogLevel         = vvenc::LL_SILENT;           // log level > 4 (VERBOSE) enables psnr/rate output
  cVVEncParameter.m_iTemporalRate     = 60;                         // temporal rate (fps)
  cVVEncParameter.m_iTemporalScale    = 1;                          // temporal scale (fps)
  cVVEncParameter.m_iTicksPerSecond   = 90000;                      // ticks per second e.g. 90000 for dts generation
  cVVEncParameter.m_iThreadCount      = 0;                          // number of worker threads (should not exceed the number of physical cpu's)
  cVVEncParameter.m_iQuality          = 0;                          // encoding quality (vs speed) 0: faster, 1: fast, 2: medium, 3: slow
  cVVEncParameter.m_iPerceptualQPA    = 2;                          // percepual qpa adaption, 0 off, 1 on for sdr(wpsnr), 2 on for sdr(xpsnr), 3 on for hdr(wpsrn), 4 on for hdr(xpsnr), on for hdr(MeanLuma)
  cVVEncParameter.m_iInputBitDepth    = 8;                          // 8bit input
  cVVEncParameter.m_iInternalBitDepth = 10;                         // 10bit internal
  cVVEncParameter.m_eProfile          = vvenc::VVC_PROFILE_MAIN_10; // profile: use main_10 or main_10_still_picture
  cVVEncParameter.m_eLevel            = vvenc::VVC_LEVEL_4_1;       // level
  cVVEncParameter.m_eTier             = vvenc::VVC_TIER_MAIN;       // tier
  cVVEncParameter.m_bAccessUnitDelimiter       = false;
  cVVEncParameter.m_bHrdParametersPresent      = false;
  cVVEncParameter.m_bBufferingPeriodSEIEnabled = false;
  cVVEncParameter.m_bPictureTimingSEIEnabled   = false;
}

void fillInputPic( vvenc::InputPicture& cInputPic )
{
  cInputPic.m_pcPicAttributes = nullptr;
  const short val = 512;
  int lumaSize   = cInputPic.m_cPicBuffer.m_iHeight   * cInputPic.m_cPicBuffer.m_iStride;
  int chromaSize = ( cInputPic.m_cPicBuffer.m_iCStride ) ? (cInputPic.m_cPicBuffer.m_iHeight/2 * cInputPic.m_cPicBuffer.m_iCStride) : (lumaSize / 4);
  std::fill_n( static_cast<short*> (cInputPic.m_cPicBuffer.m_pvY), lumaSize, val );
  std::fill_n( static_cast<short*> (cInputPic.m_cPicBuffer.m_pvU), chromaSize, val );
  std::fill_n( static_cast<short*> (cInputPic.m_cPicBuffer.m_pvV), chromaSize, val );
}

template< typename T, typename V = int>
int testParamList( const std::string& w, T& testParam, vvenc::VVEncParameter& vvencParams, const std::vector<V>& testValues, const bool expectedFail = false )
{
  vvenc::VVEnc cVVEnc;
  const int numFails = g_numFails;
  const T savedTestParam = testParam;

  for( auto testVal : testValues )
  {
    testParam = (T)testVal;
    try
    {
      // initialize the encoder
      TESTT( expectedFail == ( 0 == cVVEnc.checkConfig( vvencParams ) ), "\n" << w << "==" << testVal << " expected " << ( expectedFail ? "failure" : "success" ) );
    }
    catch ( ... )
    {
      ERROR( "\nCaught Exception " << w << "==" << testVal << " expected " << ( expectedFail ? "failure" : "success" ) ); //fail due to exception 
    }
  }

  //restore original test param
  testParam = savedTestParam;
  return numFails == g_numFails ? 0 : 1;
}

int testLibParameterRanges()
{
  vvenc::VVEncParameter vvencParams;
  fillEncoderParameters( vvencParams );

  testParamList( "DecodingRefreshType",                    vvencParams.m_eDecodingRefreshType,        vvencParams, { 0 } );
  testParamList( "DecodingRefreshType",                    vvencParams.m_eDecodingRefreshType,        vvencParams, { -1,1,2,3,4 }, true );

  testParamList( "Level",                                  vvencParams.m_eLevel,                      vvencParams, { 16,32,35,48,51,64,67,80,83,86,96,99,102,255 } );
  testParamList( "Level",                                  vvencParams.m_eLevel,                      vvencParams, { -1,0,15,31,256, }, true );

  //  testParamList( "LogLevel",                               vvencParams.m_eLogLevel,                   vvencParams, { 0,1,2,3,4,5,6} );
  //  testParamList( "LogLevel",                               vvencParams.m_eLogLevel,                   vvencParams, {-1,7,8}, true );

  testParamList( "Profile",                                vvencParams.m_eProfile,                    vvencParams, { 1,3,9 } );
  testParamList( "Profile",                                vvencParams.m_eProfile,                    vvencParams, { -1,0,2,4,5,6,7,8,10 }, true );

  testParamList( "Tier",                                   vvencParams.m_eTier,                       vvencParams, { 0,1 } );
  testParamList( "Tier",                                   vvencParams.m_eTier,                       vvencParams, { -1,2 }, true );

  testParamList( "GOPSize",                                vvencParams.m_iGopSize,                    vvencParams, { 16,32 } );
  testParamList( "GOPSize",                                vvencParams.m_iGopSize,                    vvencParams, { 1,8, -1,0,2,3,4,17,33,64,128 }, true ); //th is this intended

  testParamList( "Width",                                  vvencParams.m_iWidth,                      vvencParams, { 320,1920,3840 } );
  testParamList( "Width",                                  vvencParams.m_iWidth,                      vvencParams, { -1,0 }, true );

  testParamList( "Height",                                 vvencParams.m_iHeight,                     vvencParams, { 16,32,1080,1088 } );
  testParamList( "Height",                                 vvencParams.m_iHeight,                     vvencParams, { -1,0 }, true );

  testParamList( "IDRPeriod",                              vvencParams.m_iIDRPeriod,                  vvencParams, { 16,32,48, 0 } );
  testParamList( "IDRPeriod",                              vvencParams.m_iIDRPeriod,                  vvencParams, { 1,-1,17,24 }, true );

  testParamList( "PerceptualQPA",                          vvencParams.m_iPerceptualQPA,              vvencParams, { 0,1,2,3,4,5 } );
  testParamList( "PerceptualQPA",                          vvencParams.m_iPerceptualQPA,              vvencParams, { -1,6 }, true );

  testParamList( "Qp",                                     vvencParams.m_iQp,                         vvencParams, { 0,1,2,3,4,51 } );
  testParamList( "Qp",                                     vvencParams.m_iQp,                         vvencParams, { -1,52 }, true );

<<<<<<< HEAD
  testParamList( "Quality",                                vvencParams.m_iQuality,                    vvencParams, { 0,1,2,3 } );
  testParamList( "Quality",                                vvencParams.m_iQuality,                    vvencParams, { -1,4 }, true );
=======
  testParamList( "Quality",             vvencParams.m_iQuality,                   vvencParams, { 0,1,2,3, 4} );
  testParamList( "Quality",             vvencParams.m_iQuality,                   vvencParams, { -1,5}, true );
>>>>>>> e15c6b9a

  testParamList( "TargetBitRate",                          vvencParams.m_iTargetBitRate,              vvencParams, { 0,1000000,20000000 } );
  testParamList( "TargetBitRate",                          vvencParams.m_iTargetBitRate,              vvencParams, { -1,100000001 }, true );

  vvencParams.m_iTargetBitRate = 1;
  testParamList( "NumPasses",                              vvencParams.m_iNumPasses,                  vvencParams, { 1,2 } );
  testParamList( "NumPasses",                              vvencParams.m_iNumPasses,                  vvencParams, { -1,0,3 }, true );
  vvencParams.m_iTargetBitRate = 0;
  testParamList( "NumPasses",                              vvencParams.m_iNumPasses,                  vvencParams, { 1 } );
  testParamList( "NumPasses",                              vvencParams.m_iNumPasses,                  vvencParams, { 0,2 }, true );

  testParamList( "InputBitDepth",                          vvencParams.m_iInputBitDepth,              vvencParams, { 8,10 } );
  testParamList( "InputBitDepth",                          vvencParams.m_iInputBitDepth,              vvencParams, { 0,1,7,9,11 }, true );

  testParamList( "InternalBitDepth",                       vvencParams.m_iInternalBitDepth,           vvencParams, { 8,10 } );
  testParamList( "InternalBitDepth",                       vvencParams.m_iInternalBitDepth,           vvencParams, { 0,1,7,9,11 }, true );

  //  testParamList( "TemporalScale",                          vvencParams.m_iTemporalScale,              vvencParams, { 1,2,4,1001} );
  //  testParamList( "TemporalScale",                          vvencParams.m_iTemporalScale,              vvencParams, { -1,0,3,1000 }, true );

  vvencParams.m_iTemporalScale = 1;
  testParamList( "TemporalRate",                           vvencParams.m_iTemporalRate,               vvencParams, { 1,25,30,50,60,100,120 } );
  testParamList( "TemporalRate",                           vvencParams.m_iTemporalRate,               vvencParams, { -1,0/*,24*/ }, true );    //th is this intended

  vvencParams.m_iTemporalScale = 1001;
  testParamList( "TemporalRate",                           vvencParams.m_iTemporalRate,               vvencParams, { 24000,30000,60000 /*,1200000*/ } );
  testParamList( "TemporalRate",                           vvencParams.m_iTemporalRate,               vvencParams, { -1,1,0,24 }, true );

  fillEncoderParameters( vvencParams );

  testParamList( "ThreadCount",                            vvencParams.m_iThreadCount,                vvencParams, { 0,1,2,64 } );
  testParamList( "ThreadCount",                            vvencParams.m_iThreadCount,                vvencParams, { -1,65 }, true );

  testParamList( "TicksPerSecond",                         vvencParams.m_iTicksPerSecond,             vvencParams, { 90000,27000000,60,120 } );
  testParamList( "TicksPerSecond",                         vvencParams.m_iTicksPerSecond,             vvencParams, { -1,0, 50, 27000001 }, true );

  vvencParams.m_iTargetBitRate = 0;
  testParamList<bool, bool>( "HrdParametersPresent",       vvencParams.m_bHrdParametersPresent,       vvencParams, { true }, true );
  testParamList<bool, bool>( "BufferingPeriodSEIEnabled",  vvencParams.m_bBufferingPeriodSEIEnabled,  vvencParams, { true }, true );
  testParamList<bool, bool>( "PictureTimingSEIEnabled",    vvencParams.m_bPictureTimingSEIEnabled,    vvencParams, { true }, true );

  return 0;
}

int testfunc( const std::string& w, int (*funcCallingOrder)(void), const bool expectedFail = false )
{
  const int numFails = g_numFails;

  try
  {
    // initialize the encoder
    TESTT( expectedFail == (0 == funcCallingOrder()),  "\n" << w << " expected " << (expectedFail ? "failure" : "success"));
  }
  catch(...)
  {
    ERROR("\nCaught Exception " << w << " expected " << (expectedFail ? "failure" : "success")); //fail due to exception 
  }

  return numFails == g_numFails ? 0 : 1;
}

int callingOrderInvalidUninit()
{
  vvenc::VVEnc cVVEnc;
  if( 0 != cVVEnc.uninit())
  {
    return -1;
  }
  return 0;
}

int callingOrderInitNoUninit()
{
  vvenc::VVEnc cVVEnc;
  vvenc::VVEncParameter vvencParams;  
  fillEncoderParameters( vvencParams );
  if( 0 != cVVEnc.init( vvencParams ) )
  {
    return -1;
  }
  return 0;
}

int callingOrderInitTwice()
{
  vvenc::VVEnc cVVEnc;
  vvenc::VVEncParameter vvencParams; // 
  fillEncoderParameters( vvencParams );
  if( 0 != cVVEnc.init( vvencParams ))
  {
    return -1;
  }
  if( 0 != cVVEnc.init( vvencParams ))
  {
    return -1;
  }
  return 0;
}

int callingOrderNoInit()
{
  vvenc::VVEnc cVVEnc;
  vvenc::VvcAccessUnit cAU;
  vvenc::InputPicture cInputPic;
  if( 0 != cVVEnc.encode( &cInputPic, cAU))
  {
    return -1;
  }
  return 0;
}

int callingOrderRegular()
{
  vvenc::VVEnc cVVEnc;
  vvenc::VVEncParameter vvencParams;  
  fillEncoderParameters( vvencParams );
  if( 0 != cVVEnc.init( vvencParams ) )
  {
    return -1;
  }
  vvenc::VvcAccessUnit cAU;
  cAU.m_iBufSize  = vvencParams.m_iWidth * vvencParams.m_iHeight;   cAU.m_pucBuffer = new unsigned char [ cAU.m_iBufSize ];

  vvenc::InputPicture cInputPic;
  if( 0 != cVVEnc.getPreferredBuffer( cInputPic.m_cPicBuffer ))
  {
    return -1;
  }
  fillInputPic( cInputPic );
  if( 0 != cVVEnc.encode( &cInputPic, cAU))
  {
    return -1;
  }
  if( 0 != cVVEnc.uninit())
  {
    return -1;
  }
  return 0;
}

int callingOrderRegularInitPass()
{
  vvenc::VVEnc cVVEnc;
  vvenc::VVEncParameter vvencParams;  
  fillEncoderParameters( vvencParams );
  if( 0 != cVVEnc.init( vvencParams ) )
  {
    return -1;
  }
  vvenc::VvcAccessUnit cAU;
  cAU.m_iBufSize  = vvencParams.m_iWidth * vvencParams.m_iHeight;   cAU.m_pucBuffer = new unsigned char [ cAU.m_iBufSize ];

  vvenc::InputPicture cInputPic;
  if( 0 != cVVEnc.getPreferredBuffer( cInputPic.m_cPicBuffer ))
  {
    return -1;
  }
  fillInputPic( cInputPic );
  if( 0 != cVVEnc.initPass( 0 ) )
  {
    return -1;
  }
  if( 0 != cVVEnc.encode( &cInputPic, cAU))
  {
    return -1;
  }
  if( 0 != cVVEnc.uninit())
  {
    return -1;
  }
  return 0;
}

int testLibCallingOrder()
{
  testfunc( "callingOrderInvalidUninit",   &callingOrderInvalidUninit,   true  );
  testfunc( "callingOrderInitNoUninit",    &callingOrderInitNoUninit           ); // not calling uninit seems to be valid
  testfunc( "callingOrderInitTwice",       &callingOrderInitTwice,       true  );
  testfunc( "callingOrderNoInit",          &callingOrderNoInit,          true  );
  testfunc( "callingOrderRegular",         &callingOrderRegular,         false );
  testfunc( "callingOrderRegularInitPass", &callingOrderRegularInitPass, false );
  return 0;
}


int inputBufTest( vvenc::InputPicture& cInputPic )
{
  vvenc::VVEnc cVVEnc;
  vvenc::VVEncParameter vvencParams;  
  fillEncoderParameters( vvencParams );
  if( 0 != cVVEnc.init( vvencParams ))
  {
    return -1;
  }
  vvenc::VvcAccessUnit cAU;
  cAU.m_iBufSize  = vvencParams.m_iWidth * vvencParams.m_iHeight;   cAU.m_pucBuffer = new unsigned char [ cAU.m_iBufSize ];

  if( 0 != cVVEnc.encode( &cInputPic, cAU))
  {
    return -1;
  }
  if( 0 != cVVEnc.uninit())
  {
    return -1;
  }
  return 0;
}


int invaildInputUninitialzedInputPic( )
{
  vvenc::InputPicture cInputPic;

  if( 0 != inputBufTest( cInputPic ))
  {
    return -1;
  }

  return 0;
}

int invaildInputInvalidPicSize( )
{
  vvenc::InputPicture cInputPic;
  cInputPic.m_cPicBuffer.m_pvY = &cInputPic;
  cInputPic.m_cPicBuffer.m_pvU = &cInputPic;
  cInputPic.m_cPicBuffer.m_pvV = &cInputPic;

  if( 0 != inputBufTest( cInputPic ))
  {
    return -1;
  }

  return 0;
}

int invaildInputInvalidLumaStride( )
{
  vvenc::InputPicture cInputPic;
  cInputPic.m_cPicBuffer.m_pvY = &cInputPic;
  cInputPic.m_cPicBuffer.m_pvU = &cInputPic;
  cInputPic.m_cPicBuffer.m_pvV = &cInputPic;
  cInputPic.m_cPicBuffer.m_iWidth = 176;
  cInputPic.m_cPicBuffer.m_iHeight = 144;
  cInputPic.m_cPicBuffer.m_iStride = 100;

  if( 0 != inputBufTest( cInputPic ))
  {
    return -1;
  }

  return 0;
}


int invaildInputInvalidChromaStride( )
{
  vvenc::InputPicture cInputPic;
  cInputPic.m_cPicBuffer.m_pvY = &cInputPic;
  cInputPic.m_cPicBuffer.m_pvU = &cInputPic;
  cInputPic.m_cPicBuffer.m_pvV = &cInputPic;
  cInputPic.m_cPicBuffer.m_iWidth = 176;
  cInputPic.m_cPicBuffer.m_iHeight = 144;
  cInputPic.m_cPicBuffer.m_iStride = 176;
  cInputPic.m_cPicBuffer.m_iCStride = 50;

  if( 0 != inputBufTest( cInputPic ))
  {
    return -1;
  }

  return 0;
}


int invaildInputBuf( )
{
  vvenc::VVEnc cVVEnc;
  vvenc::VVEncParameter vvencParams;  
  fillEncoderParameters( vvencParams );
  if( 0 != cVVEnc.init( vvencParams ))
  {
    return -1;
  }

  vvenc::InputPicture cInputPic;
  if( 0 != cVVEnc.getPreferredBuffer( cInputPic.m_cPicBuffer ))
  {
    return -1;
  }
  fillInputPic( cInputPic );

  if( 0 != inputBufTest( cInputPic ))
  {
    return -1;
  }
  return 0;
}


int testInvalidInputParams()
{
  testfunc( "invaildInputUninitialzedInputPic",              &invaildInputUninitialzedInputPic,         true );
  testfunc( "invaildInputInvalidPicSize",                    &invaildInputInvalidPicSize,               true );

  testfunc( "invaildInputInvalidPicSize",                    &invaildInputInvalidPicSize,               true );
  testfunc( "invaildInputInvalidLumaStride",                 &invaildInputInvalidLumaStride,            true );
  testfunc( "invaildInputInvalidChromaStride",               &invaildInputInvalidChromaStride,          true );
 
  return 0;
}

int outputBufSizeTest( vvenc::VvcAccessUnit& cAU, int numPics)
{
  vvenc::VVEnc cVVEnc;
  vvenc::VVEncParameter vvencParams;  
  fillEncoderParameters( vvencParams );
  if( 0 != cVVEnc.init( vvencParams ))
  {
    return -1;
  }

  vvenc::InputPicture cInputPic;
  if( 0 != cVVEnc.getPreferredBuffer( cInputPic.m_cPicBuffer ))
  {
    return -1;
  }
  fillInputPic( cInputPic );
  for(int i = 0; i < numPics; i++ )
  {
    if( 0 != cVVEnc.encode( &cInputPic, cAU))
    {
      return -1;
    }
  }
  if( 0 != cVVEnc.uninit())
  {
    return -1;
  }
  return 0;
}

int outputBufNull()
{
  vvenc::VvcAccessUnit cAU;
  cAU.m_pucBuffer = NULL;

  if( 0 != outputBufSizeTest( cAU, 1 ))
  {
    return -1;
  }
  return 0;
}

int outputBufSizeZero()
{
  vvenc::VvcAccessUnit cAU;
  cAU.m_pucBuffer = new unsigned char [20000];
  cAU.m_iBufSize = 0;

  if( 0 != outputBufSizeTest( cAU, 1 ))
  {
    return -1;
  }
  return 0;
}

int outputBufSizeToSmall()
{
  vvenc::VvcAccessUnit cAU;
  cAU.m_iBufSize = 10;
  cAU.m_pucBuffer = new unsigned char [ cAU.m_iBufSize ];

  if( 0 != outputBufSizeTest( cAU, 17 ))
  {
    return -1;
  }
  return 0;
}

int testInvalidOutputParams()
{
  testfunc( "outputBufNull",              &outputBufNull,         true );
  testfunc( "outputBufSizeZero",          &outputBufSizeZero,     true );
  testfunc( "outputBufSizeToSmall",       &outputBufSizeToSmall,  true );
  return 0;
}<|MERGE_RESOLUTION|>--- conflicted
+++ resolved
@@ -251,13 +251,8 @@
   testParamList( "Qp",                                     vvencParams.m_iQp,                         vvencParams, { 0,1,2,3,4,51 } );
   testParamList( "Qp",                                     vvencParams.m_iQp,                         vvencParams, { -1,52 }, true );
 
-<<<<<<< HEAD
-  testParamList( "Quality",                                vvencParams.m_iQuality,                    vvencParams, { 0,1,2,3 } );
-  testParamList( "Quality",                                vvencParams.m_iQuality,                    vvencParams, { -1,4 }, true );
-=======
-  testParamList( "Quality",             vvencParams.m_iQuality,                   vvencParams, { 0,1,2,3, 4} );
-  testParamList( "Quality",             vvencParams.m_iQuality,                   vvencParams, { -1,5}, true );
->>>>>>> e15c6b9a
+  testParamList( "Quality",                                vvencParams.m_iQuality,                    vvencParams, { 0,1,2,3,4 } );
+  testParamList( "Quality",                                vvencParams.m_iQuality,                    vvencParams, { -1,5 }, true );
 
   testParamList( "TargetBitRate",                          vvencParams.m_iTargetBitRate,              vvencParams, { 0,1000000,20000000 } );
   testParamList( "TargetBitRate",                          vvencParams.m_iTargetBitRate,              vvencParams, { -1,100000001 }, true );

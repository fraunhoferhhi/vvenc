--- conflicted
+++ resolved
@@ -134,18 +134,18 @@
 
   vvenc_get_config( m_encCtx, &vvencCfg ); // get the adapted config, because changes are needed for the yuv reader (m_MSBExtendedBitDepth)
 
-  msgApp( VVENC_INFO, "%s",m_cEncAppCfg.getConfigAsString( vvencCfg.m_verbosity ));
+  msgApp( VVENC_INFO, "%s", m_cEncAppCfg.getConfigAsString( vvencCfg.m_verbosity ).c_str());
 
   if( m_cEncAppCfg.m_inputFileName.empty() )
   {
-    if( m_cEncAppCfg.m_RCNumPasses > 1 )
-    {
-      msgApp( ERROR, " no input file given and 2 pass rate control is enabled; not supported yet\n" );
+    if( m_cEncAppCfg.conf.m_RCNumPasses > 1 )
+    {
+      msgApp( VVENC_ERROR, " no input file given and 2 pass rate control is enabled; not supported yet\n" );
       return;
     }
     else
     {
-      msgApp( INFO, " no input file given. trying to read from stdin\n" );
+      msgApp( VVENC_INFO, " no input file given. trying to read from stdin\n" );
     }
   }
 
@@ -171,13 +171,8 @@
     case 59: tempRate = 60000; tempScale = 1001; break;
     default: break;
   }
-<<<<<<< HEAD
 
   vvencAccessUnit *au;
-=======
-  
-  vvenc::AccessUnit au;
->>>>>>> 3174ad52
 
   int framesRcvd = 0;
   for( int pass = 0; pass < vvencCfg.m_RCNumPasses; pass++ )

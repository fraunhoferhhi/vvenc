--- conflicted
+++ resolved
@@ -145,20 +145,12 @@
   {
     if( m_cEncAppCfg.conf.m_RCNumPasses > 1 )
     {
-<<<<<<< HEAD
-      msgApp( VVENC_ERROR, " no input file given and 2 pass rate control is enabled; not supported yet\n" );
-=======
-      msgApp( ERROR, " 2 pass rate control and reading from stdin is not supported yet\n" );
->>>>>>> 76a325f9
+      msgApp( VVENC_ERROR, " 2 pass rate control and reading from stdin is not supported yet\n" );
       return;
     }
     else
     {
-<<<<<<< HEAD
-      msgApp( VVENC_INFO, " no input file given. trying to read from stdin\n" );
-=======
-      msgApp( INFO, " trying to read from stdin\n" );
->>>>>>> 76a325f9
+      msgApp( VVENC_INFO, " trying to read from stdin\n" );
     }
   }
 

--- conflicted
+++ resolved
@@ -147,16 +147,11 @@
     return 1;
   }
   // assign verbosity used for encoder output
-<<<<<<< HEAD
   g_verbosity = vvencappCfg.conf.m_verbosity;
 
-=======
-  g_verbosity = vvencappCfg.m_verbosity; 
-  
->>>>>>> 3174ad52
   if( vvencappCfg.m_inputFileName.empty() )
   {
-    if( vvencappCfg.m_RCNumPasses > 1 )
+    if( vvencappCfg.conf.m_RCNumPasses > 1 )
     {
       std::cout << cAppname << " [error]: no input file given and 2 pass rate control is enabled; not supported yet" << std::endl;
       return -1;

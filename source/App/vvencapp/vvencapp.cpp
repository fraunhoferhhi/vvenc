/* -----------------------------------------------------------------------------
The copyright in this software is being made available under the BSD
License, included below. No patent rights, trademark rights and/or 
other Intellectual Property Rights other than the copyrights concerning 
the Software are granted under this license.

For any license concerning other Intellectual Property rights than the software,
especially patent licenses, a separate Agreement needs to be closed. 
For more information please contact:

Fraunhofer Heinrich Hertz Institute
Einsteinufer 37
10587 Berlin, Germany
www.hhi.fraunhofer.de/vvc
vvc@hhi.fraunhofer.de

Copyright (c) 2019-2021, Fraunhofer-Gesellschaft zur Förderung der angewandten Forschung e.V.
All rights reserved.

Redistribution and use in source and binary forms, with or without
modification, are permitted provided that the following conditions are met:

 * Redistributions of source code must retain the above copyright notice,
   this list of conditions and the following disclaimer.
 * Redistributions in binary form must reproduce the above copyright notice,
   this list of conditions and the following disclaimer in the documentation
   and/or other materials provided with the distribution.
 * Neither the name of Fraunhofer nor the names of its contributors may
   be used to endorse or promote products derived from this software without
   specific prior written permission.

THIS SOFTWARE IS PROVIDED BY THE COPYRIGHT HOLDERS AND CONTRIBUTORS "AS IS"
AND ANY EXPRESS OR IMPLIED WARRANTIES, INCLUDING, BUT NOT LIMITED TO, THE
IMPLIED WARRANTIES OF MERCHANTABILITY AND FITNESS FOR A PARTICULAR PURPOSE
ARE DISCLAIMED. IN NO EVENT SHALL THE COPYRIGHT HOLDER OR CONTRIBUTORS
BE LIABLE FOR ANY DIRECT, INDIRECT, INCIDENTAL, SPECIAL, EXEMPLARY, OR
CONSEQUENTIAL DAMAGES (INCLUDING, BUT NOT LIMITED TO, PROCUREMENT OF
SUBSTITUTE GOODS OR SERVICES; LOSS OF USE, DATA, OR PROFITS; OR BUSINESS
INTERRUPTION) HOWEVER CAUSED AND ON ANY THEORY OF LIABILITY, WHETHER IN
CONTRACT, STRICT LIABILITY, OR TORT (INCLUDING NEGLIGENCE OR OTHERWISE)
ARISING IN ANY WAY OUT OF THE USE OF THIS SOFTWARE, EVEN IF ADVISED OF
THE POSSIBILITY OF SUCH DAMAGE.


------------------------------------------------------------------------------------------- */

/**
  \file    vvencapp.cpp
  \brief   This vvencapp.cpp file contains the main entry point of the application.
*/

#include <iostream>

#include <stdio.h>
#include <string>
#include <fstream>
#include <cstring>
#include <ctime>
#include <chrono>
#include <algorithm>
#include <cstdarg>

#include "vvenc/version.h"
#include "vvenc/vvenc.h"

#include "apputils/ParseArg.h"
#include "apputils/YuvFileIO.h"
#include "apputils/VVEncAppCfg.h"

vvencMsgLevel g_verbosity = VVENC_VERBOSE;

void msgFnc( void*, int level, const char* fmt, va_list args )
{
  if ( g_verbosity >= level )
  {
    vfprintf( level == 1 ? stderr : stdout, fmt, args );
  }
}

void msgApp( void* ctx, int level, const char* fmt, ... )
{
    va_list args;
    va_start( args, fmt );
    msgFnc( ctx, level, fmt, args );
    va_end( args );
}

void changePreset( vvenc_config* c, vvencPresetMode preset )
{
  if( c ) vvenc_init_preset( c, (vvencPresetMode)preset );
}

void printVVEncErrorMsg( const std::string cAppname, const std::string cMessage, int code, const std::string cErr )
{
  std::cout << cAppname  << " [error]: " << cMessage << ", ";
  switch( code )
  {
    case VVENC_ERR_CPU :           std::cout << "SSE 4.1 cpu support required"; break;
    case VVENC_ERR_PARAMETER :     std::cout << "invalid parameter"; break;
    case VVENC_ERR_NOT_SUPPORTED : std::cout << "unsupported request"; break;
    default :                      std::cout << "code " << code; break;
  };
  if( !cErr.empty() )
  {
    std::cout  << ": " << cErr;
  }
  std::cout << std::endl;
}


bool parseCfg( int argc, char* argv[], apputils::VVEncAppCfg& rcVVEncAppCfg, vvenc_config &vvenccfg )
{
  try
  {
    if( argc )
    {
      // remove application name
      argc--;
      argv++;
    }
    if( 0 != rcVVEncAppCfg.parse( argc, argv, &vvenccfg ) )
    {
      return false;
    }
  }
  catch( apputils::df::program_options_lite::ParseFailure &e )
  {
    msgApp( nullptr, VVENC_ERROR, "Error parsing option \"%s\" with argument \"%s\".\n", e.arg.c_str(), e.val.c_str() );
    return false;
  }
  g_verbosity = vvenccfg.m_verbosity;

  bool ret = true;

  if( !rcVVEncAppCfg.m_additionalSettings.empty() )
  {
    std::vector <std::tuple<std::string, std::string>> dict = rcVVEncAppCfg.getAdditionalSettingList();

    if( dict.empty() )
    {
      msgApp( nullptr, VVENC_ERROR, "Error parsing additional option string \"%s\"\n",rcVVEncAppCfg.m_additionalSettings.c_str() );
      return false;
    }

    for( auto & d : dict )
    {
      std::string key = std::get<0>(d);
      std::string value = std::get<1>(d);
      int parse_ret = vvenc_set_param( &vvenccfg, key.c_str(), value.c_str() );
      switch (parse_ret)
      {
        case VVENC_PARAM_BAD_NAME:
            msgApp( nullptr, VVENC_ERROR, "additional params: unknown option\"%s\" \n", key.c_str() );
            ret = false;
            break;
        case VVENC_PARAM_BAD_VALUE:
          msgApp( nullptr, VVENC_ERROR, "additional params: invalid value for key \"%s\": \"%s\" \n", key.c_str(), value.c_str() );
            ret = false;
            break;
        default:
            break;
      }
    }
  }

  if ( vvenccfg.m_internChromaFormat < 0 || vvenccfg.m_internChromaFormat >= VVENC_NUM_CHROMA_FORMAT )
  {
    vvenccfg.m_internChromaFormat = rcVVEncAppCfg.m_inputFileChromaFormat;
  }

  if( vvenccfg.m_RCNumPasses < 0 && ( vvenccfg.m_RCPass > 0 || vvenccfg.m_RCTargetBitrate > 0 ) )
  {
    vvenccfg.m_RCNumPasses = 2;
  }

  if( vvenc_init_config_parameter( &vvenccfg ) )
  {
    ret = false;
  }

  if( rcVVEncAppCfg.checkCfg( &vvenccfg ))
  {
    ret = false;
  }

  return ret;
}

int main( int argc, char* argv[] )
{
  std::string cAppname = argv[0];
  std::size_t iPos = (int)cAppname.find_last_of("/");
  if( std::string::npos != iPos )
  {
    cAppname = cAppname.substr(iPos+1 );
  }

  // default encoder configuration
  apputils::VVEncAppCfg vvencappCfg = apputils::VVEncAppCfg(true); // init config in easy mode
  vvencappCfg.setPresetChangeCallback(changePreset);
  vvenc_config vvenccfg;
  vvenc_init_default( &vvenccfg, 1920, 1080, 60, 0, 32, vvencPresetMode::VVENC_MEDIUM );

  // parse configuration
  if ( ! parseCfg( argc, argv, vvencappCfg, vvenccfg ) )
  {
    return 1;
  }

  // assign verbosity used for encoder output
  g_verbosity = vvenccfg.m_verbosity;

  // show version
  if( vvencappCfg.m_showVersion
      || ( vvenccfg.m_verbosity > VVENC_SILENT && vvenccfg.m_verbosity < VVENC_NOTICE ) )
  {
    std::cout << cAppname  << " version " << vvenc_get_version()<< std::endl;
    if( vvencappCfg.m_showVersion )
      return 0;
  }

  // initialize the encoder
  vvencEncoder *enc = vvenc_encoder_create();
  if( nullptr == enc )
  {
    return -1;
  }

<<<<<<< HEAD
  vvenc_set_logging_callback( enc, nullptr, msgFnc );

  int iRet = vvenc_encoder_open( enc, &vvencappCfg );
=======
  int iRet = vvenc_encoder_open( enc, &vvenccfg );
>>>>>>> af346c9b
  if( 0 != iRet )
  {
    printVVEncErrorMsg( cAppname, "cannot create encoder", iRet, vvenc_get_last_error( enc ) );
    vvenc_encoder_close( enc );
    return iRet;
  }

  // get the adapted config
  vvenc_get_config( enc, &vvenccfg );
  if( vvenccfg.m_verbosity >= VVENC_INFO )
  {
    std::cout << cAppname << ": " << vvenc_get_enc_information( enc ) << std::endl;
  }
  if( vvenccfg.m_verbosity >= VVENC_INFO )
  {
    std::stringstream css;
    css << vvencappCfg.getAppConfigAsString( vvenccfg.m_verbosity );
    css << vvenc_get_config_as_string( &vvenccfg, vvenccfg.m_verbosity);
    std::cout << css.str() << std::endl;
  }
  if( vvenccfg.m_verbosity >= VVENC_INFO && ! strcmp( vvencappCfg.m_inputFileName.c_str(), "-" )  )
  {
    std::cout << cAppname << " trying to read from stdin" << std::endl;
  }

  // open output file
  std::ofstream cOutBitstream;
  if ( !vvencappCfg.m_bitstreamFileName.empty() )
  {
    cOutBitstream.open( vvencappCfg.m_bitstreamFileName, std::ios::out | std::ios::binary | std::ios::trunc );
    if( ! cOutBitstream.is_open() )
    {
      std::cout << cAppname  << " [error]: failed to open output file " << vvencappCfg.m_bitstreamFileName << std::endl;
      return -1;
    }
  }

  // --- allocate memory for output packets
  vvencAccessUnit AU;
  vvenc_accessUnit_default( &AU );
  const int auSizeScale = vvenccfg.m_internChromaFormat <= VVENC_CHROMA_420 ? 2 : 3;
  vvenc_accessUnit_alloc_payload( &AU, auSizeScale * vvenccfg.m_SourceWidth * vvenccfg.m_SourceHeight + 1024 );

  // --- allocate memory for YUV input picture
  vvencYUVBuffer cYUVInputBuffer;
  vvenc_YUVBuffer_default( &cYUVInputBuffer );
  vvenc_YUVBuffer_alloc_buffer( &cYUVInputBuffer, vvenccfg.m_internChromaFormat, vvenccfg.m_SourceWidth, vvenccfg.m_SourceHeight );

  // --- start timer
  std::chrono::steady_clock::time_point cTPStartRun = std::chrono::steady_clock::now();
  if( vvenccfg.m_verbosity > VVENC_WARNING )
  {
    std::time_t startTime2 = std::chrono::system_clock::to_time_t(std::chrono::system_clock::now());
    std::cout  << "started @ " << std::ctime(&startTime2)  << std::endl;
  }

  unsigned int uiFrames = 0;
  const int start       = vvenccfg.m_RCPass > 0 ? vvenccfg.m_RCPass - 1 : 0;
  const int end         = vvenccfg.m_RCPass > 0 ? vvenccfg.m_RCPass     : vvenccfg.m_RCNumPasses;
  for( int pass = start; pass < end; pass++ )
  {
    // initialize the encoder pass
    iRet = vvenc_init_pass( enc, pass, vvencappCfg.m_RCStatsFileName.c_str() );
    if( 0 != iRet )
    {
      printVVEncErrorMsg( cAppname, "init pass failed", iRet, vvenc_get_last_error( enc ) );
      vvenc_YUVBuffer_free_buffer( &cYUVInputBuffer );
      vvenc_accessUnit_free_payload( &AU );
      vvenc_encoder_close( enc );
      return iRet;
    }

    // open the input file
    apputils::YuvFileIO cYuvFileInput;
    if( 0 != cYuvFileInput.open( vvencappCfg.m_inputFileName, false, vvenccfg.m_inputBitDepth[0], vvenccfg.m_MSBExtendedBitDepth[0], vvenccfg.m_internalBitDepth[0],
                                 vvencappCfg.m_inputFileChromaFormat, vvenccfg.m_internChromaFormat, vvencappCfg.m_bClipOutputVideoToRec709Range, vvencappCfg.m_packedYUVInput ) )
    {
      std::cout << cAppname  << " [error]: failed to open input file " << vvencappCfg.m_inputFileName << std::endl;
      vvenc_YUVBuffer_free_buffer( &cYUVInputBuffer );
      vvenc_accessUnit_free_payload( &AU );
      vvenc_encoder_close( enc );
      return -1;
    }

    const int iFrameSkip  = std::max( vvencappCfg.m_FrameSkip - vvenc_get_num_lead_frames(enc), 0 );
    const int64_t iMaxFrames  = vvenccfg.m_framesToBeEncoded + vvenc_get_num_lead_frames(enc) + vvenc_get_num_trail_frames(enc);
    int64_t       iSeqNumber  = 0;
    bool          bEof        = false;
    bool          bEncodeDone = false;

    uiFrames    = 0;

    if( iFrameSkip )
    {
      cYuvFileInput.skipYuvFrames(iFrameSkip, vvenccfg.m_SourceWidth, vvenccfg.m_SourceHeight);
      iSeqNumber=iFrameSkip;
    }

    while( !bEof || !bEncodeDone )
    {
      vvencYUVBuffer* ptrYUVInputBuffer = nullptr;
      if( !bEof )
      {
        if( 0 != cYuvFileInput.readYuvBuf( cYUVInputBuffer, bEof ) )
        {
          std::cout << " [error]: read file failed: " << cYuvFileInput.getLastError() << std::endl;
          vvenc_YUVBuffer_free_buffer( &cYUVInputBuffer );
          vvenc_accessUnit_free_payload( &AU );
          vvenc_encoder_close( enc );
          return -1;
        }
        if( ! bEof )
        {
          // set sequence number and cts
          cYUVInputBuffer.sequenceNumber  = iSeqNumber;
          cYUVInputBuffer.cts             = iSeqNumber * vvenccfg.m_TicksPerSecond * vvenccfg.m_FrameScale / vvenccfg.m_FrameRate;
          cYUVInputBuffer.ctsValid        = true;
          ptrYUVInputBuffer               = &cYUVInputBuffer;
          iSeqNumber++;
          //std::cout << "process picture " << cYUVInputBuffer.m_uiSequenceNumber << " cts " << cYUVInputBuffer.m_uiCts << std::endl;
        }
        else if( vvenccfg.m_verbosity > VVENC_ERROR && vvenccfg.m_verbosity < VVENC_NOTICE )
        {
          std::cout << "EOF reached" << std::endl;
        }
      }

      // call encode
      iRet = vvenc_encode( enc, ptrYUVInputBuffer, &AU, &bEncodeDone );
      if( 0 != iRet )
      {
        printVVEncErrorMsg( cAppname, "encoding failed", iRet, vvenc_get_last_error( enc ) );
        vvenc_YUVBuffer_free_buffer( &cYUVInputBuffer );
        vvenc_accessUnit_free_payload( &AU );
        vvenc_encoder_close( enc );
        return iRet;
      }

      if( AU.payloadUsedSize > 0 )
      {
        if( cOutBitstream.is_open() )
        {
          // write output
          cOutBitstream.write( (const char*)AU.payload, AU.payloadUsedSize );
        }
        uiFrames++;
      }

      if( iMaxFrames > 0 && iSeqNumber >= ( iFrameSkip + iMaxFrames ) )
      {
        bEof = true;
      }
    }

    cYuvFileInput.close();
  }

  std::chrono::steady_clock::time_point cTPEndRun = std::chrono::steady_clock::now();
  double dTimeSec = (double)std::chrono::duration_cast<std::chrono::milliseconds>((cTPEndRun)-(cTPStartRun)).count() / 1000;

  if( cOutBitstream.is_open() )
  {
    cOutBitstream.close();
  }

  vvenc_print_summary(enc);

  // un-initialize the encoder
  iRet = vvenc_encoder_close( enc );
  if( 0 != iRet )
  {
    printVVEncErrorMsg( cAppname, "destroy encoder failed", iRet, vvenc_get_last_error( enc ) );
    return iRet;
  }

  vvenc_YUVBuffer_free_buffer( &cYUVInputBuffer );
  vvenc_accessUnit_free_payload( &AU );

  if( 0 == uiFrames )
  {
    std::cout << "no frames encoded" << std::endl;
  }

  if( uiFrames && vvenccfg.m_verbosity > VVENC_SILENT )
  {
    if( vvenccfg.m_verbosity > VVENC_WARNING )
    {
      std::time_t endTime2 = std::chrono::system_clock::to_time_t(std::chrono::system_clock::now());
      std::cout  << "finished @ " << std::ctime(&endTime2)  << std::endl;
    }

    double dFps = (double)uiFrames / dTimeSec;
    std::cout << "Total Time: " << dTimeSec << " sec. Fps(avg): " << dFps << " encoded Frames " << uiFrames << std::endl;
  }

  return 0;
}<|MERGE_RESOLUTION|>--- conflicted
+++ resolved
@@ -226,13 +226,9 @@
     return -1;
   }
 
-<<<<<<< HEAD
-  vvenc_set_logging_callback( enc, nullptr, msgFnc );
-
-  int iRet = vvenc_encoder_open( enc, &vvencappCfg );
-=======
+  vvenc_set_logging_callback( enc, nullptr, &::msgFnc );
+
   int iRet = vvenc_encoder_open( enc, &vvenccfg );
->>>>>>> af346c9b
   if( 0 != iRet )
   {
     printVVEncErrorMsg( cAppname, "cannot create encoder", iRet, vvenc_get_last_error( enc ) );

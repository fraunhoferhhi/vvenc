--- conflicted
+++ resolved
@@ -135,12 +135,8 @@
 
   std::list<InputNALUnit*> m_prefixSEINALUs; /// Buffered up prefix SEI NAL Units.
   int                     m_debugPOC;
-<<<<<<< HEAD
+  bool                    m_isDecoderInEncoder;
   std::vector<std::pair<vvencNalUnitType, int>> m_accessUnitNals;
-=======
-  bool                    m_isDecoderInEncoder;
-  std::vector<std::pair<NalUnitType, int>> m_accessUnitNals;
->>>>>>> 01ee7fcf
   struct AccessUnitPicInfo
   {
     vvencNalUnitType m_nalUnitType; ///< nal_unit_type

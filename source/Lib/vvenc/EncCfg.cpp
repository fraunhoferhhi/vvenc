--- conflicted
+++ resolved
@@ -1563,11 +1563,7 @@
   *this = encCfg;
 }
 
-<<<<<<< HEAD
 int EncCfg::initPreset( PresetMode preset )
-=======
-int EncCfg::initPreset( int preset )
->>>>>>> f62c04f2
 {
   m_qpInValsCb.clear();
   m_qpInValsCb.push_back( 17 );
@@ -1581,149 +1577,10 @@
   m_qpOutValsCb.push_back( 39 );
 
   // basic settings
-<<<<<<< HEAD
-  m_maxTempLayer                  = 5;
-  m_numRPLList0                   = 20;
-  m_numRPLList1                   = 20;
-=======
-  //m_maxTempLayer                  = 5;
-  //m_numRPLList0                   = 20;
-  //m_numRPLList1                   = 20;
->>>>>>> f62c04f2
   m_intraQPOffset                 = -3;
   m_lambdaFromQPEnable            = true;
   m_MaxCodingDepth                = 5;
   m_log2DiffMaxMinCodingBlockSize = 5;
-<<<<<<< HEAD
-
-  m_bUseASR                       = true;
-  m_bUseHADME                     = true;
-  m_useRDOQTS                     = true;
-  m_useSelectiveRDOQ              = false;
-  m_cabacInitPresent              = true;
-  m_fastQtBtEnc                   = true;
-  m_fastInterSearchMode           = 1;
-  m_motionEstimationSearchMethod  = 4;
-  m_SearchRange                   = 384;
-  m_minSearchWindow               = 96;
-  m_maxNumMergeCand               = 6;
-  m_TSsize                        = 3;
-  m_reshapeSignalType             = 0;
-  m_updateCtrl                    = 0;
-  m_LMCSOffset                    = 6;
-
-  m_RDOQ                          = 1;
-  m_bUseSAO                       = 1;
-  m_TMVPModeId                    = 1;
-  m_useFastLCTU                   = 1;
-  m_dualITree                     = 1;
-  m_MinQT[ 0 ]                    = 8;
-  m_MinQT[ 1 ]                    = 8;
-  m_MinQT[ 2 ]                    = 4;
-  m_maxMTTDepth                   = 1;
-  m_maxMTTDepthI                  = 2;
-  m_maxMTTDepthIChroma            = 2;
-
-  // disable tools
-  m_SignDataHidingEnabled         = 0;
-  m_MRL                           = 0;
-  m_lumaReshapeEnable             = 0;
-  m_EDO                           = 0;
-  m_LMChroma                      = 0;
-  m_DepQuantEnabled               = 0;
-  m_MTSImplicit                   = 0;
-  m_BDOF                          = 0;
-  m_DMVR                          = 0;
-  m_JointCbCrMode                 = 0;
-  m_AMVRspeed                     = 0;
-  m_alf                           = 0;
-  m_ccalf                         = 0;
-  m_useNonLinearAlfLuma           = 0;
-  m_useNonLinearAlfChroma         = 0;
-  m_Affine                        = 0;
-  m_PROF                          = 0;
-  m_MIP                           = 0;
-  m_useFastMIP                    = 0;
-  m_MMVD                          = 0;
-  m_allowDisFracMMVD              = 0;
-  m_SMVD                          = 0;
-  m_SbTMVP                        = 0;
-  m_Geo                           = 0;
-  m_CIIP                          = 0;
-  m_SBT                           = 0;
-  m_LFNST                         = 0;
-  m_MCTF                          = 0;
-  m_ISP                           = 0;
-  m_MTS                           = 0;
-  m_TS                            = 0;
-  m_useChromaTS                   = 0;
-
-  // enable speedups
-  m_qtbttSpeedUp                  = 1;
-  m_contentBasedFastQtbt          = 1;
-  m_usePbIntraFast                = 1;
-  m_useFastMrg                    = 2;
-  m_useAMaxBT                     = 1;
-  m_fastLocalDualTreeMode         = 1;
-  m_fastSubPel                    = 1;
-
-  switch( preset )
-  {
-    case PresetMode::FIRSTPASS:
-      m_RDOQ                      = 2;
-      m_SignDataHidingEnabled     = 1;
-      m_LMChroma                  = 1;
-      m_MTSImplicit               = 1;
-      break;
-
-    case PresetMode::FASTER:
-      m_RDOQ                      = 2;
-      m_SignDataHidingEnabled     = 1;
-      m_LMChroma                  = 1;
-      m_MTSImplicit               = 1;
-      break;
-
-    case PresetMode::FAST:
-      m_RDOQ                      = 2;
-      m_SignDataHidingEnabled     = 1;
-      m_LMChroma                  = 1;
-      m_MTSImplicit               = 1;
-      m_BDOF                      = 1;
-      m_DMVR                      = 1;
-      m_alf                       = 1;
-      m_ccalf                     = 1;
-      m_MCTF                      = 2;
-      break;
-
-    case PresetMode::MEDIUM:
-      m_MRL                       = 1;
-      m_lumaReshapeEnable         = 1;
-      m_EDO                       = 1;
-      m_LMChroma                  = 1;
-      m_DepQuantEnabled           = 1;
-      m_MTSImplicit               = 1;
-      m_BDOF                      = 1;
-      m_DMVR                      = 1;
-      m_JointCbCrMode             = 1;
-      m_AMVRspeed                 = 5;
-      m_alf                       = 1;
-      m_ccalf                     = 1;
-      m_Affine                    = 2;
-      m_PROF                      = 1;
-      m_MIP                       = 1;
-      m_useFastMIP                = 4;
-      m_MMVD                      = 3;
-      m_allowDisFracMMVD          = 1;
-      m_SMVD                      = 3;
-      m_SbTMVP                    = 1;
-      m_Geo                       = 3;
-      m_LFNST                     = 1;
-      m_MCTF                      = 2;
-      break;
-
-    case PresetMode::SLOW:
-=======
-
   m_bUseASR                       = true;
   m_bUseHADME                     = true;
   m_useRDOQTS                     = true;
@@ -1798,7 +1655,7 @@
 
   switch( preset )
   {
-    case 0:
+    case PresetMode::FIRSTPASS:
       // Q44B11
       m_MinQT[ 0 ]                = 8;
       m_MinQT[ 1 ]                = 32;
@@ -1817,7 +1674,26 @@
       m_TMVPModeId                = 1;
       break;
 
-    case 1:
+    case PresetMode::FASTER:
+      // Q44B11
+      m_MinQT[ 0 ]                = 8;
+      m_MinQT[ 1 ]                = 32;
+      m_MinQT[ 2 ]                = 4;
+      m_maxMTTDepth               = 1;
+      m_maxMTTDepthI              = 1;
+      m_maxMTTDepthIChroma        = 1;
+
+      m_RDOQ                      = 2;
+      m_SignDataHidingEnabled     = 1;
+
+      m_DMVR                      = 1;
+      m_LMChroma                  = 1;
+      m_MTSImplicit               = 1;
+      m_bUseSAO                   = 1;
+      m_TMVPModeId                = 1;
+      break;
+
+    case PresetMode::FAST:
       // Q43B11
       m_MinQT[ 0 ]                = 8;
       m_MinQT[ 1 ]                = 16;
@@ -1839,7 +1715,7 @@
       m_TMVPModeId                = 1;
       break;
 
-    case 2:
+    case PresetMode::MEDIUM:
       // Q44B21
       m_MinQT[ 0 ]                = 8;
       m_MinQT[ 1 ]                = 8;
@@ -1874,78 +1750,15 @@
       m_TMVPModeId                = 1;
       break;
 
-    case 3:
+    case PresetMode::SLOW:
       // Q44B32
       m_MinQT[ 0 ]                = 8;
       m_MinQT[ 1 ]                = 8;
       m_MinQT[ 2 ]                = 4;
->>>>>>> f62c04f2
       m_maxMTTDepth               = 2;
       m_maxMTTDepthI              = 3;
       m_maxMTTDepthIChroma        = 3;
 
-<<<<<<< HEAD
-      m_MRL                       = 1;
-      m_lumaReshapeEnable         = 1;
-      m_EDO                       = 1;
-      m_LMChroma                  = 1;
-      m_DepQuantEnabled           = 1;
-      m_MTSImplicit               = 1;
-      m_BDOF                      = 1;
-      m_DMVR                      = 1;
-      m_JointCbCrMode             = 1;
-      m_AMVRspeed                 = 1;
-      m_alf                       = 1;
-      m_ccalf                     = 1;
-      m_useNonLinearAlfLuma       = 1;
-      m_useNonLinearAlfChroma     = 1;
-      m_Affine                    = 2;
-      m_PROF                      = 1;
-      m_MIP                       = 1;
-      m_useFastMIP                = 4;
-      m_MMVD                      = 3;
-      m_allowDisFracMMVD          = 1;
-      m_SMVD                      = 3;
-      m_SbTMVP                    = 1;
-      m_Geo                       = 1;
-      m_CIIP                      = 1;
-      m_SBT                       = 1;
-      m_LFNST                     = 1;
-      m_MCTF                      = 2;
-      m_contentBasedFastQtbt      = 0;
-      break;
-
-    case PresetMode::TOOLTEST:
-      m_MRL                       = 1;
-      m_lumaReshapeEnable         = 1;
-      m_EDO                       = 1;
-      m_LMChroma                  = 1;
-      m_DepQuantEnabled           = 1;
-      m_BDOF                      = 1;
-      m_DMVR                      = 1;
-      m_JointCbCrMode             = 1;
-      m_AMVRspeed                 = 3;
-      m_alf                       = 1;
-      m_ccalf                     = 1;
-      m_useNonLinearAlfLuma       = 1;
-      m_useNonLinearAlfChroma     = 1;
-      m_Affine                    = 2;
-      m_PROF                      = 1;
-      m_MIP                       = 1;
-      m_useFastMIP                = 4;
-      m_MMVD                      = 2;
-      m_allowDisFracMMVD          = 1;
-      m_SMVD                      = 3;
-      m_SbTMVP                    = 1;
-      m_Geo                       = 2;
-      m_CIIP                      = 3;
-      m_SBT                       = 2;
-      m_LFNST                     = 1;
-      m_MCTF                      = 2;
-      m_ISP                       = 2;
-      m_MTS                       = 1;
-      m_TS                        = 1;
-=======
       m_Affine                    = 2;
       m_alf                       = 1;
       m_allowDisFracMMVD          = 1;
@@ -1977,7 +1790,7 @@
       m_contentBasedFastQtbt      = 0;
       break;
 
-    case 255:
+    case PresetMode::TOOLTEST:
       // Q44B21
       m_MinQT[ 0 ]                = 8;
       m_MinQT[ 1 ]                = 8;
@@ -2016,7 +1829,6 @@
       m_TS                        = 1;
       m_useNonLinearAlfChroma     = 1;
       m_useNonLinearAlfLuma       = 1;
->>>>>>> f62c04f2
       break;
 
     default:

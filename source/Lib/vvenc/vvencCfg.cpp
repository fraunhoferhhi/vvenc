--- conflicted
+++ resolved
@@ -2937,12 +2937,10 @@
 
   if( eMsgLevel >= VVENC_VERBOSE )
   {
-<<<<<<< HEAD
     // verbose output
     css << "CODING TOOL CFG: ";
     css << "CTU" << c->m_CTUSize << " QT" << vvenc::Log2( c->m_CTUSize / c->m_MinQT[0] ) << vvenc::Log2( c->m_CTUSize / c->m_MinQT[1] ) << "BTT" << c->m_maxMTTDepthI << c->m_maxMTTDepth << " ";
     css << "IBD:" << ((c->m_internalBitDepth[ 0 ] > c->m_MSBExtendedBitDepth[ 0 ]) || (c->m_internalBitDepth[ 1 ] > c->m_MSBExtendedBitDepth[ 1 ])) << " ";
-    css << "CIP:" << c->m_bUseConstrainedIntraPred << " ";
     css << "SAO:" << (c->m_bUseSAO ? 1 : 0) << " ";
     css << "ALF:" << (c->m_alf ? 1 : 0) << " ";
     if( c->m_alf )
@@ -3072,141 +3070,6 @@
       css << "QuantThr: " << (c->m_quantThresholdVal >> 1) << ".5 ";
     else
       css << "QuantThr: " << (c->m_quantThresholdVal >> 1) << " ";
-=======
-  // verbose output
-  css << "CODING TOOL CFG: ";
-  css << "CTU" << c->m_CTUSize << " QT" << vvenc::Log2( c->m_CTUSize / c->m_MinQT[0] ) << vvenc::Log2( c->m_CTUSize / c->m_MinQT[1] ) << "BTT" << c->m_maxMTTDepthI << c->m_maxMTTDepth << " ";
-  css << "IBD:" << ((c->m_internalBitDepth[ 0 ] > c->m_MSBExtendedBitDepth[ 0 ]) || (c->m_internalBitDepth[ 1 ] > c->m_MSBExtendedBitDepth[ 1 ])) << " ";
-  css << "SAO:" << (c->m_bUseSAO ? 1 : 0) << " ";
-  css << "ALF:" << (c->m_alf ? 1 : 0) << " ";
-  if( c->m_alf )
-  {
-    css << "(NonLinLuma:" << c->m_useNonLinearAlfLuma << " ";
-    css << "NonLinChr:" << c->m_useNonLinearAlfChroma << ") ";
-  }
-  css << "CCALF:" << (c->m_ccalf ? 1 : 0) << " ";
-
-  css << "Tiles:" << c->m_numTileCols << "x" << c->m_numTileRows << " ";
-  css << "Slices:"<< c->m_numSlicesInPic << " ";
-
-  const int iWaveFrontSubstreams = c->m_entropyCodingSyncEnabled ? ( c->m_PadSourceHeight + c->m_CTUSize - 1 ) / c->m_CTUSize : 1;
-  css << "WPP:" << (c->m_entropyCodingSyncEnabled ? 1 : 0) << " ";
-  css << "WPP-Substreams:" << iWaveFrontSubstreams << " ";
-  css << "TMVP:" << c->m_TMVPModeId << " ";
-
-  css << "DQ:" << c->m_DepQuantEnabled << " ";
-  css << "SDH:" << c->m_SignDataHidingEnabled << " ";
-  css << "CST:" << c->m_dualITree << " ";
-  css << "BDOF:" << c->m_BDOF << " ";
-  css << "DMVR:" << c->m_DMVR << " ";
-  css << "MTSImplicit:" << c->m_MTSImplicit << " ";
-  css << "SBT:" << c->m_SBT << " ";
-  css << "JCbCr:" << c->m_JointCbCrMode << " ";
-  css << "CabacInitPresent:" << c->m_cabacInitPresent << " ";
-  css << "AMVR:" << c->m_AMVRspeed << " ";
-  css << "SMVD:" << c->m_SMVD << " ";
-
-  css << "LMCS:" << c->m_lumaReshapeEnable << " ";
-  if( c->m_lumaReshapeEnable )
-  {
-    css << "(Signal:" << (c->m_reshapeSignalType == 0 ? "SDR" : (c->m_reshapeSignalType == 2 ? "HDR-HLG" : "HDR-PQ")) << " ";
-    css << "Opt:" << c->m_adpOption << "";
-    if( c->m_adpOption > 0 )
-    {
-      css << " CW:" << c->m_initialCW << "";
-    }
-    css << ") ";
-  }
-  css << "CIIP:" << c->m_CIIP << " ";
-  css << "MIP:" << c->m_MIP << " ";
-  css << "AFFINE:" << c->m_Affine << " ";
-  if( c->m_Affine )
-  {
-    css << "(PROF:" << c->m_PROF << ", ";
-    css << "Type:" << c->m_AffineType << ") ";
-  }
-  css << "MMVD:" << c->m_MMVD << " ";
-  if( c->m_MMVD )
-    css << "DisFracMMVD:" << c->m_allowDisFracMMVD << " ";
-  css << "SbTMVP:" << c->m_SbTMVP << " ";
-  css << "GPM:" << c->m_Geo << " ";
-  css << "LFNST:" << c->m_LFNST << " ";
-  css << "MTS:" << c->m_MTS << " ";
-  if( c->m_MTS )
-  {
-    css << "(IntraCand:" << c->m_MTSIntraMaxCand << ") ";
-  }
-  css << "ISP:" << c->m_ISP << " ";
-  css << "TS:" << c->m_TS << " ";
-  if( c->m_TS )
-  {
-    css << "TSLog2MaxSize:" << c->m_TSsize << " ";
-    css << "useChromaTS:" << c->m_useChromaTS << " ";
-  }
-  css << "BDPCM:" << c->m_useBDPCM << " ";
-  css << "IBC:" << c->m_IBCMode << " ";
-  css << "BCW:" << c->m_BCW << " ";
-
-  css << "\nENC. ALG. CFG: ";
-  css << "QPA:" << c->m_usePerceptQPA << " ";
-  css << "HAD:" << c->m_bUseHADME << " ";
-  css << "RDQ:" << c->m_RDOQ << " ";
-  css << "RDQTS:" << c->m_useRDOQTS << " ";
-  css << "ASR:" << c->m_bUseASR << " ";
-  css << "MinSearchWindow:" << c->m_minSearchWindow << " ";
-  css << "RestrictMESampling:" << c->m_bRestrictMESampling << " ";
-  css << "EDO:" << c->m_EDO << " ";
-  css << "MCTF:" << c->m_vvencMCTF.MCTF << " ";
-
-  css << "\nPRE-ANALYSIS CFG: ";
-  css << "STA:" << c->m_sliceTypeAdapt << " ";
-  css << "LeadFrames:" << c->m_leadFrames << " ";
-  css << "TrailFrames:" << c->m_trailFrames << " ";
-
-  css << "\nFAST TOOL CFG: ";
-  css << "ECU:" << c->m_useEarlyCU << " ";
-  css << "FEN:" << c->m_fastInterSearchMode << " ";
-  css << "FDM:" << c->m_useFastDecisionForMerge << " ";
-  css << "FastSearch:" << c->m_motionEstimationSearchMethod << " ";
-  if( c->m_motionEstimationSearchMethodSCC )
-  {
-    css << "(SCC:" << c->m_motionEstimationSearchMethodSCC << ") ";
-  }
-  css << "LCTUFast:" << c->m_useFastLCTU << " ";
-  css << "FastMrg:" << c->m_useFastMrg << " ";
-  css << "PBIntraFast:" << c->m_usePbIntraFast << " ";
-  css << "AMaxBT:" << c->m_useAMaxBT << " ";
-  css << "FastQtBtEnc:" << c->m_fastQtBtEnc << " ";
-  css << "ContentBasedFastQtbt:" << c->m_contentBasedFastQtbt << " ";
-  if( c->m_MIP )
-  {
-    css << "FastMIP:" << c->m_useFastMIP << " ";
-  }
-  css << "FastIntraTools:" << c->m_FastIntraTools << " ";
-  css << "IntraEstDecBit:" << c->m_IntraEstDecBit << " ";
-  css << "FastLocalDualTree:" << c->m_fastLocalDualTreeMode << " ";
-  css << "IntegerET:" << c->m_bIntegerET << " ";
-  css << "FastSubPel:" << c->m_fastSubPel << " ";
-  css << "QtbttExtraFast:" << c->m_qtbttSpeedUp << " ";
-  css << "FastTTSplit:" << c->m_fastTTSplit << " ";
-  if( c->m_IBCMode )
-  {
-    css << "IBCFastMethod:" << c->m_IBCFastMethod << " ";
-  }
-  css << "FIM:" << c->m_FIMMode << " ";
-  if( c->m_FastInferMerge )
-  {
-    css << "(" << c->m_FastInferMerge << ") ";
-  }
-  if( c->m_alf )
-  {
-    css << "ALFSpeed:" << c->m_alfSpeed << " ";
-  }
-  if( c->m_quantThresholdVal & 1 )
-    css << "QuantThr: " << (c->m_quantThresholdVal >> 1) << ".5 ";
-  else
-    css << "QuantThr: " << (c->m_quantThresholdVal >> 1) << " ";
->>>>>>> 2e847d47
 
     css << "\nRATE CONTROL CFG: ";
     css << "RateControl:" << ( c->m_RCTargetBitrate > 0 ) << " ";

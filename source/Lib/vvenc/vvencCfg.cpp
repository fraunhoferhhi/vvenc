--- conflicted
+++ resolved
@@ -326,17 +326,12 @@
 {
   int i = 0;
 
-<<<<<<< HEAD
-  //basic params
-  c->m_logger                                  = nullptr;
-  c->m_configDone                              = false;
-  c->m_confirmFailed                           = false;         ///< state variable
-=======
-  //core params
+  // internal params
   c->m_configDone                              = false;         ///< state variable, Private context used for internal data ( do not change )
   c->m_confirmFailed                           = false;         ///< state variable, Private context used for internal data ( do not change )
->>>>>>> af346c9b
-
+  c->m_logger                                  = nullptr;
+
+  //core params
   c->m_SourceWidth                             = 0;             ///< source width in pixel
   c->m_SourceHeight                            = 0;             ///< source height in pixel (when interlaced = field height)
   c->m_FrameRate                               = 0;             ///< source frame-rates (Hz) Numerator

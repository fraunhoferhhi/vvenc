--- conflicted
+++ resolved
@@ -340,7 +340,6 @@
 
   c->m_maxNumMergeCand                         = 5;                                     ///< Max number of merge candidates
   c->m_maxNumAffineMergeCand                   = 5;                                     ///< Max number of affine merge candidates
-//  c->m_maxNumIBCMergeCand                    = 6;                                     ///< Max number of IBC merge candidates
   c->m_Geo                                     = 0;
   c->m_maxNumGeoCand                           = 5;
   c->m_FastIntraTools                          = 0;
@@ -395,6 +394,11 @@
   c->m_craAPSreset                             = false;
   c->m_rprRASLtoolSwitch                       = false;
 
+#if 1 // IBC_VTM
+  c->m_IBCMode                                 = 0;
+  c->m_IBCFastMethod                           = 1;
+#endif
+
   c->m_bLoopFilterDisable                      = false;                                 ///< flag for using deblocking filter
   c->m_loopFilterOffsetInPPS                   = true;                                  ///< offset for deblocking filter in 0 = slice header, 1 = PPS
 
@@ -518,8 +522,8 @@
   vvenc_confirmParameter( c, c->m_inputBitDepth[0] != 8 && c->m_inputBitDepth[0] != 10,                  "Input bitdepth must be 8 or 10 bit" );
   vvenc_confirmParameter( c, c->m_internalBitDepth[0] != 8 && c->m_internalBitDepth[0] != 10,                  "Internal bitdepth must be 8 or 10 bit" );
 
-  vvenc_confirmParameter( c, c->m_FrameRate <= 0,                                                           "Frame rate must be more than 1" );
-  vvenc_confirmParameter( c, c->m_TicksPerSecond <= 0 || c->m_TicksPerSecond > 27000000,                       "TicksPerSecond must be in range from 1 to 27000000" );
+  vvenc_confirmParameter( c, c->m_FrameRate <= 0,                                                        "Frame rate must be more than 1" );
+  vvenc_confirmParameter( c, c->m_TicksPerSecond <= 0 || c->m_TicksPerSecond > 27000000,                 "TicksPerSecond must be in range from 1 to 27000000" );
 
   int temporalRate   = c->m_FrameRate;
   int temporalScale  = 1;
@@ -536,27 +540,16 @@
 
   vvenc_confirmParameter( c, c->m_numThreads < -1 || c->m_numThreads > 256,              "Number of threads out of range (-1 <= t <= 256)");
 
-<<<<<<< HEAD
-  vvenc_confirmParameter( c, c->m_IntraPeriod < 0,                 "IDR period (in frames) must be >= 0");
-  vvenc_confirmParameter( c, c->m_IntraPeriodSec < 0,              "IDR period (in seconds) must be >= 0");
-
-  vvenc_confirmParameter( c, c->m_GOPSize < 1 ,                                                             "GOP Size must be greater or equal to 1" );
-  vvenc_confirmParameter( c, c->m_GOPSize > 1 &&  c->m_GOPSize % 2,                                            "GOP Size must be a multiple of 2, if GOP Size is greater than 1" );
-  vvenc_confirmParameter( c, c->m_GOPSize > 1 &&  c->m_GOPSize % 2,                                            "GOP Size must be a multiple of 2, if GOP Size is greater than 1" );
-  vvenc_confirmParameter( c, c->m_GOPSize > 64,                                                             "GOP size must be <= 64" );
-  vvenc_confirmParameter( c, c->m_GOPSize != 1 && c->m_GOPSize != 16 && c->m_GOPSize != 32,                       "GOP size only supporting: 1, 16, 32" );
-=======
-  confirmParameter( m_IntraPeriod < -1,                "IDR period (in frames) must be >= -1");
-  confirmParameter( m_IntraPeriodSec < 0,              "IDR period (in seconds) must be >= 0");
-
-  confirmParameter( m_GOPSize < 1 || m_GOPSize > 64,                                                  "GOP Size must be between 1 and 64" );
-  confirmParameter( m_GOPSize > 1 &&  m_GOPSize % 2,                                                  "GOP Size must be a multiple of 2" );
-  confirmParameter( m_GOPList[0].m_POC == -1 && m_GOPSize != 1 && m_GOPSize != 16 && m_GOPSize != 32, "GOP list auto config only supported GOP sizes: 1, 16, 32" );
->>>>>>> 3174ad52
-
-  vvenc_confirmParameter( c, c->m_QP < 0 || c->m_QP > vvenc::MAX_QP,                                                  "QP exceeds supported range (0 to 63)" );
-
-  vvenc_confirmParameter( c, c->m_RCTargetBitrate < 0 || c->m_RCTargetBitrate > 800000000,                     "TargetBitrate must be between 0 - 800000000" );
+  vvenc_confirmParameter( c, c->m_IntraPeriod < -1,                                            "IDR period (in frames) must be >= -1");
+  vvenc_confirmParameter( c, c->m_IntraPeriodSec < 0,                                          "IDR period (in seconds) must be >= 0");
+
+  vvenc_confirmParameter( c, c->m_GOPSize < 1 || c->m_GOPSize > 64,                                                        "GOP Size must be between 1 and 64" );
+  vvenc_confirmParameter( c, c->m_GOPSize > 1 &&  c->m_GOPSize % 2,                                                        "GOP Size must be a multiple of 2" );
+  vvenc_confirmParameter( c, c->m_GOPList[0].m_POC == -1 && c->m_GOPSize != 1 && c->m_GOPSize != 16 && c->m_GOPSize != 32, "GOP list auto config only supported GOP sizes: 1, 16, 32" );
+
+  vvenc_confirmParameter( c, c->m_QP < 0 || c->m_QP > vvenc::MAX_QP,                                                 "QP exceeds supported range (0 to 63)" );
+
+  vvenc_confirmParameter( c, c->m_RCTargetBitrate < 0 || c->m_RCTargetBitrate > 800000000,                           "TargetBitrate must be between 0 - 800000000" );
 
   if( 0 == c->m_RCTargetBitrate )
    {
@@ -661,14 +654,7 @@
   }
 
   // rate control
-<<<<<<< HEAD
-  if( c->m_RCNumPasses < 0 )
-  {
-    c->m_RCNumPasses = c->m_RCTargetBitrate > 0 ? 2 : 1;
-  }
-=======
-  if( m_RCNumPasses < 0 ) m_RCNumPasses = 1;
->>>>>>> 3174ad52
+  if( c->m_RCNumPasses < 0 ) c->m_RCNumPasses = 1;
 
   // threading
   if( c->m_numThreads < 0 )
@@ -1996,7 +1982,6 @@
   vvenc_confirmParameter( c, c->m_QP < -6 * (c->m_internalBitDepth[0] - 8) || c->m_QP > vvenc::MAX_QP,                "QP exceeds supported range (-QpBDOffsety to 63)" );
   for( int comp = 0; comp < 3; comp++)
   {
-<<<<<<< HEAD
     vvenc_confirmParameter( c, c->m_loopFilterBetaOffsetDiv2[comp] < -12 || c->m_loopFilterBetaOffsetDiv2[comp] > 12,          "Loop Filter Beta Offset div. 2 exceeds supported range (-12 to 12)" );
     vvenc_confirmParameter( c, c->m_loopFilterTcOffsetDiv2[comp] < -12 || c->m_loopFilterTcOffsetDiv2[comp] > 12,              "Loop Filter Tc Offset div. 2 exceeds supported range (-12 to 12)" );
   }
@@ -2037,12 +2022,16 @@
   vvenc_confirmParameter( c, c->m_LFNST< 0 || c->m_LFNST> 3,                  "LFNST out of range [0..3]" );
   vvenc_confirmParameter( c, c->m_vvencMCTF.MCTF < 0 || c->m_vvencMCTF.MCTF > 2,  "MCTF out of range [0..2]" );
   vvenc_confirmParameter( c, c->m_ISP  < 0 || c->m_ISP > 3,                    "ISP out of range [0..3]" );
-  vvenc_confirmParameter( c, c->m_TS   < 0 || c->m_TS > 2,                       "TS out of range [0..2]" );
+  vvenc_confirmParameter( c, c->m_TS   < 0 || c->m_TS > 2,                     "TS out of range [0..2]" );
   vvenc_confirmParameter( c, c->m_TSsize < 2 || c->m_TSsize > 5,               "TSsize out of range [2..5]" );
   vvenc_confirmParameter( c, c->m_useBDPCM < 0 || c->m_useBDPCM > 2,           "BDPCM out of range [0..2]");
   vvenc_confirmParameter( c, c->m_useBDPCM  && c->m_TS==0,                     "BDPCM cannot be used when transform skip is disabled" );
   vvenc_confirmParameter( c, c->m_useBDPCM==1  && c->m_TS==2,                  "BDPCM cannot be permanently used when transform skip is auto" );
   vvenc_confirmParameter( c, c->m_FastIntraTools <0 || c->m_FastIntraTools >2, "SpeedIntraTools out of range [0..2]");
+#if IBC_VTM
+  vvenc_confirmParameter( c, c->m_IBCMode < 0 ||  c->m_IBCMode > 2,            "IBC out of range [0..2]");
+  vvenc_confirmParameter( c, c->m_IBCFastMethod < 0 ||  c->m_IBCFastMethod > 5,"IBCFastMethod out of range [0..5]");
+#endif
 
   if( c->m_alf )
   {
@@ -2147,159 +2136,6 @@
     vvenc_confirmParameter(c, c->m_cabacInitPresent,      "Frame parallel processing: CabacInitPresent is not supported (must be disabled)" );
     vvenc_confirmParameter(c, c->m_saoEncodingRate > 0.0, "Frame parallel processing: SaoEncodingRate is not supported (must be disabled)" );
     vvenc_confirmParameter(c, c->m_alfTempPred,           "Frame parallel processing: ALFTempPred is not supported (must be disabled)" );
-=======
-    confirmParameter( m_loopFilterBetaOffsetDiv2[comp] < -12 || m_loopFilterBetaOffsetDiv2[comp] > 12,          "Loop Filter Beta Offset div. 2 exceeds supported range (-12 to 12)" );
-    confirmParameter( m_loopFilterTcOffsetDiv2[comp] < -12 || m_loopFilterTcOffsetDiv2[comp] > 12,              "Loop Filter Tc Offset div. 2 exceeds supported range (-12 to 12)" );
-  }
-  confirmParameter( m_SearchRange < 0 ,                                                         "Search Range must be more than 0" );
-  confirmParameter( m_bipredSearchRange < 0 ,                                                   "Bi-prediction refinement search range must be more than 0" );
-  confirmParameter( m_minSearchWindow < 0,                                                      "Minimum motion search window size for the adaptive window ME must be greater than or equal to 0" );
-
-  confirmParameter( m_MCTFFrames.size() != m_MCTFStrengths.size(),        "MCTF parameter list sizes differ");
-  confirmParameter( m_MCTFNumLeadFrames  < 0,                             "MCTF number of lead frames must be greater than or equal to 0" );
-  confirmParameter( m_MCTFNumTrailFrames < 0,                             "MCTF number of trailing frames must be greater than or equal to 0" );
-  confirmParameter( m_MCTFNumLeadFrames  > 0 && ! m_MCTF,                 "MCTF disabled but number of MCTF lead frames is given" );
-  confirmParameter( m_MCTFNumTrailFrames > 0 && ! m_MCTF,                 "MCTF disabled but number of MCTF trailing frames is given" );
-  confirmParameter( m_MCTFNumTrailFrames > 0 && m_framesToBeEncoded <= 0, "If number of MCTF trailing frames is given, the total number of frames to be encoded has to be set" );
-  confirmParameter( m_SegmentMode != SEG_OFF && m_framesToBeEncoded < MCTF_RANGE,  "When using segment parallel encoding more then 2 frames have to be encoded" );
-
-  if (m_lumaReshapeEnable)
-  {
-    confirmParameter( m_reshapeSignalType < RESHAPE_SIGNAL_SDR || m_reshapeSignalType > RESHAPE_SIGNAL_HLG, "LMCSSignalType out of range" );
-    confirmParameter(m_updateCtrl < 0,    "Min. LMCS Update Control is 0");
-    confirmParameter(m_updateCtrl > 2,    "Max. LMCS Update Control is 2");
-    confirmParameter(m_adpOption < 0,     "Min. LMCS Adaptation Option is 0");
-    confirmParameter(m_adpOption > 4,     "Max. LMCS Adaptation Option is 4");
-    confirmParameter(m_initialCW < 0,     "Min. Initial Total Codeword is 0");
-    confirmParameter(m_initialCW > 1023,  "Max. Initial Total Codeword is 1023");
-    confirmParameter(m_LMCSOffset < -7,   "Min. LMCS Offset value is -7");
-    confirmParameter(m_LMCSOffset > 7,    "Max. LMCS Offset value is 7");
-  }
-  confirmParameter( m_EDO && m_bLoopFilterDisable,             "no EDO support with LoopFilter disabled" );
-  confirmParameter( m_EDO < 0 || m_EDO > 2,                    "EDO out of range [0..2]" );
-  confirmParameter( m_TMVPModeId < 0 || m_TMVPModeId > 2,      "TMVPMode out of range [0..2]" );
-  confirmParameter( m_AMVRspeed < 0 || m_AMVRspeed > 7,        "AMVR/IMV out of range [0..7]" );
-  confirmParameter( m_Affine < 0 || m_Affine > 2,              "Affine out of range [0..2]" );
-  confirmParameter( m_MMVD < 0 || m_MMVD > 4,                  "MMVD out of range [0..4]" );
-  confirmParameter( m_SMVD < 0 || m_SMVD > 3,                  "SMVD out of range [0..3]" );
-  confirmParameter( m_Geo  < 0 || m_Geo  > 3,                  "Geo out of range [0..3]" );
-  confirmParameter( m_CIIP < 0 || m_CIIP > 3,                  "CIIP out of range [0..3]" );
-  confirmParameter( m_SBT  < 0 || m_SBT  > 3,                  "SBT out of range [0..3]" );
-  confirmParameter( m_LFNST< 0 || m_LFNST> 3,                  "LFNST out of range [0..3]" );
-  confirmParameter( m_MCTF < 0 || m_MCTF > 2,                  "MCTF out of range [0..2]" );
-  confirmParameter( m_ISP < 0 || m_ISP > 3,                    "ISP out of range [0..3]" );
-  confirmParameter(m_TS < 0 || m_TS > 2,                       "TS out of range [0..2]" );
-  confirmParameter(m_TSsize < 2 || m_TSsize > 5,               "TSsize out of range [2..5]" );
-  confirmParameter(m_useBDPCM < 0 || m_useBDPCM > 2,           "BDPCM out of range [0..2]");
-  confirmParameter(m_useBDPCM  && m_TS==0,                     "BDPCM cannot be used when transform skip is disabled" );
-  confirmParameter(m_useBDPCM==1  && m_TS==2,                  "BDPCM cannot be permanently used when transform skip is auto" );
-  confirmParameter(m_FastIntraTools <0 || m_FastIntraTools >2, "SpeedIntraTools out of range [0..2]");
-#if IBC_VTM
-  confirmParameter(m_IBCMode < 0 || m_IBCMode > 2,           "IBC out of range [0..2]");
-  confirmParameter(m_IBCFastMethod < 0 || m_IBCFastMethod > 5,     "IBCFastMethod out of range [0..5]");
-#endif
-
-  if( m_alf )
-  {
-    confirmParameter( m_maxNumAlfAlternativesChroma < 1 || m_maxNumAlfAlternativesChroma > MAX_NUM_ALF_ALTERNATIVES_CHROMA, std::string( std::string( "The maximum number of ALF Chroma filter alternatives must be in the range (1-" ) + std::to_string( MAX_NUM_ALF_ALTERNATIVES_CHROMA ) + std::string( ", inclusive)" ) ).c_str() );
-  }
-
-  confirmParameter( m_useFastMrg < 0 || m_useFastMrg > 2,   "FastMrg out of range [0..2]" );
-  confirmParameter( m_useFastMIP < 0 || m_useFastMIP > 4,   "FastMIP out of range [0..4]" );
-  confirmParameter( m_fastSubPel < 0 || m_fastSubPel > 1,   "FastSubPel out of range [0..1]" );
-
-  confirmParameter( m_RCTargetBitrate == 0 && m_RCNumPasses != 1, "Only single pass encoding supported, when rate control is disabled" );
-  confirmParameter( m_RCNumPasses < 1 || m_RCNumPasses > 2,       "Only one pass or two pass encoding supported" );
-
-  confirmParameter(!((m_level==Level::LEVEL1)
-    || (m_level==Level::LEVEL2) || (m_level==Level::LEVEL2_1)
-    || (m_level==Level::LEVEL3) || (m_level==Level::LEVEL3_1)
-    || (m_level==Level::LEVEL4) || (m_level==Level::LEVEL4_1)
-    || (m_level==Level::LEVEL5) || (m_level==Level::LEVEL5_1) || (m_level==Level::LEVEL5_2)
-    || (m_level==Level::LEVEL6) || (m_level==Level::LEVEL6_1) || (m_level==Level::LEVEL6_2) || (m_level==Level::LEVEL6_3)
-    || (m_level==Level::LEVEL15_5)), "invalid level selected");
-  confirmParameter(!((m_levelTier==Tier::TIER_MAIN) || (m_levelTier==Tier::TIER_HIGH)), "invalid tier selected");
-
-
-  confirmParameter( m_chromaCbQpOffset < -12,           "Min. Chroma Cb QP Offset is -12" );
-  confirmParameter( m_chromaCbQpOffset >  12,           "Max. Chroma Cb QP Offset is  12" );
-  confirmParameter( m_chromaCrQpOffset < -12,           "Min. Chroma Cr QP Offset is -12" );
-  confirmParameter( m_chromaCrQpOffset >  12,           "Max. Chroma Cr QP Offset is  12" );
-  confirmParameter( m_chromaCbQpOffsetDualTree < -12,   "Min. Chroma Cb QP Offset for dual tree is -12" );
-  confirmParameter( m_chromaCbQpOffsetDualTree >  12,   "Max. Chroma Cb QP Offset for dual tree is  12" );
-  confirmParameter( m_chromaCrQpOffsetDualTree < -12,   "Min. Chroma Cr QP Offset for dual tree is -12" );
-  confirmParameter( m_chromaCrQpOffsetDualTree >  12,   "Max. Chroma Cr QP Offset for dual tree is  12" );
-
-  if ( m_JointCbCrMode )
-  {
-    confirmParameter( m_chromaCbCrQpOffset < -12, "Min. Joint Cb-Cr QP Offset is -12");
-    confirmParameter( m_chromaCbCrQpOffset >  12, "Max. Joint Cb-Cr QP Offset is  12");
-    confirmParameter( m_chromaCbCrQpOffsetDualTree < -12, "Min. Joint Cb-Cr QP Offset for dual tree is -12");
-    confirmParameter( m_chromaCbCrQpOffsetDualTree >  12, "Max. Joint Cb-Cr QP Offset for dual tree is  12");
-  }
-
-  if (m_usePerceptQPA && m_dualITree && (m_internChromaFormat != CHROMA_400) && (m_chromaCbQpOffsetDualTree != 0 || m_chromaCrQpOffsetDualTree != 0 || m_chromaCbCrQpOffsetDualTree != 0))
-  {
-    msg(WARNING, "***************************************************************************\n");
-    msg(WARNING, "** WARNING: chroma QPA on, ignoring nonzero dual-tree chroma QP offsets! **\n");
-    msg(WARNING, "***************************************************************************\n");
-  }
-
-  confirmParameter( m_usePerceptQPATempFiltISlice > 2,                                                    "PerceptQPATempFiltIPic out of range, must be 2 or less" );
-  confirmParameter( m_usePerceptQPATempFiltISlice > 0 && m_MCTF == 0,                                     "PerceptQPATempFiltIPic must be turned off when MCTF is off" );
-
-  confirmParameter( m_usePerceptQPA && (m_cuQpDeltaSubdiv > 2),                                     "MaxCuDQPSubdiv must be 2 or smaller when PerceptQPA is on" );
-  if ( m_DecodingRefreshType == 2 )
-  {
-    confirmParameter( m_IntraPeriod > 0 && m_IntraPeriod <= m_GOPSize ,                                   "Intra period must be larger than GOP size for periodic IDR pictures");
-  }
-  confirmParameter( m_MaxCodingDepth > MAX_CU_DEPTH,                                                      "MaxPartitionDepth exceeds predefined MAX_CU_DEPTH limit");
-  confirmParameter( m_MinQT[0] < 1<<MIN_CU_LOG2,                                                          "Minimum QT size should be larger than or equal to 4");
-  confirmParameter( m_MinQT[1] < 1<<MIN_CU_LOG2,                                                          "Minimum QT size should be larger than or equal to 4");
-  confirmParameter( m_CTUSize < 32,                                                                       "CTUSize must be greater than or equal to 32");
-  confirmParameter( m_CTUSize > 128,                                                                      "CTUSize must be less than or equal to 128");
-  confirmParameter( m_CTUSize != 32 && m_CTUSize != 64 && m_CTUSize != 128,                               "CTUSize must be a power of 2 (32, 64, or 128)");
-  confirmParameter( m_MaxCodingDepth < 1,                                                                 "MaxPartitionDepth must be greater than zero");
-  confirmParameter( (m_CTUSize  >> ( m_MaxCodingDepth - 1 ) ) < 8,                                        "Minimum partition width size should be larger than or equal to 8");
-  confirmParameter( (m_PadSourceWidth  % std::max( 8, int(m_CTUSize  >> ( m_MaxCodingDepth - 1 )))) != 0, "Resulting coded frame width must be a multiple of Max(8, the minimum CU size)");
-  confirmParameter( m_log2MaxTbSize > 6,                                                                  "Log2MaxTbSize must be 6 or smaller." );
-  confirmParameter( m_log2MaxTbSize < 5,                                                                  "Log2MaxTbSize must be 5 or greater." );
-  confirmParameter( m_log2MinCodingBlockSize < 2,                                                         "Log2MinCodingBlockSize must be 2 or greater." );
-  confirmParameter( m_CTUSize < ( 1 << m_log2MinCodingBlockSize ),                                        "Log2MinCodingBlockSize must be smaller than max CTU size." );
-  confirmParameter( m_MinQT[ 0 ] < ( 1 << m_log2MinCodingBlockSize ),                                     "Log2MinCodingBlockSize must be greater than min QT size for I slices" );
-  confirmParameter( m_MinQT[ 1 ] < ( 1 << m_log2MinCodingBlockSize ),                                     "Log2MinCodingBlockSize must be greater than min QT size for non I slices" );
-  confirmParameter( ( m_MinQT[ 2 ] << getChannelTypeScaleX(CH_C, m_internChromaFormat) ) < ( 1 << m_log2MinCodingBlockSize ), "Log2MinCodingBlockSize must be greater than min chroma QT size for I slices" );
-
-  confirmParameter( m_PadSourceWidth  % SPS::getWinUnitX(m_internChromaFormat) != 0, "Picture width must be an integer multiple of the specified chroma subsampling");
-  confirmParameter( m_PadSourceHeight % SPS::getWinUnitY(m_internChromaFormat) != 0, "Picture height must be an integer multiple of the specified chroma subsampling");
-
-  confirmParameter( m_aiPad[0] % SPS::getWinUnitX(m_internChromaFormat) != 0, "Horizontal padding must be an integer multiple of the specified chroma subsampling");
-  confirmParameter( m_aiPad[1] % SPS::getWinUnitY(m_internChromaFormat) != 0, "Vertical padding must be an integer multiple of the specified chroma subsampling");
-
-  confirmParameter( m_confWinLeft   % SPS::getWinUnitX(m_internChromaFormat) != 0, "Left conformance window offset must be an integer multiple of the specified chroma subsampling");
-  confirmParameter( m_confWinRight  % SPS::getWinUnitX(m_internChromaFormat) != 0, "Right conformance window offset must be an integer multiple of the specified chroma subsampling");
-  confirmParameter( m_confWinTop    % SPS::getWinUnitY(m_internChromaFormat) != 0, "Top conformance window offset must be an integer multiple of the specified chroma subsampling");
-  confirmParameter( m_confWinBottom % SPS::getWinUnitY(m_internChromaFormat) != 0, "Bottom conformance window offset must be an integer multiple of the specified chroma subsampling");
-
-  confirmParameter( m_numThreads < 0,                                               "NumThreads out of range" );
-  confirmParameter( m_ensureWppBitEqual < 0       || m_ensureWppBitEqual > 1,       "WppBitEqual out of range (0,1)");
-  confirmParameter( m_useAMaxBT < 0               || m_useAMaxBT > 1,               "AMaxBT out of range (0,1)");
-  confirmParameter( m_cabacInitPresent < 0        || m_cabacInitPresent > 1,        "CabacInitPresent out of range (0,1)");
-  confirmParameter( m_alfTempPred < 0             || m_alfTempPred > 1,             "ALFTempPred out of range (0,1)");
-  confirmParameter( m_saoEncodingRate < 0.0       || m_saoEncodingRate > 1.0,       "SaoEncodingRate out of range [0.0 .. 1.0]");
-  confirmParameter( m_saoEncodingRateChroma < 0.0 || m_saoEncodingRateChroma > 1.0, "SaoEncodingRateChroma out of range [0.0 .. 1.0]");
-  confirmParameter( m_maxParallelFrames < 0,                                        "MaxParallelFrames out of range" );
-
-  confirmParameter( m_numThreads > 0 && m_ensureWppBitEqual == 0, "NumThreads > 0 requires WppBitEqual > 0");
-
-  if( m_maxParallelFrames )
-  {
-    confirmParameter( m_numThreads == 0,       "For frame parallel processing NumThreads > 0 is required" );
-    confirmParameter( m_useAMaxBT,             "Frame parallel processing: AMaxBT is not supported (must be disabled)" );
-    confirmParameter( m_cabacInitPresent,      "Frame parallel processing: CabacInitPresent is not supported (must be disabled)" );
-    confirmParameter( m_saoEncodingRate > 0.0, "Frame parallel processing: SaoEncodingRate is not supported (must be disabled)" );
-    confirmParameter( m_alfTempPred,           "Frame parallel processing: ALFTempPred is not supported (must be disabled)" );
->>>>>>> 3174ad52
 #if ENABLE_TRACING
     vvenc_confirmParameter(c, !c->m_traceFile.empty() && c->m_maxParallelFrames > 1, "Tracing and frame parallel encoding not supported" );
 #endif
@@ -2670,7 +2506,7 @@
   c->m_maxMTTDepthIChroma            = 3;
 
   // disable tools
-<<<<<<< HEAD
+
   c->m_Affine                        = 0;
   c->m_alf                           = 0;
   c->m_allowDisFracMMVD              = 0;
@@ -2704,45 +2540,10 @@
   c->m_TS                            = 0;
   c->m_useNonLinearAlfChroma         = 0;
   c->m_useNonLinearAlfLuma           = 0;
-=======
-  m_Affine                        = 0;
-  m_alf                           = 0;
-  m_allowDisFracMMVD              = 0;
-  m_useBDPCM                      = 0;
-  m_BDOF                          = 0;
-  m_ccalf                         = 0;
-  m_useChromaTS                   = 0;
-  m_CIIP                          = 0;
-  m_DepQuantEnabled               = 0;
-  m_DMVR                          = 0;
-  m_EDO                           = 0;
-  m_Geo                           = 0;
-  m_AMVRspeed                     = 0;
-  m_ISP                           = 0;
-  m_JointCbCrMode                 = 0;
-  m_LFNST                         = 0;
-  m_LMChroma                      = 0;
-  m_lumaReshapeEnable             = 0;
-  m_MCTF                          = 0;
-  m_MIP                           = 0;
-  m_MMVD                          = 0;
-  m_MRL                           = 0;
-  m_MTS                           = 0;
-  m_MTSImplicit                   = 0;
-  m_PROF                          = 0;
-  m_bUseSAO                       = 0;
-  m_SbTMVP                        = 0;
-  m_SBT                           = 0;
-  m_SMVD                          = 0;
-  m_TMVPModeId                    = 0;
-  m_TS                            = 0;
-  m_useNonLinearAlfChroma         = 0;
-  m_useNonLinearAlfLuma           = 0;
 #if 1 // IBC_VTM
-  m_IBCMode                       = 0;
-  m_IBCFastMethod                 = 1;
+  c->m_IBCMode                       = 0;
+  c->m_IBCFastMethod                 = 1;
 #endif
->>>>>>> 3174ad52
 
   // enable speedups
   c->m_qtbttSpeedUp                  = 2;
@@ -3235,14 +3036,10 @@
     css << "TSLog2MaxSize:" << c->m_TSsize << " ";
     css << "useChromaTS:" << c->m_useChromaTS << " ";
   }
-<<<<<<< HEAD
   css << "BDPCM:" << c->m_useBDPCM << " ";
-=======
-  css << "BDPCM:" << m_useBDPCM << " ";
 #if IBC_VTM
-  css << "IBC:" << m_IBCMode << " ";
+  css << "IBC:" << c->m_IBCMode << " ";
 #endif
->>>>>>> 3174ad52
 
   css << "\nENC. ALG. CFG: ";
   css << "QPA:" << c->m_usePerceptQPA << " ";
@@ -3260,7 +3057,6 @@
   }
 
   css << "\nFAST TOOL CFG: ";
-<<<<<<< HEAD
   css << "ECU:" << c->m_bUseEarlyCU << " ";
   css << "FEN:" << c->m_fastInterSearchMode << " ";
   css << "FDM:" << c->m_useFastDecisionForMerge << " ";
@@ -3280,33 +3076,13 @@
   css << "FastLocalDualTree:" << c->m_fastLocalDualTreeMode << " ";
   css << "FastSubPel:" << c->m_fastSubPel << " ";
   css << "QtbttExtraFast:" << c->m_qtbttSpeedUp << " ";
-=======
-  css << "ECU:" << m_bUseEarlyCU << " ";
-  css << "FEN:" << m_fastInterSearchMode << " ";
-  css << "FDM:" << m_useFastDecisionForMerge << " ";
-  css << "ESD:" << m_useEarlySkipDetection << " ";
-  css << "FastSearch:" << m_motionEstimationSearchMethod << " ";
-  css << "LCTUFast:" << m_useFastLCTU << " ";
-  css << "FastMrg:" << m_useFastMrg << " ";
-  css << "PBIntraFast:" << m_usePbIntraFast << " ";
-  css << "AMaxBT:" << m_useAMaxBT << " ";
-  css << "FastQtBtEnc:" << m_fastQtBtEnc << " ";
-  css << "ContentBasedFastQtbt:" << m_contentBasedFastQtbt << " ";
-  if( m_MIP )
-  {
-    css << "FastMIP:" << m_useFastMIP << " ";
-  }
-  css << "FastIntraTools:" << m_FastIntraTools << " ";
-  css << "FastLocalDualTree:" << m_fastLocalDualTreeMode << " ";
-  css << "FastSubPel:" << m_fastSubPel << " ";
-  css << "QtbttExtraFast:" << m_qtbttSpeedUp << " ";
 #if IBC_VTM
-  if( m_IBCMode )
-  {
-    css << "IBCfastMethod:" << m_IBCFastMethod << " ";
+  if( c->m_IBCMode )
+  {
+    css << "IBCfastMethod:" << c->m_IBCFastMethod << " ";
   }
 #endif
->>>>>>> 3174ad52
+
 
   css << "\nRATE CONTROL CFG: ";
   css << "RateControl:" << ( c->m_RCTargetBitrate > 0 ) << " ";

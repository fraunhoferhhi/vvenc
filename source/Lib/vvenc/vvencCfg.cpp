--- conflicted
+++ resolved
@@ -671,7 +671,7 @@
   c-> m_deblockLastTLayers                     = 0;
   c->m_addGOP32refPics                         = false;
   c->m_loopFilterBetaTcOffsets                 = false;
-  
+
   memset( c->m_reservedInt, 0, sizeof(c->m_reservedInt) );
   memset( c->m_reservedFlag, 0, sizeof(c->m_reservedFlag) );
   memset( c->m_reservedDouble, 0, sizeof(c->m_reservedDouble) );
@@ -713,13 +713,13 @@
   vvenc_confirmParameter( c, c->m_IntraPeriod < -1,                                            "IDR period (in frames) must be >= -1");
   vvenc_confirmParameter( c, c->m_IntraPeriodSec < 0,                                          "IDR period (in seconds) must be >= 0");
 
-  vvenc_confirmParameter( c, c->m_GOPSize < 1 || c->m_GOPSize > VVENC_MAX_GOP,                                             "GOP Size must be between 1 and 64" );
-  vvenc_confirmParameter( c, c->m_leadFrames < 0 || c->m_leadFrames > VVENC_MAX_GOP,                                       "Lead frames exceeds supported range (0 to 64)" );
-  vvenc_confirmParameter( c, c->m_trailFrames < 0 || c->m_trailFrames > VVENC_MCTF_RANGE,                                  "Trail frames exceeds supported range (0 to 4)" );
-
-  vvenc_confirmParameter( c, c->m_QP < 0 || c->m_QP > vvenc::MAX_QP,                                                 "QP exceeds supported range (0 to 63)" );
-
-  vvenc_confirmParameter( c, c->m_RCTargetBitrate < 0 || c->m_RCTargetBitrate > 800000000,                           "TargetBitrate must be between 0 - 800000000" );
+  vvenc_confirmParameter( c, c->m_GOPSize < 1 || c->m_GOPSize > VVENC_MAX_GOP,                           "GOP Size must be between 1 and 64" );
+  vvenc_confirmParameter( c, c->m_leadFrames < 0 || c->m_leadFrames > VVENC_MAX_GOP,                     "Lead frames exceeds supported range (0 to 64)" );
+  vvenc_confirmParameter( c, c->m_trailFrames < 0 || c->m_trailFrames > VVENC_MCTF_RANGE,                "Trail frames exceeds supported range (0 to 4)" );
+
+  vvenc_confirmParameter( c, c->m_QP < 0 || c->m_QP > vvenc::MAX_QP,                                     "QP exceeds supported range (0 to 63)" );
+
+  vvenc_confirmParameter( c, c->m_RCTargetBitrate < 0 || c->m_RCTargetBitrate > 800000000,               "TargetBitrate must be between 0 - 800000000" );
 
   if( 0 == c->m_RCTargetBitrate )
    {
@@ -835,20 +835,20 @@
   }
 
   /* rules for input, output and internal bitdepths as per help text */
-  if (c->m_MSBExtendedBitDepth[0] == 0)
-    c->m_MSBExtendedBitDepth  [0] = c->m_inputBitDepth      [0];
+  if (c->m_MSBExtendedBitDepth[0  ] == 0)
+    c->m_MSBExtendedBitDepth[0  ] = c->m_inputBitDepth      [0  ];
   if (c->m_MSBExtendedBitDepth[1] == 0)
-    c->m_MSBExtendedBitDepth  [1] = c->m_MSBExtendedBitDepth[0];
-  if (c->m_internalBitDepth   [0] == 0)
-    c->m_internalBitDepth     [0] = c->m_MSBExtendedBitDepth[0];
+    c->m_MSBExtendedBitDepth[1] = c->m_MSBExtendedBitDepth[0  ];
+  if (c->m_internalBitDepth   [0  ] == 0)
+    c->m_internalBitDepth   [0  ] = c->m_MSBExtendedBitDepth[0  ];
   if (c->m_internalBitDepth   [1] == 0)
-    c->m_internalBitDepth     [1] = c->m_internalBitDepth   [0];
+    c->m_internalBitDepth   [1] = c->m_internalBitDepth   [0  ];
   if (c->m_inputBitDepth      [1] == 0)
-    c->m_inputBitDepth        [1] = c->m_inputBitDepth      [0];
-  if (c->m_outputBitDepth     [0] == 0)
-    c->m_outputBitDepth       [0] = c->m_internalBitDepth   [0];
+    c->m_inputBitDepth      [1] = c->m_inputBitDepth      [0  ];
+  if (c->m_outputBitDepth     [0  ] == 0)
+    c->m_outputBitDepth     [0  ] = c->m_internalBitDepth   [0  ];
   if (c->m_outputBitDepth     [1] == 0)
-    c->m_outputBitDepth       [1] = c->m_outputBitDepth     [0];
+    c->m_outputBitDepth     [1] = c->m_outputBitDepth     [0  ];
 
   if( c->m_HdrMode == VVENC_HDR_OFF &&
      (( c->m_masteringDisplay[0] != 0 && c->m_masteringDisplay[1] != 0 && c->m_masteringDisplay[8] != 0 && c->m_masteringDisplay[9] != 0 ) ||
@@ -1157,7 +1157,7 @@
     c->m_GOPSize = 1;
     for( int i = 0; i < VVENC_MAX_GOP; i++ )
     {
-      vvenc_GOPEntry_default( &c->m_GOPList[i]);
+      vvenc_GOPEntry_default( &c->m_GOPList[i] );
     }
   }
   vvenc_confirmParameter( c, c->m_IntraPeriod == 0, "intra period must not be equal 0" );
@@ -1254,7 +1254,7 @@
     }
   }
   if ( c->m_usePerceptQPATempFiltISlice == 2
-      && ( c->m_QP <= 27 || c->m_QP > vvenc::MAX_QP_PERCEPT_QPA || c->m_GOPSize <= 8 || c->m_IntraPeriod < 2 * c->m_GOPSize) )
+      && ( c->m_QP <= 27 || c->m_QP > vvenc::MAX_QP_PERCEPT_QPA || c->m_GOPSize <= 8 || c->m_IntraPeriod < 2 * c->m_GOPSize ) )
   {
     c->m_usePerceptQPATempFiltISlice = 1; // disable temporal pumping reduction aspect
   }
@@ -1330,7 +1330,7 @@
       c->m_GOPList[  5 ] = vvenc::GOPEntry( 'B',     6,    4,         -6.5,   0.2590,  1.0,         0,             4,   { 1, 6, 14, 22 },             4,   { 1, 6, 14, 22 } );
       c->m_GOPList[  6 ] = vvenc::GOPEntry( 'B',     7,    5,         -6.5,   0.2590,  1.0,         0,             4,   { 1, 7, 15, 23 },             4,   { 1, 7, 15, 23 } );
       c->m_GOPList[  7 ] = vvenc::GOPEntry( 'B',     8,    1,          0.0,      0.0,  1.0,         0,             4,   { 1, 8, 16, 24 },             4,   { 1, 8, 16, 24 } );
-                  }
+    }
     else if( c->m_GOPSize == 16 )
     {
       //                                    m_sliceType                m_QPOffsetModelOffset       m_temporalId   m_numRefPicsActive[ 0 ]            m_numRefPicsActive[ 1 ]
@@ -1357,44 +1357,44 @@
     {
       if( !c->m_addGOP32refPics )
       {
-        //                                    m_sliceType                m_QPOffsetModelOffset       m_temporalId   m_numRefPicsActive[ 0 ]            m_numRefPicsActive[ 1 ]
-        //                                     |      m_POC               |      m_QPOffsetModelScale |              |   m_deltaRefPics[ 0 ]            |   m_deltaRefPics[ 1 ]
-        //                                     |       |    m_QPOffset    |        |    m_QPFactor    |              |    |                             |    |
-        c->m_GOPList[  0 ] = vvenc::GOPEntry( 'B',    32,   -1,           0.0,     0.0,  1.0,         0,             2,   { 32, 64, 48     },           2,   {  32,  64                } );
-        c->m_GOPList[  1 ] = vvenc::GOPEntry( 'B',    16,    0,       -4.9309,  0.2265,  1.0,         1,             2,   { 16, 32         },           2,   { -16,  16                } );
-        c->m_GOPList[  2 ] = vvenc::GOPEntry( 'B',     8,    0,       -3.0625,  0.1875,  1.0,         2,             2,   {  8, 24         },           2,   {  -8, -24                } );
-        c->m_GOPList[  3 ] = vvenc::GOPEntry( 'B',     4,    3,       -5.4095,  0.2571,  1.0,         3,             2,   {  4, 20         },           2,   {  -4, -12, -28           } );
-        c->m_GOPList[  4 ] = vvenc::GOPEntry( 'B',     2,    5,       -4.4895,  0.1947,  1.0,         4,             2,   {  2, 18         },           2,   {  -2,  -6, -14, -30      } );
-        c->m_GOPList[  5 ] = vvenc::GOPEntry( 'B',     1,    6,       -5.4429,  0.2429,  1.0,         5,             2,   {  1, -1         },           2,   {  -1,  -3,  -7, -15, -31 } );
-        c->m_GOPList[  6 ] = vvenc::GOPEntry( 'B',     3,    6,       -5.4429,  0.2429,  1.0,         5,             2,   {  1,  3         },           2,   {  -1,  -5, -13, -29      } );
-        c->m_GOPList[  7 ] = vvenc::GOPEntry( 'B',     6,    5,       -4.4895,  0.1947,  1.0,         4,             2,   {  2,  6         },           2,   {  -2, -10, -26           } );
-        c->m_GOPList[  8 ] = vvenc::GOPEntry( 'B',     5,    6,       -5.4429,  0.2429,  1.0,         5,             2,   {  1,  5         },           2,   {  -1,  -3, -11, -27      } );
-        c->m_GOPList[  9 ] = vvenc::GOPEntry( 'B',     7,    6,       -5.4429,  0.2429,  1.0,         5,             2,   {  1,  3, 7      },           2,   {  -1,  -9, -25           } );
-        c->m_GOPList[ 10 ] = vvenc::GOPEntry( 'B',    12,    3,       -5.4095,  0.2571,  1.0,         3,             2,   {  4, 12         },           2,   {  -4, -20                } );
-        c->m_GOPList[ 11 ] = vvenc::GOPEntry( 'B',    10,    5,       -4.4895,  0.1947,  1.0,         4,             2,   {  2, 10         },           2,   {  -2,  -6, -22           } );
-        c->m_GOPList[ 12 ] = vvenc::GOPEntry( 'B',     9,    6,       -5.4429,  0.2429,  1.0,         5,             2,   {  1,  9         },           2,   {  -1,  -3,  -7, -23      } );
-        c->m_GOPList[ 13 ] = vvenc::GOPEntry( 'B',    11,    6,       -5.4429,  0.2429,  1.0,         5,             2,   {  1,  3, 11     },           2,   {  -1,  -5, -21           } );
-        c->m_GOPList[ 14 ] = vvenc::GOPEntry( 'B',    14,    5,       -4.4895,  0.1947,  1.0,         4,             2,   {  2,  6, 14     },           2,   {  -2, -18                } );
-        c->m_GOPList[ 15 ] = vvenc::GOPEntry( 'B',    13,    6,       -5.4429,  0.2429,  1.0,         5,             2,   {  1,  5, 13     },           2,   {  -1,  -3, -19           } );
-        c->m_GOPList[ 16 ] = vvenc::GOPEntry( 'B',    15,    6,       -5.4429,  0.2429,  1.0,         5,             2,   {  1,  3, 15     },           2,   {  -1, -17                } );
-        c->m_GOPList[ 17 ] = vvenc::GOPEntry( 'B',    24,    0,       -3.0625,  0.1875,  1.0,         2,             2,   {  8, 24         },           2,   {  -8,   8                } );
-        c->m_GOPList[ 18 ] = vvenc::GOPEntry( 'B',    20,    3,       -5.4095,  0.2571,  1.0,         3,             2,   {  4, 20         },           2,   {  -4, -12                } );
-        c->m_GOPList[ 19 ] = vvenc::GOPEntry( 'B',    18,    5,       -4.4895,  0.1947,  1.0,         4,             2,   {  2, 18         },           2,   {  -2,  -6, -14           } );
-        c->m_GOPList[ 20 ] = vvenc::GOPEntry( 'B',    17,    6,       -5.4429,  0.2429,  1.0,         5,             2,   {  1, 17         },           2,   {  -1,  -3,  -7, -15      } );
-        c->m_GOPList[ 21 ] = vvenc::GOPEntry( 'B',    19,    6,       -5.4429,  0.2429,  1.0,         5,             2,   {  1,  3, 19     },           2,   {  -1,  -5, -13           } );
-        c->m_GOPList[ 22 ] = vvenc::GOPEntry( 'B',    22,    5,       -4.4895,  0.1947,  1.0,         4,             2,   {  2,  6, 22     },           2,   {  -2, -10                } );
-        c->m_GOPList[ 23 ] = vvenc::GOPEntry( 'B',    21,    6,       -5.4429,  0.2429,  1.0,         5,             2,   {  1,  5, 21     },           2,   {  -1,  -3, -11           } );
-        c->m_GOPList[ 24 ] = vvenc::GOPEntry( 'B',    23,    6,       -5.4429,  0.2429,  1.0,         5,             2,   {  1,  3,  7, 23 },           2,   {  -1,  -9                } );
-        c->m_GOPList[ 25 ] = vvenc::GOPEntry( 'B',    28,    3,       -5.4095,  0.2571,  1.0,         3,             2,   {  4, 12, 28     },           2,   {  -4,   4                } );
-        c->m_GOPList[ 26 ] = vvenc::GOPEntry( 'B',    26,    5,       -4.4895,  0.1947,  1.0,         4,             2,   {  2, 10, 26     },           2,   {  -2,  -6                } );
-        c->m_GOPList[ 27 ] = vvenc::GOPEntry( 'B',    25,    6,       -5.4429,  0.2429,  1.0,         5,             2,   {  1,  9, 25     },           2,   {  -1,  -3, -7            } );
-        c->m_GOPList[ 28 ] = vvenc::GOPEntry( 'B',    27,    6,       -5.4429,  0.2429,  1.0,         5,             2,   {  1,  3, 11, 27 },           2,   {  -1,  -5                } );
-        c->m_GOPList[ 29 ] = vvenc::GOPEntry( 'B',    30,    5,       -4.4895,  0.1947,  1.0,         4,             2,   {  2, 14, 30     },           2,   {  -2,   2                } );
-        c->m_GOPList[ 30 ] = vvenc::GOPEntry( 'B',    29,    6,       -5.4429,  0.2429,  1.0,         5,             2,   {  1, 13, 29     },           2,   {  -1,  -3                } );
-        c->m_GOPList[ 31 ] = vvenc::GOPEntry( 'B',    31,    6,       -5.4429,  0.2429,  1.0,         5,             2,   {  1,  3, 15, 31 },           2,   {  -1,   1                } );
-      }
-      else
-      {
+      //                                    m_sliceType                m_QPOffsetModelOffset       m_temporalId   m_numRefPicsActive[ 0 ]            m_numRefPicsActive[ 1 ]
+      //                                     |      m_POC               |      m_QPOffsetModelScale |              |   m_deltaRefPics[ 0 ]            |   m_deltaRefPics[ 1 ]
+      //                                     |       |    m_QPOffset    |        |    m_QPFactor    |              |    |                             |    |
+      c->m_GOPList[  0 ] = vvenc::GOPEntry( 'B',    32,   -1,           0.0,     0.0,  1.0,         0,             2,   { 32, 64, 48     },           2,   {  32,  64                } );
+      c->m_GOPList[  1 ] = vvenc::GOPEntry( 'B',    16,    0,       -4.9309,  0.2265,  1.0,         1,             2,   { 16, 32         },           2,   { -16,  16                } );
+      c->m_GOPList[  2 ] = vvenc::GOPEntry( 'B',     8,    0,       -3.0625,  0.1875,  1.0,         2,             2,   {  8, 24         },           2,   {  -8, -24                } );
+      c->m_GOPList[  3 ] = vvenc::GOPEntry( 'B',     4,    3,       -5.4095,  0.2571,  1.0,         3,             2,   {  4, 20         },           2,   {  -4, -12, -28           } );
+      c->m_GOPList[  4 ] = vvenc::GOPEntry( 'B',     2,    5,       -4.4895,  0.1947,  1.0,         4,             2,   {  2, 18         },           2,   {  -2,  -6, -14, -30      } );
+      c->m_GOPList[  5 ] = vvenc::GOPEntry( 'B',     1,    6,       -5.4429,  0.2429,  1.0,         5,             2,   {  1, -1         },           2,   {  -1,  -3,  -7, -15, -31 } );
+      c->m_GOPList[  6 ] = vvenc::GOPEntry( 'B',     3,    6,       -5.4429,  0.2429,  1.0,         5,             2,   {  1,  3         },           2,   {  -1,  -5, -13, -29      } );
+      c->m_GOPList[  7 ] = vvenc::GOPEntry( 'B',     6,    5,       -4.4895,  0.1947,  1.0,         4,             2,   {  2,  6         },           2,   {  -2, -10, -26           } );
+      c->m_GOPList[  8 ] = vvenc::GOPEntry( 'B',     5,    6,       -5.4429,  0.2429,  1.0,         5,             2,   {  1,  5         },           2,   {  -1,  -3, -11, -27      } );
+      c->m_GOPList[  9 ] = vvenc::GOPEntry( 'B',     7,    6,       -5.4429,  0.2429,  1.0,         5,             2,   {  1,  3, 7      },           2,   {  -1,  -9, -25           } );
+      c->m_GOPList[ 10 ] = vvenc::GOPEntry( 'B',    12,    3,       -5.4095,  0.2571,  1.0,         3,             2,   {  4, 12         },           2,   {  -4, -20                } );
+      c->m_GOPList[ 11 ] = vvenc::GOPEntry( 'B',    10,    5,       -4.4895,  0.1947,  1.0,         4,             2,   {  2, 10         },           2,   {  -2,  -6, -22           } );
+      c->m_GOPList[ 12 ] = vvenc::GOPEntry( 'B',     9,    6,       -5.4429,  0.2429,  1.0,         5,             2,   {  1,  9         },           2,   {  -1,  -3,  -7, -23      } );
+      c->m_GOPList[ 13 ] = vvenc::GOPEntry( 'B',    11,    6,       -5.4429,  0.2429,  1.0,         5,             2,   {  1,  3, 11     },           2,   {  -1,  -5, -21           } );
+      c->m_GOPList[ 14 ] = vvenc::GOPEntry( 'B',    14,    5,       -4.4895,  0.1947,  1.0,         4,             2,   {  2,  6, 14     },           2,   {  -2, -18                } );
+      c->m_GOPList[ 15 ] = vvenc::GOPEntry( 'B',    13,    6,       -5.4429,  0.2429,  1.0,         5,             2,   {  1,  5, 13     },           2,   {  -1,  -3, -19           } );
+      c->m_GOPList[ 16 ] = vvenc::GOPEntry( 'B',    15,    6,       -5.4429,  0.2429,  1.0,         5,             2,   {  1,  3, 15     },           2,   {  -1, -17                } );
+      c->m_GOPList[ 17 ] = vvenc::GOPEntry( 'B',    24,    0,       -3.0625,  0.1875,  1.0,         2,             2,   {  8, 24         },           2,   {  -8,   8                } );
+      c->m_GOPList[ 18 ] = vvenc::GOPEntry( 'B',    20,    3,       -5.4095,  0.2571,  1.0,         3,             2,   {  4, 20         },           2,   {  -4, -12                } );
+      c->m_GOPList[ 19 ] = vvenc::GOPEntry( 'B',    18,    5,       -4.4895,  0.1947,  1.0,         4,             2,   {  2, 18         },           2,   {  -2,  -6, -14           } );
+      c->m_GOPList[ 20 ] = vvenc::GOPEntry( 'B',    17,    6,       -5.4429,  0.2429,  1.0,         5,             2,   {  1, 17         },           2,   {  -1,  -3,  -7, -15      } );
+      c->m_GOPList[ 21 ] = vvenc::GOPEntry( 'B',    19,    6,       -5.4429,  0.2429,  1.0,         5,             2,   {  1,  3, 19     },           2,   {  -1,  -5, -13           } );
+      c->m_GOPList[ 22 ] = vvenc::GOPEntry( 'B',    22,    5,       -4.4895,  0.1947,  1.0,         4,             2,   {  2,  6, 22     },           2,   {  -2, -10                } );
+      c->m_GOPList[ 23 ] = vvenc::GOPEntry( 'B',    21,    6,       -5.4429,  0.2429,  1.0,         5,             2,   {  1,  5, 21     },           2,   {  -1,  -3, -11           } );
+      c->m_GOPList[ 24 ] = vvenc::GOPEntry( 'B',    23,    6,       -5.4429,  0.2429,  1.0,         5,             2,   {  1,  3,  7, 23 },           2,   {  -1,  -9                } );
+      c->m_GOPList[ 25 ] = vvenc::GOPEntry( 'B',    28,    3,       -5.4095,  0.2571,  1.0,         3,             2,   {  4, 12, 28     },           2,   {  -4,   4                } );
+      c->m_GOPList[ 26 ] = vvenc::GOPEntry( 'B',    26,    5,       -4.4895,  0.1947,  1.0,         4,             2,   {  2, 10, 26     },           2,   {  -2,  -6                } );
+      c->m_GOPList[ 27 ] = vvenc::GOPEntry( 'B',    25,    6,       -5.4429,  0.2429,  1.0,         5,             2,   {  1,  9, 25     },           2,   {  -1,  -3, -7            } );
+      c->m_GOPList[ 28 ] = vvenc::GOPEntry( 'B',    27,    6,       -5.4429,  0.2429,  1.0,         5,             2,   {  1,  3, 11, 27 },           2,   {  -1,  -5                } );
+      c->m_GOPList[ 29 ] = vvenc::GOPEntry( 'B',    30,    5,       -4.4895,  0.1947,  1.0,         4,             2,   {  2, 14, 30     },           2,   {  -2,   2                } );
+      c->m_GOPList[ 30 ] = vvenc::GOPEntry( 'B',    29,    6,       -5.4429,  0.2429,  1.0,         5,             2,   {  1, 13, 29     },           2,   {  -1,  -3                } );
+      c->m_GOPList[ 31 ] = vvenc::GOPEntry( 'B',    31,    6,       -5.4429,  0.2429,  1.0,         5,             2,   {  1,  3, 15, 31 },           2,   {  -1,   1                } );
+    }
+    else
+    {
         //overwrite GOPEntries
         c->m_GOPList[  0 ] = vvenc::GOPEntry(  'B',   32,   -1,           0.0,     0.0,  1.0,         0,             2,   { 32, 64, 48, 40, 36 },       1,   {  32, 48                 } );
         c->m_GOPList[  1 ] = vvenc::GOPEntry(  'B',   16,    0,       -4.9309,  0.2265,  1.0,         1,             3,   { 16, 32, 48, 24, 20 },       1,   { -16                     } );
@@ -1461,7 +1461,7 @@
   vvenc_checkCharArrayStr( c->m_traceFile, VVENC_MAX_STRING_LEN);
   vvenc_checkCharArrayStr( c->m_summaryOutFilename, VVENC_MAX_STRING_LEN);
   vvenc_checkCharArrayStr( c->m_summaryPicFilenameBase, VVENC_MAX_STRING_LEN);
-  
+
   if( c->m_loopFilterBetaTcOffsets )
   {
     vvenc_confirmParameter( c, c->m_bLoopFilterDisable,                          "Error: LFBetaTcOffsets can only be applied when deblocking filter is not disabled (LoopFilterDisable=0)" );
@@ -1511,7 +1511,7 @@
   if( c->m_deblockLastTLayers > 0 )
   {
     const int maxTLayer = c->m_picReordering && c->m_GOPSize > 1 ? vvenc::ceilLog2( c->m_GOPSize ) : 0;
-    vvenc_confirmParameter( c, c->m_bLoopFilterDisable,                          "Error: DeblockLastTLayers can only be applied when deblocking filter is not disabled (LoopFilterDisable=0)" );
+    vvenc_confirmParameter( c, c->m_bLoopFilterDisable,                  "Error: DeblockLastTLayers can only be applied when deblocking filter is not disabled (LoopFilterDisable=0)" );
     vvenc_confirmParameter( c, maxTLayer - c->m_deblockLastTLayers <= 0, "Error: DeblockLastTLayers exceeds the range of possible deblockable temporal layers" );
     c->m_loopFilterOffsetInPPS = false;
   }
@@ -2757,193 +2757,135 @@
   {
     css << "Real     Format                        : " << c->m_PadSourceWidth - c->m_confWinLeft - c->m_confWinRight << "x" << c->m_PadSourceHeight - c->m_confWinTop - c->m_confWinBottom << " "
                                                        << (double)c->m_FrameRate/c->m_FrameScale / c->m_temporalSubsampleRatio << "Hz " << getDynamicRangeStr(c->m_HdrMode) << "\n";
-  css << "Internal Format                        : " << c->m_PadSourceWidth << "x" << c->m_PadSourceHeight << " " <<  (double)c->m_FrameRate/c->m_FrameScale / c->m_temporalSubsampleRatio << "Hz "  << getDynamicRangeStr(c->m_HdrMode) << "\n";
-  css << "Sequence PSNR output                   : " << (c->m_printMSEBasedSequencePSNR ? "Linear average, MSE-based" : "Linear average only") << "\n";
-  css << "Hexadecimal PSNR output                : " << (c->m_printHexPsnr ? "Enabled" : "Disabled") << "\n";
-  css << "Sequence MSE output                    : " << (c->m_printSequenceMSE ? "Enabled" : "Disabled") << "\n";
-  css << "Frame MSE output                       : " << (c->m_printFrameMSE ? "Enabled" : "Disabled") << "\n";
-  css << "Cabac-zero-word-padding                : " << (c->m_cabacZeroWordPaddingEnabled ? "Enabled" : "Disabled") << "\n";
+    css << "Internal Format                        : " << c->m_PadSourceWidth << "x" << c->m_PadSourceHeight << " " <<  (double)c->m_FrameRate/c->m_FrameScale / c->m_temporalSubsampleRatio << "Hz "  << getDynamicRangeStr(c->m_HdrMode) << "\n";
+    css << "Sequence PSNR output                   : " << (c->m_printMSEBasedSequencePSNR ? "Linear average, MSE-based" : "Linear average only") << "\n";
+    css << "Hexadecimal PSNR output                : " << (c->m_printHexPsnr ? "Enabled" : "Disabled") << "\n";
+    css << "Sequence MSE output                    : " << (c->m_printSequenceMSE ? "Enabled" : "Disabled") << "\n";
+    css << "Frame MSE output                       : " << (c->m_printFrameMSE ? "Enabled" : "Disabled") << "\n";
+    css << "Cabac-zero-word-padding                : " << (c->m_cabacZeroWordPaddingEnabled ? "Enabled" : "Disabled") << "\n";
     //css << "Frame/Field                            : Frame based coding\n";
-  if ( c->m_framesToBeEncoded > 0 )
-    css << "Frame index                            : " << c->m_framesToBeEncoded << " frames\n";
-  else
-    css << "Frame index                            : all frames\n";
-
-  css << "Profile                                : " << getProfileStr( c->m_profile ) << "\n";
-  css << "Level                                  : " << getLevelStr( c->m_level ) << "\n";
-  css << "CU size / total-depth                  : " << c->m_CTUSize << " / " << c->m_MaxCodingDepth << "\n";
-  css << "Max TB size                            : " << (1 << c->m_log2MaxTbSize) << "\n";
-  css << "Min CB size                            : " << (1 << c->m_log2MinCodingBlockSize) << "\n";
-  css << "Motion search range                    : " << c->m_SearchRange << "\n";
-  css << "Intra period                           : " << c->m_IntraPeriod << "\n";
-  css << "Decoding refresh type                  : " << c->m_DecodingRefreshType << "\n";
-  css << "QP                                     : " << c->m_QP << "\n";
-  css << "Percept QPA                            : " << c->m_usePerceptQPA << "\n";
-  css << "Max dQP signaling subdiv               : " << c->m_cuQpDeltaSubdiv << "\n";
-  css << "Cb QP Offset (dual tree)               : " << c->m_chromaCbQpOffset << " (" << c->m_chromaCbQpOffsetDualTree << ")\n";
-  css << "Cr QP Offset (dual tree)               : " << c->m_chromaCrQpOffset << " (" << c->m_chromaCrQpOffsetDualTree << ")\n";
-  css << "GOP size                               : " << c->m_GOPSize << "\n";
+    if ( c->m_framesToBeEncoded > 0 )
+      css << "Frame index                            : " << c->m_framesToBeEncoded << " frames\n";
+    else
+      css << "Frame index                            : all frames\n";
+
+    css << "Profile                                : " << getProfileStr( c->m_profile ) << "\n";
+    css << "Level                                  : " << getLevelStr( c->m_level ) << "\n";
+    css << "CU size / total-depth                  : " << c->m_CTUSize << " / " << c->m_MaxCodingDepth << "\n";
+    css << "Max TB size                            : " << (1 << c->m_log2MaxTbSize) << "\n";
+    css << "Min CB size                            : " << (1 << c->m_log2MinCodingBlockSize) << "\n";
+    css << "Motion search range                    : " << c->m_SearchRange << "\n";
+    css << "Intra period                           : " << c->m_IntraPeriod << "\n";
+    css << "Decoding refresh type                  : " << c->m_DecodingRefreshType << "\n";
+    css << "QP                                     : " << c->m_QP << "\n";
+    css << "Percept QPA                            : " << c->m_usePerceptQPA << "\n";
+    css << "Max dQP signaling subdiv               : " << c->m_cuQpDeltaSubdiv << "\n";
+    css << "Cb QP Offset (dual tree)               : " << c->m_chromaCbQpOffset << " (" << c->m_chromaCbQpOffsetDualTree << ")\n";
+    css << "Cr QP Offset (dual tree)               : " << c->m_chromaCrQpOffset << " (" << c->m_chromaCrQpOffsetDualTree << ")\n";
+    css << "GOP size                               : " << c->m_GOPSize << "\n";
     css << "PicReordering                          : " << c->m_picReordering << "\n";
-  css << "Input bit depth                        : (Y:" << c->m_inputBitDepth[ 0 ] << ", C:" << c->m_inputBitDepth[ 1 ] << ")\n";
-  css << "MSB-extended bit depth                 : (Y:" << c->m_MSBExtendedBitDepth[ 0 ] << ", C:" << c->m_MSBExtendedBitDepth[ 1 ] << ")\n";
-  css << "Internal bit depth                     : (Y:" << c->m_internalBitDepth[ 0 ] << ", C:" << c->m_internalBitDepth[ 1 ] << ")\n";
-  css << "cu_chroma_qp_offset_subdiv             : " << c->m_cuChromaQpOffsetSubdiv << "\n";
-  if (c->m_bUseSAO)
-  {
-    css << "log2_sao_offset_scale_luma             : " << c->m_log2SaoOffsetScale[ 0 ] << "\n";
-    css << "log2_sao_offset_scale_chroma           : " << c->m_log2SaoOffsetScale[ 1 ] << "\n";
-  }
-  css << "Cost function:                         : " << getCostFunctionStr( c->m_costMode ) << "\n";
-
-  if( c->m_masteringDisplay[0] != 0 || c->m_masteringDisplay[1] != 0 || c->m_masteringDisplay[8] != 0  )
-  {
-    css << "Mastering display color volume         : " << vvenc_getMasteringDisplayStr( c->m_masteringDisplay ) << "\n";
-  }
-  if( c->m_contentLightLevel[0] != 0 || c->m_contentLightLevel[1] != 0 )
-  {
-    css << "Content light level                    : " << vvenc_getContentLightLevelStr( c->m_contentLightLevel ) << "\n";
-  }
-  css << "\n";
+    css << "Input bit depth                        : (Y:" << c->m_inputBitDepth[ 0 ] << ", C:" << c->m_inputBitDepth[ 1 ] << ")\n";
+    css << "MSB-extended bit depth                 : (Y:" << c->m_MSBExtendedBitDepth[ 0 ] << ", C:" << c->m_MSBExtendedBitDepth[ 1 ] << ")\n";
+    css << "Internal bit depth                     : (Y:" << c->m_internalBitDepth[ 0 ] << ", C:" << c->m_internalBitDepth[ 1 ] << ")\n";
+    css << "cu_chroma_qp_offset_subdiv             : " << c->m_cuChromaQpOffsetSubdiv << "\n";
+    if (c->m_bUseSAO)
+    {
+      css << "log2_sao_offset_scale_luma             : " << c->m_log2SaoOffsetScale[ 0 ] << "\n";
+      css << "log2_sao_offset_scale_chroma           : " << c->m_log2SaoOffsetScale[ 1 ] << "\n";
+    }
+    css << "Cost function:                         : " << getCostFunctionStr( c->m_costMode ) << "\n";
+
+    if( c->m_masteringDisplay[0] != 0 || c->m_masteringDisplay[1] != 0 || c->m_masteringDisplay[8] != 0  )
+    {
+      css << "Mastering display color volume         : " << vvenc_getMasteringDisplayStr( c->m_masteringDisplay ) << "\n";
+    }
+    if( c->m_contentLightLevel[0] != 0 || c->m_contentLightLevel[1] != 0 )
+    {
+      css << "Content light level                    : " << vvenc_getContentLightLevelStr( c->m_contentLightLevel ) << "\n";
+    }
+    css << "\n";
   }
 
   if( eMsgLevel >= VVENC_VERBOSE )
   {
-  // verbose output
-  css << "CODING TOOL CFG: ";
-  css << "CTU" << c->m_CTUSize << " QT" << vvenc::Log2( c->m_CTUSize / c->m_MinQT[0] ) << vvenc::Log2( c->m_CTUSize / c->m_MinQT[1] ) << "BTT" << c->m_maxMTTDepthI << c->m_maxMTTDepth << " ";
-  css << "IBD:" << ((c->m_internalBitDepth[ 0 ] > c->m_MSBExtendedBitDepth[ 0 ]) || (c->m_internalBitDepth[ 1 ] > c->m_MSBExtendedBitDepth[ 1 ])) << " ";
-  css << "SAO:" << (c->m_bUseSAO ? 1 : 0) << " ";
-  css << "ALF:" << (c->m_alf ? 1 : 0) << " ";
-  if( c->m_alf )
-  {
-    css << "(NonLinLuma:" << c->m_useNonLinearAlfLuma << " ";
-    css << "NonLinChr:" << c->m_useNonLinearAlfChroma << ") ";
-  }
-  css << "CCALF:" << (c->m_ccalf ? 1 : 0) << " ";
-
-  css << "Tiles:" << c->m_numTileCols << "x" << c->m_numTileRows << " ";
-  css << "Slices:"<< c->m_numSlicesInPic << " ";
-
-  const int iWaveFrontSubstreams = c->m_entropyCodingSyncEnabled ? ( c->m_PadSourceHeight + c->m_CTUSize - 1 ) / c->m_CTUSize : 1;
-  css << "WPP:" << (c->m_entropyCodingSyncEnabled ? 1 : 0) << " ";
-  css << "WPP-Substreams:" << iWaveFrontSubstreams << " ";
-  css << "TMVP:" << c->m_TMVPModeId << " ";
-
-  css << "DQ:" << c->m_DepQuantEnabled << " ";
-  css << "SDH:" << c->m_SignDataHidingEnabled << " ";
-  css << "CST:" << c->m_dualITree << " ";
-  css << "BDOF:" << c->m_BDOF << " ";
-  css << "DMVR:" << c->m_DMVR << " ";
-  css << "MTSImplicit:" << c->m_MTSImplicit << " ";
-  css << "SBT:" << c->m_SBT << " ";
-  css << "JCbCr:" << c->m_JointCbCrMode << " ";
-  css << "CabacInitPresent:" << c->m_cabacInitPresent << " ";
-  css << "AMVR:" << c->m_AMVRspeed << " ";
-  css << "SMVD:" << c->m_SMVD << " ";
-
-  css << "LMCS:" << c->m_lumaReshapeEnable << " ";
-  if( c->m_lumaReshapeEnable )
-  {
-    css << "(Signal:" << (c->m_reshapeSignalType == 0 ? "SDR" : (c->m_reshapeSignalType == 2 ? "HDR-HLG" : "HDR-PQ")) << " ";
-    css << "Opt:" << c->m_adpOption << "";
-    if( c->m_adpOption > 0 )
-    {
-      css << " CW:" << c->m_initialCW << "";
-    }
-    css << ") ";
-  }
-  css << "CIIP:" << c->m_CIIP << " ";
-  css << "MIP:" << c->m_MIP << " ";
-  css << "AFFINE:" << c->m_Affine << " ";
-  if( c->m_Affine )
-  {
-    css << "(PROF:" << c->m_PROF << ", ";
-    css << "Type:" << c->m_AffineType << ") ";
-  }
-  css << "MMVD:" << c->m_MMVD << " ";
-  if( c->m_MMVD )
-    css << "DisFracMMVD:" << c->m_allowDisFracMMVD << " ";
-  css << "SbTMVP:" << c->m_SbTMVP << " ";
-  css << "GPM:" << c->m_Geo << " ";
-  css << "LFNST:" << c->m_LFNST << " ";
-  css << "MTS:" << c->m_MTS << " ";
-  if( c->m_MTS )
-  {
-    css << "(IntraCand:" << c->m_MTSIntraMaxCand << ") ";
-  }
-  css << "ISP:" << c->m_ISP << " ";
-  css << "TS:" << c->m_TS << " ";
-  if( c->m_TS )
-  {
-    css << "TSLog2MaxSize:" << c->m_TSsize << " ";
-    css << "useChromaTS:" << c->m_useChromaTS << " ";
-  }
-  css << "BDPCM:" << c->m_useBDPCM << " ";
-  css << "IBC:" << c->m_IBCMode << " ";
-  css << "BCW:" << c->m_BCW << " ";
-
-  css << "\nENC. ALG. CFG: ";
-  css << "QPA:" << c->m_usePerceptQPA << " ";
-  css << "HAD:" << c->m_bUseHADME << " ";
+    // verbose output
+    css << "CODING TOOL CFG: ";
+    css << "CTU" << c->m_CTUSize << " QT" << vvenc::Log2( c->m_CTUSize / c->m_MinQT[0] ) << vvenc::Log2( c->m_CTUSize / c->m_MinQT[1] ) << "BTT" << c->m_maxMTTDepthI << c->m_maxMTTDepth << " ";
+    css << "IBD:" << ((c->m_internalBitDepth[ 0 ] > c->m_MSBExtendedBitDepth[ 0 ]) || (c->m_internalBitDepth[ 1 ] > c->m_MSBExtendedBitDepth[ 1 ])) << " ";
+    css << "SAO:" << (c->m_bUseSAO ? 1 : 0) << " ";
+    css << "ALF:" << (c->m_alf ? 1 : 0) << " ";
+    if( c->m_alf )
+    {
+      css << "(NonLinLuma:" << c->m_useNonLinearAlfLuma << " ";
+      css << "NonLinChr:" << c->m_useNonLinearAlfChroma << ") ";
+    }
+    css << "CCALF:" << (c->m_ccalf ? 1 : 0) << " ";
+
+    css << "Tiles:" << c->m_numTileCols << "x" << c->m_numTileRows << " ";
+    css << "Slices:"<< c->m_numSlicesInPic << " ";
+
+    const int iWaveFrontSubstreams = c->m_entropyCodingSyncEnabled ? ( c->m_PadSourceHeight + c->m_CTUSize - 1 ) / c->m_CTUSize : 1;
+    css << "WPP:" << (c->m_entropyCodingSyncEnabled ? 1 : 0) << " ";
+    css << "WPP-Substreams:" << iWaveFrontSubstreams << " ";
+    css << "TMVP:" << c->m_TMVPModeId << " ";
+
+    css << "DQ:" << c->m_DepQuantEnabled << " ";
+    css << "SDH:" << c->m_SignDataHidingEnabled << " ";
+    css << "CST:" << c->m_dualITree << " ";
+    css << "BDOF:" << c->m_BDOF << " ";
+    css << "DMVR:" << c->m_DMVR << " ";
+    css << "MTSImplicit:" << c->m_MTSImplicit << " ";
+    css << "SBT:" << c->m_SBT << " ";
+    css << "JCbCr:" << c->m_JointCbCrMode << " ";
+    css << "CabacInitPresent:" << c->m_cabacInitPresent << " ";
+    css << "AMVR:" << c->m_AMVRspeed << " ";
+    css << "SMVD:" << c->m_SMVD << " ";
+
+    css << "LMCS:" << c->m_lumaReshapeEnable << " ";
+    if( c->m_lumaReshapeEnable )
+    {
+      css << "(Signal:" << (c->m_reshapeSignalType == 0 ? "SDR" : (c->m_reshapeSignalType == 2 ? "HDR-HLG" : "HDR-PQ")) << " ";
+      css << "Opt:" << c->m_adpOption << "";
+      if( c->m_adpOption > 0 )
+      {
+        css << " CW:" << c->m_initialCW << "";
+      }
+      css << ") ";
+    }
+    css << "CIIP:" << c->m_CIIP << " ";
+    css << "MIP:" << c->m_MIP << " ";
+    css << "AFFINE:" << c->m_Affine << " ";
+    if( c->m_Affine )
+    {
+      css << "(PROF:" << c->m_PROF << ", ";
+      css << "Type:" << c->m_AffineType << ") ";
+    }
+    css << "MMVD:" << c->m_MMVD << " ";
+    if( c->m_MMVD )
+      css << "DisFracMMVD:" << c->m_allowDisFracMMVD << " ";
+    css << "SbTMVP:" << c->m_SbTMVP << " ";
+    css << "GPM:" << c->m_Geo << " ";
+    css << "LFNST:" << c->m_LFNST << " ";
+    css << "MTS:" << c->m_MTS << " ";
+    if( c->m_MTS )
+    {
+      css << "(IntraCand:" << c->m_MTSIntraMaxCand << ") ";
+    }
+    css << "ISP:" << c->m_ISP << " ";
+    css << "TS:" << c->m_TS << " ";
+    if( c->m_TS )
+    {
+      css << "TSLog2MaxSize:" << c->m_TSsize << " ";
+      css << "useChromaTS:" << c->m_useChromaTS << " ";
+    }
+    css << "BDPCM:" << c->m_useBDPCM << " ";
+    css << "IBC:" << c->m_IBCMode << " ";
+    css << "BCW:" << c->m_BCW << " ";
+
+    css << "\nENC. ALG. CFG: ";
+    css << "QPA:" << c->m_usePerceptQPA << " ";
+    css << "HAD:" << c->m_bUseHADME << " ";
     if( c->m_fastHad ) css << "(fast) ";
-<<<<<<< HEAD
-  css << "RDQ:" << c->m_RDOQ << " ";
-  css << "RDQTS:" << c->m_useRDOQTS << " ";
-  css << "ASR:" << c->m_bUseASR << " ";
-  css << "MinSearchWindow:" << c->m_minSearchWindow << " ";
-  css << "RestrictMESampling:" << c->m_bRestrictMESampling << " ";
-  css << "EDO:" << c->m_EDO << " ";
-  css << "MCTF:" << c->m_vvencMCTF.MCTF << " ";
-
-  css << "\nPRE-ANALYSIS CFG: ";
-  css << "STA:" << c->m_sliceTypeAdapt << " ";
-  css << "LeadFrames:" << c->m_leadFrames << " ";
-  css << "TrailFrames:" << c->m_trailFrames << " ";
-
-  css << "\nFAST TOOL CFG: ";
-  css << "ECU:" << c->m_useEarlyCU << " ";
-  css << "FEN:" << c->m_fastInterSearchMode << " ";
-  css << "FDM:" << c->m_useFastDecisionForMerge << " ";
-  css << "FastSearch:" << c->m_motionEstimationSearchMethod << " ";
-  if( c->m_motionEstimationSearchMethodSCC )
-  {
-    css << "(SCC:" << c->m_motionEstimationSearchMethodSCC << ") ";
-  }
-  css << "LCTUFast:" << c->m_useFastLCTU << " ";
-  css << "FastMrg:" << c->m_useFastMrg << " ";
-  css << "PBIntraFast:" << c->m_usePbIntraFast << " ";
-  css << "AMaxBT:" << c->m_useAMaxBT << " ";
-  css << "FastQtBtEnc:" << c->m_fastQtBtEnc << " ";
-  css << "ContentBasedFastQtbt:" << c->m_contentBasedFastQtbt << " ";
-  if( c->m_MIP )
-  {
-    css << "FastMIP:" << c->m_useFastMIP << " ";
-  }
-  css << "FastIntraTools:" << c->m_FastIntraTools << " ";
-  css << "IntraEstDecBit:" << c->m_IntraEstDecBit << " ";
-  css << "FastLocalDualTree:" << c->m_fastLocalDualTreeMode << " ";
-  css << "IntegerET:" << c->m_bIntegerET << " ";
-  css << "FastSubPel:" << c->m_fastSubPel << " ";
-  css << "QtbttExtraFast:" << c->m_qtbttSpeedUp << " ";
-  css << "FastTTSplit:" << c->m_fastTTSplit << " ";
-  if( c->m_IBCMode )
-  {
-    css << "IBCFastMethod:" << c->m_IBCFastMethod << " ";
-  }
-  css << "FIM:" << c->m_FIMMode << " ";
-  if( c->m_FastInferMerge )
-  {
-    css << "(" << c->m_FastInferMerge << ") ";
-  }
-  if( c->m_alf )
-  {
-    css << "ALFSpeed:" << c->m_alfSpeed << " ";
-  }
-  if( c->m_quantThresholdVal & 1 )
-    css << "QuantThr: " << (c->m_quantThresholdVal >> 1) << ".5 ";
-  else
-    css << "QuantThr: " << (c->m_quantThresholdVal >> 1) << " ";
-=======
     css << "RDQ:" << c->m_RDOQ << " ";
     css << "RDQTS:" << c->m_useRDOQTS << " ";
     css << "ASR:" << c->m_bUseASR << " ";
@@ -3001,30 +2943,29 @@
       css << "QuantThr: " << (c->m_quantThresholdVal >> 1) << ".5 ";
     else
       css << "QuantThr: " << (c->m_quantThresholdVal >> 1) << " ";
->>>>>>> 6d64712a
-
-  css << "\nRATE CONTROL CFG: ";
-  css << "RateControl:" << ( c->m_RCTargetBitrate > 0 ) << " ";
-  if ( c->m_RCTargetBitrate > 0 )
-  {
-    css << "Passes:" << c->m_RCNumPasses << " ";
-    css << "Pass:" << c->m_RCPass << " ";
-    css << "TargetBitrate:" << c->m_RCTargetBitrate << " ";
-    css << "RCInitialQP:" << c->m_RCInitialQP << " ";
-    css << "RCForceIntraQP:" << c->m_RCForceIntraQP << " ";
-  }
-  css << "LookAhead:" << c->m_LookAhead << " ";
-
-  css << "\nPARALLEL PROCESSING CFG: ";
-  css << "NumThreads:" << c->m_numThreads << " ";
-  css << "MaxParallelFrames:" << c->m_maxParallelFrames << " ";
-  if( c->m_picPartitionFlag )
-  {
-    css << "TileParallelCtuEnc:" << c->m_tileParallelCtuEnc << " ";
-  }
-  css << "WppBitEqual:" << c->m_ensureWppBitEqual << " ";
-  css << "WF:" << c->m_entropyCodingSyncEnabled << " ";
-  css << "\n";
+
+    css << "\nRATE CONTROL CFG: ";
+    css << "RateControl:" << ( c->m_RCTargetBitrate > 0 ) << " ";
+    if ( c->m_RCTargetBitrate > 0 )
+    {
+      css << "Passes:" << c->m_RCNumPasses << " ";
+      css << "Pass:" << c->m_RCPass << " ";
+      css << "TargetBitrate:" << c->m_RCTargetBitrate << " ";
+      css << "RCInitialQP:" << c->m_RCInitialQP << " ";
+      css << "RCForceIntraQP:" << c->m_RCForceIntraQP << " ";
+    }
+    css << "LookAhead:" << c->m_LookAhead << " ";
+
+    css << "\nPARALLEL PROCESSING CFG: ";
+    css << "NumThreads:" << c->m_numThreads << " ";
+    css << "MaxParallelFrames:" << c->m_maxParallelFrames << " ";
+    if( c->m_picPartitionFlag )
+    {
+      css << "TileParallelCtuEnc:" << c->m_tileParallelCtuEnc << " ";
+    }
+    css << "WppBitEqual:" << c->m_ensureWppBitEqual << " ";
+    css << "WF:" << c->m_entropyCodingSyncEnabled << " ";
+    css << "\n";
   }
 
   vvenc_cfgString = css.str();

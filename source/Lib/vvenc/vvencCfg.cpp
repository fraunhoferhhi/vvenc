/* -----------------------------------------------------------------------------
The copyright in this software is being made available under the Clear BSD
License, included below. No patent rights, trademark rights and/or
other Intellectual Property Rights other than the copyrights concerning
the Software are granted under this license.

The Clear BSD License

Copyright (c) 2019-2022, Fraunhofer-Gesellschaft zur Förderung der angewandten Forschung e.V. & The VVenC Authors.
All rights reserved.

Redistribution and use in source and binary forms, with or without modification,
are permitted (subject to the limitations in the disclaimer below) provided that
the following conditions are met:

     * Redistributions of source code must retain the above copyright notice,
     this list of conditions and the following disclaimer.

     * Redistributions in binary form must reproduce the above copyright
     notice, this list of conditions and the following disclaimer in the
     documentation and/or other materials provided with the distribution.

     * Neither the name of the copyright holder nor the names of its
     contributors may be used to endorse or promote products derived from this
     software without specific prior written permission.

NO EXPRESS OR IMPLIED LICENSES TO ANY PARTY'S PATENT RIGHTS ARE GRANTED BY
THIS LICENSE. THIS SOFTWARE IS PROVIDED BY THE COPYRIGHT HOLDERS AND
CONTRIBUTORS "AS IS" AND ANY EXPRESS OR IMPLIED WARRANTIES, INCLUDING, BUT NOT
LIMITED TO, THE IMPLIED WARRANTIES OF MERCHANTABILITY AND FITNESS FOR A
PARTICULAR PURPOSE ARE DISCLAIMED. IN NO EVENT SHALL THE COPYRIGHT HOLDER OR
CONTRIBUTORS BE LIABLE FOR ANY DIRECT, INDIRECT, INCIDENTAL, SPECIAL,
EXEMPLARY, OR CONSEQUENTIAL DAMAGES (INCLUDING, BUT NOT LIMITED TO,
PROCUREMENT OF SUBSTITUTE GOODS OR SERVICES; LOSS OF USE, DATA, OR PROFITS; OR
BUSINESS INTERRUPTION) HOWEVER CAUSED AND ON ANY THEORY OF LIABILITY, WHETHER
IN CONTRACT, STRICT LIABILITY, OR TORT (INCLUDING NEGLIGENCE OR OTHERWISE)
ARISING IN ANY WAY OUT OF THE USE OF THIS SOFTWARE, EVEN IF ADVISED OF THE
POSSIBILITY OF SUCH DAMAGE.


------------------------------------------------------------------------------------------- */


/** \file     vvencCfg.cpp
    \brief    encoder configuration class
*/

#include "vvenc/vvencCfg.h"

#include "CommonLib/CommonDef.h"
#include "CommonLib/Slice.h"
#include "CommonLib/ProfileLevelTier.h"
#include "Utilities/MsgLog.h"

#include <math.h>
#include <thread>

#include "apputils/VVEncAppCfg.h"


VVENC_NAMESPACE_BEGIN

static bool checkCfgParameter( vvenc_config *cfg );
static void checkCfgPicPartitioningParameter( vvenc_config *c );
static void checkCfgInputArrays( vvenc_config *c, int &lastNonZeroCol, int &lastNonZeroRow, bool &cfgIsValid );
static std::string vvenc_cfgString;

static int vvenc_getQpValsSize( int QpVals[] )
{
  int size=0;
  for ( int i = 0; i < VVENC_MAX_QP_VALS_CHROMA; i++ )
  {
    if( QpVals[i] > 0) size++;
    else break;
  }

  if( size == 0)
  {
    size = 1;  // at least first value must be set to 0
  }

  return size;
}

static std::vector<int> vvenc_getQpValsAsVec( int QpVals[] )
{
  std::vector<int> QpValsVec;
  for ( int i = 0; i < VVENC_MAX_QP_VALS_CHROMA; i++ )
  {
    if( QpVals[i] > 0) QpValsVec.push_back( QpVals[i] );
    else break;
  }
  if( QpValsVec.empty() )
  {
    QpValsVec = { 0 };
  }
  return QpValsVec;
}


static void vvenc_checkCharArrayStr( char array[], int size )
{
  bool resetArray = false;
  if ( 0 == strcmp(array, "empty") )
  {
    resetArray = true;
  }
  else if ( 0 == strcmp(array, "undef") )
  {
    resetArray = true;
  }
  else if ( 0 == strcmp(array, "''") )
  {
    resetArray = true;
  }
  else if ( 0 == strcmp(array, "\"\"") )
  {
    resetArray = true;
  }
  else if ( 0 == strcmp(array, "[]") )
  {
    resetArray = true;
  }

  if( resetArray )
  {
    for( int i = 0; i < size; i++ ) memset(&array[i],0, sizeof(char));
    array[0] = '\0';
  }
}

static inline std::string getProfileStr( int profile )
{
  std::string cT;
  switch( profile )
  {
    case VVENC_MAIN_10                              : cT = "main_10"; break;
    case VVENC_MAIN_10_STILL_PICTURE                : cT = "main_10_still_picture"; break;
    case VVENC_MAIN_10_444                          : cT = "main_10_444"; break;
    case VVENC_MAIN_10_444_STILL_PICTURE            : cT = "main_10_444_still_picture"; break;
    case VVENC_MULTILAYER_MAIN_10                   : cT = "multilayer_main_10"; break;
    case VVENC_MULTILAYER_MAIN_10_STILL_PICTURE     : cT = "multilayer_main_10_still_picture"; break;
    case VVENC_MULTILAYER_MAIN_10_444               : cT = "multilayer_main_10_444"; break;
    case VVENC_MULTILAYER_MAIN_10_444_STILL_PICTURE : cT = "multilayer_main_10_444_still_picture"; break;
    case VVENC_PROFILE_AUTO                         : cT = "auto"; break;
    default                                            : cT = "unknown"; break;
  }
  return cT;
}

static inline std::string getLevelStr( int level )
{
  std::string cT;
  switch( level )
  {
    case VVENC_LEVEL_AUTO: cT = "auto";    break;
    case VVENC_LEVEL1    : cT = "1";       break;
    case VVENC_LEVEL2    : cT = "2";       break;
    case VVENC_LEVEL2_1  : cT = "2.1";     break;
    case VVENC_LEVEL3    : cT = "3";       break;
    case VVENC_LEVEL3_1  : cT = "3.1";     break;
    case VVENC_LEVEL4    : cT = "4";       break;
    case VVENC_LEVEL4_1  : cT = "4.1";     break;
    case VVENC_LEVEL5    : cT = "5";       break;
    case VVENC_LEVEL5_1  : cT = "5.1";     break;
    case VVENC_LEVEL5_2  : cT = "5.2";     break;
    case VVENC_LEVEL6    : cT = "6";       break;
    case VVENC_LEVEL6_1  : cT = "6.1";     break;
    case VVENC_LEVEL6_2  : cT = "6.2";     break;
    case VVENC_LEVEL6_3  : cT = "6.3";     break;
    case VVENC_LEVEL15_5 : cT = "15.5";    break;
    default               : cT = "unknown"; break;
  }
  return cT;
}

static inline std::string getCostFunctionStr( int cost )
{
  std::string cT;
  switch( cost )
  {
    case VVENC_COST_STANDARD_LOSSY               : cT = "Lossy coding"; break;
    case VVENC_COST_SEQUENCE_LEVEL_LOSSLESS      : cT = "Sequence level lossless coding"; break;
    case VVENC_COST_LOSSLESS_CODING              : cT = "Lossless coding"; break;
    case VVENC_COST_MIXED_LOSSLESS_LOSSY_CODING  : cT = "Mixed lossless lossy coding"; break;
    default                                : cT = "Unknown"; break;
  }
  return cT;
}

static inline std::string getDynamicRangeStr( int dynamicRange )
{
  std::string cT;
  switch( dynamicRange )
  {
    case VVENC_HDR_OFF            : cT = "SDR"; break;
    case VVENC_HDR_PQ             : cT = "HDR10/PQ"; break;
    case VVENC_HDR_HLG            : cT = "HDR HLG"; break;
    case VVENC_HDR_PQ_BT2020      : cT = "HDR10/PQ BT.2020"; break;
    case VVENC_HDR_HLG_BT2020     : cT = "HDR HLG BT.2020"; break;
    case VVENC_HDR_USER_DEFINED   : cT = "HDR user defined"; break;
    default                          : cT = "unknown"; break;
  }
  return cT;
}

static inline std::string vvenc_getMasteringDisplayStr( unsigned int md[10]  )
{
  std::stringstream css;

  css << "G(" << md[0] << "," << md[1] << ")";
  css << "B(" << md[2] << "," << md[3] << ")";
  css << "R(" << md[4] << "," << md[5] << ")";
  css << "WP("<< md[6] << "," << md[7] << ")";
  css << "L(" << md[8] << "," << md[9] << ")";

  css << " (= nits: ";
  css << "G(" << md[0]/50000.0 << "," << md[1]/50000.0 << ")";
  css << "B(" << md[2]/50000.0 << "," << md[3]/50000.0 << ")";
  css << "R(" << md[4]/50000.0 << "," << md[5]/50000.0 << ")";
  css << "WP("<< md[6]/50000.0 << "," << md[7]/50000.0 << ")";
  css << "L(" << md[8]/10000.0 << "," << md[9]/10000.0 << ")";
  css << ")";
  return css.str();
}

static inline std::string vvenc_getContentLightLevelStr( unsigned int cll[2] )
{
  std::stringstream css;

  css << cll[0] << "," << cll[1] << " (cll,fall)";
  return css.str();
}

VVENC_DECL void vvenc_GOPEntry_default(vvencGOPEntry *GOPEntry )
{
  GOPEntry->m_POC                       = -1;
  GOPEntry->m_QPOffset                  = 0;
  GOPEntry->m_QPOffsetModelOffset       = 0.0;
  GOPEntry->m_QPOffsetModelScale        = 0.0;
  GOPEntry->m_CbQPoffset                = 0;
  GOPEntry->m_CrQPoffset                = 0;
  GOPEntry->m_QPFactor                  = 0.0;
  GOPEntry->m_tcOffsetDiv2              = 0;
  GOPEntry->m_betaOffsetDiv2            = 0;
  GOPEntry->m_CbTcOffsetDiv2            = 0;
  GOPEntry->m_CbBetaOffsetDiv2          = 0;
  GOPEntry->m_CrTcOffsetDiv2            = 0;
  GOPEntry->m_CrBetaOffsetDiv2          = 0;
  GOPEntry->m_temporalId                = 0;
  GOPEntry->m_refPic                    = false;
  GOPEntry->m_sliceType                 = 'P';
  memset( GOPEntry->m_numRefPicsActive, 0, sizeof( GOPEntry->m_numRefPicsActive ) );
  memset( GOPEntry->m_numRefPics, 0, sizeof( GOPEntry->m_numRefPics ) );
  memset( GOPEntry->m_deltaRefPics, 0, sizeof( GOPEntry->m_deltaRefPics ) );
  GOPEntry->m_isEncoded                 = false;
  GOPEntry->m_ltrp_in_slice_header_flag = false;
}

VVENC_DECL void vvenc_WCGChromaQPControl_default(vvencWCGChromaQPControl *WCGChromaQPControl )
{
  WCGChromaQPControl->enabled         = false;  ///< Enabled flag (0:default)
  WCGChromaQPControl->chromaCbQpScale = 1.0;    ///< Chroma Cb QP Scale (1.0:default)
  WCGChromaQPControl->chromaCrQpScale = 1.0;    ///< Chroma Cr QP Scale (1.0:default)
  WCGChromaQPControl->chromaQpScale   = 0.0;    ///< Chroma QP Scale (0.0:default)
  WCGChromaQPControl->chromaQpOffset  = 0-0;    ///< Chroma QP Offset (0.0:default)
}

VVENC_DECL void vvenc_ChromaQpMappingTableParams_default(vvencChromaQpMappingTableParams *p )
{
  p->m_numQpTables                                          = 0;
  p->m_qpBdOffset                                           = 12;
  p->m_sameCQPTableForAllChromaFlag                         = true;

  memset( p->m_qpTableStartMinus26, 0, sizeof( p->m_qpTableStartMinus26 ) );
  memset( p->m_numPtsInCQPTableMinus1, 0, sizeof( p->m_numPtsInCQPTableMinus1 ) );
  memset( p->m_deltaQpInValMinus1, 0, sizeof( p->m_deltaQpInValMinus1 ) );
  memset( p->m_deltaQpOutVal, 0, sizeof( p->m_deltaQpOutVal ) );
}

VVENC_DECL void vvenc_RPLEntry_default(vvencRPLEntry *RPLEntry )
{
  RPLEntry->m_POC                              = -1;
  RPLEntry->m_temporalId                       = 0;
  RPLEntry->m_refPic                           = false;
  RPLEntry->m_ltrp_in_slice_header_flag        = false;
  RPLEntry->m_numRefPicsActive                 = 0;
  RPLEntry->m_sliceType                        ='P';
  RPLEntry->m_numRefPics                       = 0;

  memset(&RPLEntry->m_deltaRefPics,0, sizeof(RPLEntry->m_deltaRefPics));
}

VVENC_DECL void vvenc_ReshapeCW_default(vvencReshapeCW *reshapeCW )
{
  memset( reshapeCW->binCW, 0, sizeof( reshapeCW->binCW ) );
  reshapeCW->updateCtrl = 0;
  reshapeCW->adpOption  = 0;
  reshapeCW->initialCW  = 0;
  reshapeCW->rspPicSize = 0;
  reshapeCW->rspFps     = 0;
  reshapeCW->rspBaseQP  = 0;
  reshapeCW->rspTid     = 0;
  reshapeCW->rspFpsToIp = 0;
}

VVENC_DECL void vvenc_vvencMCTF_default(vvencMCTF *vvencMCTF )
{
  vvencMCTF->MCTF = 0;
  vvencMCTF->MCTFSpeed = 0;
  vvencMCTF->MCTFFutureReference = true;
  vvencMCTF->numFrames = 0;
  vvencMCTF->numStrength = 0;
  memset( vvencMCTF->MCTFFrames, 0, sizeof( vvencMCTF->MCTFFrames ) );
  memset( vvencMCTF->MCTFStrengths, 0, sizeof( vvencMCTF->MCTFStrengths ) );
}

VVENC_DECL void vvenc_config_default(vvenc_config *c )
{
  int i = 0;

  // internal params
  c->m_configDone                              = false;         ///< state variable, Private context used for internal data ( do not change )
  c->m_confirmFailed                           = false;         ///< state variable, Private context used for internal data ( do not change )
  c->m_msgFnc                                  = nullptr;
  c->m_msgCtx                                  = nullptr;

  // core params
  c->m_SourceWidth                             = 0;             ///< source width in pixel
  c->m_SourceHeight                            = 0;             ///< source height in pixel (when interlaced = field height)
  c->m_FrameRate                               = 0;             ///< source frame-rates (Hz) Numerator
  c->m_FrameScale                              = 1;             ///< source frame-rates (Hz) Denominator
  c->m_TicksPerSecond                          = 90000;         ///< ticks per second e.g. 90000 for dts generation (1..27000000)

  c->m_framesToBeEncoded                       = 0;             ///< number of encoded frames

  c->m_inputBitDepth[0]                        =8;             ///< bit-depth of input
  c->m_inputBitDepth[1]                        =0;

  c->m_numThreads                              = 0;             ///< number of worker threads

  c->m_QP                                      = 32;            ///< QP value of key-picture (integer)
  c->m_RCTargetBitrate                         = 0;

  c->m_verbosity                               = VVENC_VERBOSE; ///< encoder verbosity

  // basic params
  c->m_profile                                 = vvencProfile::VVENC_PROFILE_AUTO;
  c->m_levelTier                               = vvencTier::VVENC_TIER_MAIN ;
  c->m_level                                   = vvencLevel::VVENC_LEVEL_AUTO;

  c->m_IntraPeriod                             = 0;             ///< period of I-slice (random access period)
  c->m_IntraPeriodSec                          = 1;             ///< period of I-slice in seconds (random access period)
  c->m_DecodingRefreshType                     = VVENC_DRT_CRA;       ///< random access type
  c->m_GOPSize                                 = 32;            ///< GOP size of hierarchical structure

  c->m_usePerceptQPA                           = false;         ///< perceptually motivated input-adaptive QP modification, abbrev. perceptual QP adaptation (QPA)
  c->m_sliceTypeAdapt                          = true;          ///< perceptually and opjectively motivated slice type (for now TL0 B-to-I frame) adaptation (STA)

  c->m_RCNumPasses                             = -1;
  c->m_RCPass                                  = -1;
  c->m_LookAhead                               = -1;

  c->m_SegmentMode                             = VVENC_SEG_OFF;

  c->m_internalBitDepth[0]                     =10;                                 ///< bit-depth codec operates at (input/output files will be converted)
  c->m_internalBitDepth[1]                     =0;

  c->m_HdrMode                                 = VVENC_HDR_OFF;

  // expert options
  c->m_conformanceWindowMode                   = 1;
  c->m_confWinLeft                             = 0;
  c->m_confWinRight                            = 0;
  c->m_confWinTop                              = 0;
  c->m_confWinBottom                           = 0;

  c->m_temporalSubsampleRatio                  = 1;                                     ///< temporal subsample ratio, 2 means code every two frames

  c->m_PadSourceWidth                          = 0;                                     ///< source width in pixel
  c->m_PadSourceHeight                         = 0;                                     ///< source height in pixel (when interlaced = field height)

  memset(&c->m_aiPad,0, sizeof(c->m_aiPad));                                    ///< number of padded pixels for width and height
  c->m_enablePictureHeaderInSliceHeader        = true;
  c->m_AccessUnitDelimiter                     = -1;                                    ///< add Access Unit Delimiter NAL units, default: auto (only enable if needed by dependent options)

  c->m_printMSEBasedSequencePSNR               = false;
  c->m_printHexPsnr                            = false;
  c->m_printFrameMSE                           = false;
  c->m_printSequenceMSE                        = false;
  c->m_cabacZeroWordPaddingEnabled             = true;

  c->m_subProfile                              = 0;
  c->m_bitDepthConstraintValue                 = 10;
  c->m_intraOnlyConstraintFlag                 = false;

  c->m_rewriteParamSets                        = true;                                 ///< Flag to enable rewriting of parameter sets at random access points
  c->m_idrRefParamList                         = false;                                 ///< indicates if reference picture list syntax elements are present in slice headers of IDR pictures
  for( i = 0; i < VVENC_MAX_GOP; i++ )
  {
    vvenc_RPLEntry_default( &c->m_RPLList0[i]);                                         ///< the RPL entries from the config file
    vvenc_RPLEntry_default( &c->m_RPLList1[i]);                                         ///< the RPL entries from the config file
    vvenc_GOPEntry_default( &c->m_GOPList[i]);                                          ///< the coding structure entries from the config file
  }
  memset(&c->m_maxDecPicBuffering,0, sizeof(c->m_maxDecPicBuffering));                ///< total number of pictures in the decoded picture buffer
  memset(&c->m_maxNumReorderPics,0, sizeof(c->m_maxNumReorderPics));                  ///< total number of reorder pictures
  c->m_maxTempLayer                            = 0;                                     ///< Max temporal layer
  c->m_numRPLList0                             = 0;
  c->m_numRPLList1                             = 0;

  c->m_useSameChromaQPTables                   = true;

  vvenc_ChromaQpMappingTableParams_default( &c->m_chromaQpMappingTableParams );
  c->m_intraQPOffset                           = 0;                                     ///< QP offset for intra slice (integer)
  c->m_lambdaFromQPEnable                      = false;                                 ///< enable flag for QP:lambda fix

  for( i = 0; i < VVENC_MAX_TLAYER; i++ )
  {
    c->m_adLambdaModifier[i] = 1.0;                                                     ///< Lambda modifier array for each temporal layer
    c->m_adIntraLambdaModifier[i] = 0.0;                                                ///< Lambda modifier for Intra pictures, one for each temporal layer. If size>temporalLayer, then use [temporalLayer], else if size>0, use [size()-1], else use m_adLambdaModifier.
  }

  c->m_dIntraQpFactor                          = -1.0;                                  ///< Intra Q Factor. If negative, use a default equation: 0.57*(1.0 - Clip3( 0.0, 0.5, 0.05*(double)(isField ? (GopSize-1)/2 : GopSize-1) ))

  memset(&c->m_qpInValsCb    ,0, sizeof(c->m_qpInValsCb));                      ///< qp input values used to derive the chroma QP mapping table
  memset(&c->m_qpInValsCr    ,0, sizeof(c->m_qpInValsCr));                      ///< qp input values used to derive the chroma QP mapping table
  memset(&c->m_qpInValsCbCr  ,0, sizeof(c->m_qpInValsCbCr));                      ///< qp input values used to derive the chroma QP mapping table
  memset(&c->m_qpOutValsCb   ,0, sizeof(c->m_qpOutValsCb));                      ///< qp output values used to derive the chroma QP mapping table
  memset(&c->m_qpOutValsCr   ,0, sizeof(c->m_qpOutValsCr));                      ///< qp output values used to derive the chroma QP mapping table
  memset(&c->m_qpOutValsCbCr ,0, sizeof(c->m_qpOutValsCbCr));                      ///< qp output values used to derive the chroma QP mapping table

  c->m_qpInValsCb[0] = 17;  c->m_qpInValsCb[1] = 22;  c->m_qpInValsCb[2] = 34;  c->m_qpInValsCb[3] = 42;
  c->m_qpOutValsCb[0] = 17; c->m_qpOutValsCb[1] = 23; c->m_qpOutValsCb[2] = 35; c->m_qpOutValsCb[3] = 39;

  c->m_cuQpDeltaSubdiv                         = -1;                                    ///< Maximum subdiv for CU luma Qp adjustment (0:default)
  c->m_cuChromaQpOffsetSubdiv                  = -1;                                    ///< If negative, then do not apply chroma qp offsets.
  c->m_chromaCbQpOffset                        = 0;                                     ///< Chroma Cb QP Offset (0:default)
  c->m_chromaCrQpOffset                        = 0;                                     ///< Chroma Cr QP Offset (0:default)
  c->m_chromaCbQpOffsetDualTree                = 0;                                     ///< Chroma Cb QP Offset for dual tree (overwrite m_chromaCbQpOffset for dual tree)
  c->m_chromaCrQpOffsetDualTree                = 0;                                     ///< Chroma Cr QP Offset for dual tree (overwrite m_chromaCrQpOffset for dual tree)
  c->m_chromaCbCrQpOffset                      = -1;                                    ///< QP Offset for joint Cb-Cr mode
  c->m_chromaCbCrQpOffsetDualTree              = 0;                                     ///< QP Offset for joint Cb-Cr mode (overwrite m_chromaCbCrQpOffset for dual tree)
  c->m_sliceChromaQpOffsetPeriodicity          = -1;                                    ///< Used in conjunction with Slice Cb/Cr QpOffsetIntraOrPeriodic. Use 0 (default) to disable periodic nature.

  memset(&c->m_sliceChromaQpOffsetIntraOrPeriodic,0, sizeof(c->m_sliceChromaQpOffsetIntraOrPeriodic));            ///< Chroma Cb QP Offset at slice level for I slice or for periodic inter slices as defined by SliceChromaQPOffsetPeriodicity. Replaces offset in the GOP table.

  c->m_usePerceptQPATempFiltISlice             = -1;                                    ///< Flag indicating if temporal high-pass filtering in visual activity calculation in QPA should (true) or shouldn't (false) be applied for I-slices

  c->m_lumaLevelToDeltaQPEnabled               = false;
  vvenc_WCGChromaQPControl_default(&c->m_wcgChromaQpControl );

  c->m_internChromaFormat                      = VVENC_NUM_CHROMA_FORMAT;
  c->m_useIdentityTableForNon420Chroma         = true;
  c->m_outputBitDepth[0]      = c->m_outputBitDepth[1]      = 0;                              ///< bit-depth of output file
  c->m_MSBExtendedBitDepth[0] = c->m_MSBExtendedBitDepth[1] = 0;                    ///< bit-depth of input samples after MSB extension
  c->m_costMode                                = VVENC_COST_STANDARD_LOSSY;                   ///< Cost mode to use

  c->m_decodedPictureHashSEIType               = VVENC_HASHTYPE_NONE;                         ///< Checksum mode for decoded picture hash SEI message
  c->m_bufferingPeriodSEIEnabled               = false;
  c->m_pictureTimingSEIEnabled                 = false;
  c->m_decodingUnitInfoSEIEnabled              = false;

  c->m_entropyCodingSyncEnabled                = false;
  c->m_entryPointsPresent                      = true;

  c->m_CTUSize                                 = 128;
  c->m_MinQT[0] = c->m_MinQT[1] = 8;                                            ///< 0: I slice luma; 1: P/B slice; 2: I slice chroma
  c->m_MinQT[2] = 4;
  c->m_maxMTTDepth                             = 3;
  c->m_maxMTTDepthI                            = 3;
  c->m_maxMTTDepthIChroma                      = 3;

  c->m_maxBT[0]=32;  c->m_maxBT[1]=128;  c->m_maxBT[2]=64;
  c->m_maxTT[0]=32;  c->m_maxTT[1]=64;  c->m_maxTT[2]=32;
  c->m_dualITree                               = true;
  c->m_MaxCodingDepth                          = 0;                                     ///< max. total CU depth - includes depth of transform-block structure
  c->m_log2DiffMaxMinCodingBlockSize           = 0;                                     ///< difference between largest and smallest CU depth
  c->m_log2MaxTbSize                           = 6;
  c->m_log2MinCodingBlockSize                  = 2;

  c->m_bUseASR                                 = false;                                 ///< flag for using adaptive motion search range
  c->m_bUseHADME                               = true;                                  ///< flag for using HAD in sub-pel ME
  c->m_RDOQ                                    = 1;                                     ///< flag for using RD optimized quantization
  c->m_useRDOQTS                               = true;                                  ///< flag for using RD optimized quantization for transform skip
  c->m_useSelectiveRDOQ                        = false;                                 ///< flag for using selective RDOQ

  c->m_JointCbCrMode                           = false;
  c->m_cabacInitPresent                        = -1;
  c->m_useFastLCTU                             = false;
  c->m_usePbIntraFast                          = 0;
  c->m_useFastMrg                              = 0;
  c->m_useAMaxBT                               = -1;
  c->m_fastQtBtEnc                             = true;
  c->m_contentBasedFastQtbt                    = false;
  c->m_fastInterSearchMode                     = VVENC_FASTINTERSEARCH_AUTO;
  c->m_useEarlyCU                              = 0;
  c->m_useFastDecisionForMerge                 = true;

  c->m_bDisableIntraCUsInInterSlices           = false;
  c->m_bUseConstrainedIntraPred                = false;
  c->m_bFastUDIUseMPMEnabled                   = true;
  c->m_bFastMEForGenBLowDelayEnabled           = true;

  c->m_MTSImplicit                             = false;
  c->m_TMVPModeId                              = 1;
  c->m_DepQuantEnabled                         = true;
  c->m_SignDataHidingEnabled                   = false;

  c->m_MIP                                     = false;
  c->m_useFastMIP                              = 0;

  c->m_maxNumMergeCand                         = 5;
  c->m_maxNumAffineMergeCand                   = 5;
  c->m_Geo                                     = 0;
  c->m_maxNumGeoCand                           = 5;
  c->m_FastIntraTools                          = 0;
  c->m_IntraEstDecBit                          = 1;

  c->m_RCInitialQP                             = 0;
  c->m_RCForceIntraQP                          = false;

  c->m_motionEstimationSearchMethod            = VVENC_MESEARCH_DIAMOND;
  c->m_motionEstimationSearchMethodSCC         = 0;
  c->m_bRestrictMESampling                     = false;
  c->m_SearchRange                             = 96;
  c->m_bipredSearchRange                       = 4;
  c->m_minSearchWindow                         = 8;
  c->m_bClipForBiPredMeEnabled                 = false;
  c->m_bFastMEAssumingSmootherMVEnabled        = true;
  c->m_bIntegerET                              = false;
  c->m_fastSubPel                              = 0;
  c->m_SMVD                                    = 0;
  c->m_AMVRspeed                               = 0;
  c->m_LMChroma                                = false;
  c->m_horCollocatedChromaFlag                 = true;
  c->m_verCollocatedChromaFlag                 = false;
  c->m_MRL                                     = true;
  c->m_BDOF                                    = false;
  c->m_DMVR                                    = false;
  c->m_EDO                                     = 0;
  c->m_lumaReshapeEnable                       = 0;
  c->m_reshapeSignalType                       = 0;
  c->m_updateCtrl                              = 0;
  c->m_adpOption                               = 0;
  c->m_initialCW                               = 0;
  c->m_LMCSOffset                              = 0;
  vvenc_ReshapeCW_default( &c->m_reshapeCW );
  c->m_Affine                                  = 0;
  c->m_PROF                                    = false;
  c->m_AffineType                              = true;
  c->m_MMVD                                    = 0;
  c->m_MmvdDisNum                              = 6;
  c->m_allowDisFracMMVD                        = false;
  c->m_CIIP                                    = 0;
  c->m_SbTMVP                                  = false;
  c->m_SBT                                     = 0;
  c->m_LFNST                                   = 0;
  c->m_MTS                                     = 0;
  c->m_MTSIntraMaxCand                         = 3;
  c->m_ISP                                     = 0;
  c->m_TS                                      = 0;
  c->m_TSsize                                  = 3;
  c->m_useChromaTS                             = 0;
  c->m_useBDPCM                                = 0;

  c->m_rprEnabledFlag                          = -1;
  c->m_resChangeInClvsEnabled                  = false;
  c->m_craAPSreset                             = false;
  c->m_rprRASLtoolSwitch                       = false;

  c->m_IBCMode                                 = 0;
  c->m_IBCFastMethod                           = 1;

  c->m_BCW                                     = 0;

  c->m_FIMMode                                 = 0;
  c->m_FastInferMerge                          = 0;

  c->m_bLoopFilterDisable                      = false;
  c->m_loopFilterOffsetInPPS                   = true;

  memset(&c->m_loopFilterBetaOffsetDiv2,0, sizeof(c->m_loopFilterBetaOffsetDiv2));
  memset(&c->m_loopFilterTcOffsetDiv2,0, sizeof(c->m_loopFilterTcOffsetDiv2));

  c->m_deblockingFilterMetric                  = 0;

  c->m_bDisableLFCrossTileBoundaryFlag         = false;
  c->m_bDisableLFCrossSliceBoundaryFlag        = false;

  c->m_bUseSAO                                 = true;
  c->m_saoEncodingRate                         = -1.0;
  c->m_saoEncodingRateChroma                   = -1.0;
  c->m_log2SaoOffsetScale[0]=c->m_log2SaoOffsetScale[1] = 0;
  c->m_saoOffsetBitShift[0]=c->m_saoOffsetBitShift[1] = 0;

  c->m_decodingParameterSetEnabled             = false;
  c->m_vuiParametersPresent                    = -1;
  c->m_hrdParametersPresent                    = true;
  c->m_aspectRatioInfoPresent                  = false;
  c->m_aspectRatioIdc                          = 0;
  c->m_sarWidth                                = 0;
  c->m_sarHeight                               = 0;
  c->m_colourDescriptionPresent                = false;
  c->m_colourPrimaries                         = 2;
  c->m_transferCharacteristics                 = 2;
  c->m_matrixCoefficients                      = 2;
  c->m_chromaLocInfoPresent                    = false;
  c->m_chromaSampleLocTypeTopField             = 0;
  c->m_chromaSampleLocTypeBottomField          = 0;
  c->m_chromaSampleLocType                     = 0;
  c->m_overscanInfoPresent                     = false;
  c->m_overscanAppropriateFlag                 = false;
  c->m_videoSignalTypePresent                  = false;
  c->m_videoFullRangeFlag                      = false;

  memset(&c->m_masteringDisplay,0, sizeof(c->m_masteringDisplay));
  memset(&c->m_contentLightLevel,0, sizeof(c->m_contentLightLevel));
  c->m_preferredTransferCharacteristics        = -1;

  c->m_alf                                     = false;
  c->m_alfSpeed                                = 0;
  c->m_useNonLinearAlfLuma                     = true;
  c->m_useNonLinearAlfChroma                   = true;
  c->m_maxNumAlfAlternativesChroma             = VVENC_MAX_NUM_ALF_ALTERNATIVES_CHROMA;
  c->m_ccalf                                   = false;
  c->m_ccalfQpThreshold                        = 37;
  c->m_alfTempPred                             = -1;

  vvenc_vvencMCTF_default( &c->m_vvencMCTF );

  c->m_quantThresholdVal                       = -1;
  c->m_qtbttSpeedUp                            = 1;
  c->m_qtbttSpeedUpMode                        = 0;
  c->m_fastTTSplit                             = 0;

  c->m_fastLocalDualTreeMode                   = 0;

  c->m_maxParallelFrames                       = -1;
  c->m_ensureWppBitEqual                       = -1;
  c->m_tileParallelCtuEnc                      = true;

  c->m_picPartitionFlag                        = false;
  memset( c->m_tileColumnWidth, 0, sizeof(c->m_tileColumnWidth) );
  memset( c->m_tileRowHeight,   0, sizeof(c->m_tileRowHeight) );
  c->m_numExpTileCols                          = 1;
  c->m_numExpTileRows                          = 1;
  c->m_numTileCols                             = 1;
  c->m_numTileRows                             = 1;
  c->m_numSlicesInPic                          = 1;

  memset( c->m_summaryOutFilename    , '\0', sizeof(c->m_summaryOutFilename) );
  memset( c->m_summaryPicFilenameBase, '\0', sizeof(c->m_summaryPicFilenameBase) );
  c->m_summaryVerboseness                      = 0;

  memset( c->m_decodeBitstreams[0], '\0', sizeof(c->m_decodeBitstreams[0]) );
  memset( c->m_decodeBitstreams[1], '\0', sizeof(c->m_decodeBitstreams[1]) );

  c->m_switchPOC                               = -1;
  c->m_switchDQP                               = 0;
  c->m_fastForwardToPOC                        = -1;
  c->m_stopAfterFFtoPOC                        = false;
  c->m_bs2ModPOCAndType                        = false;
  c->m_forceDecodeBitstream1                   = false;

  c->m_listTracingChannels                     = false;
  memset( c->m_traceRule, '\0', sizeof(c->m_traceRule) );
  memset( c->m_traceFile, '\0', sizeof(c->m_traceFile) );

  c->m_numIntraModesFullRD                     = -1;
  c->m_reduceIntraChromaModesFullRD            = false;

  c->m_treatAsSubPic                           = false;
  c->m_explicitAPSid                           = 0;

  c->m_leadFrames                              = 0;
  c->m_trailFrames                             = 0;

  c-> m_deblockLastTLayers                     = 0;
  c->m_addGOP32refPics                         = false;
  c->m_loopFilterBetaTcOffsets                 = false;
  
  memset( c->m_reservedInt, 0, sizeof(c->m_reservedInt) );
  memset( c->m_reservedFlag, 0, sizeof(c->m_reservedFlag) );
  memset( c->m_reservedDouble, 0, sizeof(c->m_reservedDouble) );

  // init default preset
  vvenc_init_preset( c, vvencPresetMode::VVENC_MEDIUM );
}

static bool vvenc_confirmParameter ( vvenc_config *c, bool bflag, const char* message )
{
  if ( ! bflag )
    return false;

  vvenc::MsgLog msg(c->m_msgCtx,c->m_msgFnc);
  msg.log( VVENC_ERROR, "Parameter Check Error: %s\n", message );

  c->m_confirmFailed = true;
  return true;
}

VVENC_DECL bool vvenc_init_config_parameter( vvenc_config *c )
{
  c->m_confirmFailed = false;

  // check for valid base parameter
  vvenc_confirmParameter( c,  (c->m_SourceWidth <= 0 || c->m_SourceHeight <= 0), "Error: input resolution not set");

  vvenc_confirmParameter( c, c->m_inputBitDepth[0] < 8 || c->m_inputBitDepth[0] > 16,                    "InputBitDepth must be at least 8" );
  vvenc_confirmParameter( c, c->m_inputBitDepth[0] != 8 && c->m_inputBitDepth[0] != 10,                  "Input bitdepth must be 8 or 10 bit" );
  vvenc_confirmParameter( c, c->m_internalBitDepth[0] != 8 && c->m_internalBitDepth[0] != 10,                  "Internal bitdepth must be 8 or 10 bit" );

  vvenc_confirmParameter( c, c->m_FrameRate <= 0,                                                        "Frame rate must be greater than 0" );
  vvenc_confirmParameter( c, c->m_FrameScale <= 0,                                                       "Frame scale must be greater than 0" );
  vvenc_confirmParameter( c, c->m_TicksPerSecond <= 0 || c->m_TicksPerSecond > 27000000,                 "TicksPerSecond must be in range from 1 to 27000000" );
  vvenc_confirmParameter( c, (c->m_TicksPerSecond < 90000) && (c->m_TicksPerSecond*c->m_FrameScale)%c->m_FrameRate, "TicksPerSecond should be a multiple of FrameRate/Framscale" );

  vvenc_confirmParameter( c, c->m_numThreads < -1 || c->m_numThreads > 256,              "Number of threads out of range (-1 <= t <= 256)");

  vvenc_confirmParameter( c, c->m_IntraPeriod < -1,                                            "IDR period (in frames) must be >= -1");
  vvenc_confirmParameter( c, c->m_IntraPeriodSec < 0,                                          "IDR period (in seconds) must be >= 0");

  vvenc_confirmParameter( c, c->m_GOPSize < 1 || c->m_GOPSize > VVENC_MAX_GOP,                                             "GOP Size must be between 1 and 64" );
  vvenc_confirmParameter( c, c->m_GOPSize > 1 &&  c->m_GOPSize % 2,                                                        "GOP Size must be a multiple of 2" );
  vvenc_confirmParameter( c, c->m_GOPList[0].m_POC == -1 && c->m_GOPSize != 1 && c->m_GOPSize != 16 && c->m_GOPSize != 32, "GOP list auto config only supported GOP sizes: 1, 16, 32" );
  vvenc_confirmParameter( c, c->m_leadFrames < 0 || c->m_leadFrames > VVENC_MAX_GOP,                                       "Lead frames exceeds supported range (0 to 64)" );
  vvenc_confirmParameter( c, c->m_trailFrames < 0 || c->m_trailFrames > VVENC_MCTF_RANGE,                                  "Trail frames exceeds supported range (0 to 4)" );

  vvenc_confirmParameter( c, c->m_QP < 0 || c->m_QP > vvenc::MAX_QP,                                                 "QP exceeds supported range (0 to 63)" );

  vvenc_confirmParameter( c, c->m_RCTargetBitrate < 0 || c->m_RCTargetBitrate > 800000000,                           "TargetBitrate must be between 0 - 800000000" );

  if( 0 == c->m_RCTargetBitrate )
   {
     vvenc_confirmParameter( c, c->m_bufferingPeriodSEIEnabled,         "bufferingPeriod SEI enabled requires rate control" );
     vvenc_confirmParameter( c, c->m_pictureTimingSEIEnabled,           "pictureTiming SEI enabled requires rate control" );
   }

  vvenc_confirmParameter( c, c->m_HdrMode < VVENC_HDR_OFF || c->m_HdrMode > VVENC_HDR_USER_DEFINED,  "HdrMode must be in the range 0 - 5" );

  vvenc_confirmParameter( c, c->m_verbosity < VVENC_SILENT || c->m_verbosity > VVENC_DETAILS, "verbosity is out of range[0..6]" );

  vvenc_confirmParameter( c,  (c->m_numIntraModesFullRD < -1 || c->m_numIntraModesFullRD == 0 || c->m_numIntraModesFullRD > 3), "Error: NumIntraModesFullRD must be -1 or between 1 and 3");

#if ! ENABLE_TRACING
  vvenc_confirmParameter( c, c->m_traceFile[0] != '\0', "trace file option '--tracefile' set, but encoder lib not compiled with tracing support, use make ... enable-tracing=1 or set ENABLE_TRACING" );
  vvenc_confirmParameter( c, c->m_traceRule[0] != '\0', "trace rule option '--tracerule' set, but encoder lib not compiled with tracing support, use make ... enable-tracing=1 or set ENABLE_TRACING" );
  vvenc_confirmParameter( c, c->m_listTracingChannels, "list trace channels option '--tracechannellist' set, but encoder lib not compiled with tracing support, use make ... enable-tracing=1 or set ENABLE_TRACING" );
#endif

  if ( c->m_confirmFailed )
  {
    return c->m_confirmFailed;
  }

  //
  // set a lot of dependent parameters
  //

  vvenc::MsgLog msg(c->m_msgCtx,c->m_msgFnc);

  if ( c->m_internChromaFormat < 0 || c->m_internChromaFormat >= VVENC_NUM_CHROMA_FORMAT )
  {
    c->m_internChromaFormat = VVENC_CHROMA_420;
  }

  if( c->m_profile == vvencProfile::VVENC_PROFILE_AUTO )
  {
    const int maxBitDepth= std::max(c->m_internalBitDepth[0], c->m_internalBitDepth[c->m_internChromaFormat==vvencChromaFormat::VVENC_CHROMA_400 ? 0 : 1]);

    if (c->m_internChromaFormat==vvencChromaFormat::VVENC_CHROMA_400 || c->m_internChromaFormat==vvencChromaFormat::VVENC_CHROMA_420)
    {
      if (maxBitDepth<=10)
      {
        c->m_profile=vvencProfile::VVENC_MAIN_10;
      }
    }
    else if (c->m_internChromaFormat==vvencChromaFormat::VVENC_CHROMA_422 || c->m_internChromaFormat==vvencChromaFormat::VVENC_CHROMA_444)
    {
      if (maxBitDepth<=10)
      {
        c->m_profile=vvencProfile::VVENC_MAIN_10_444;
      }
    }
  }

  if( c->m_level == vvencLevel::VVENC_LEVEL_AUTO )
  {
    c->m_level = vvenc::LevelTierFeatures::getLevelForInput( c->m_SourceWidth, c->m_SourceHeight, c->m_levelTier, c->m_FrameRate, c->m_FrameScale, c->m_RCTargetBitrate );
  }

  if( !c->m_configDone )
  {
    if( c->m_temporalSubsampleRatio )
    {
      int framesSubsampled = ( c->m_framesToBeEncoded + c->m_temporalSubsampleRatio - 1 ) / c->m_temporalSubsampleRatio;
      if( c->m_framesToBeEncoded != framesSubsampled )
      {
        c->m_framesToBeEncoded = framesSubsampled;
      }
    }
  }

  c->m_maxBT[0] = std::min( c->m_CTUSize, c->m_maxBT[0] );
  c->m_maxBT[1] = std::min( c->m_CTUSize, c->m_maxBT[1] );
  c->m_maxBT[2] = std::min( c->m_CTUSize, c->m_maxBT[2] );

  c->m_maxTT[0] = std::min( c->m_CTUSize, c->m_maxTT[0] );
  c->m_maxTT[1] = std::min( c->m_CTUSize, c->m_maxTT[1] );
  c->m_maxTT[2] = std::min( c->m_CTUSize, c->m_maxTT[2] );

  // rate control
  if( c->m_RCNumPasses < 0 )
  {
    c->m_RCNumPasses = ( c->m_RCPass > 0 ? 2 : 1 ); // single pass by default (SDK usage)
  }
  if ( c->m_LookAhead < 0 )
  {
    c->m_LookAhead = c->m_RCTargetBitrate > 0 && c->m_RCNumPasses == 1 ? 1 : 0;
  }

  // threading
  if( c->m_numThreads < 0 )
  {
    const int numCores = std::thread::hardware_concurrency();
    c->m_numThreads = c->m_SourceWidth >= 1280 && c->m_SourceHeight >= 720 ? 8 : 4;
    c->m_numThreads = std::min( c->m_numThreads, numCores );
  }
  if( c->m_ensureWppBitEqual < 0 )       c->m_ensureWppBitEqual     = c->m_numThreads ? 1   : 0   ;
  if( c->m_useAMaxBT < 0 )               c->m_useAMaxBT             = c->m_numThreads ? 0   : 1   ;
  if( c->m_cabacInitPresent < 0 )        c->m_cabacInitPresent      = c->m_numThreads ? 0   : 1   ;
  if( c->m_alfTempPred < 0 )             c->m_alfTempPred           = c->m_numThreads ? 0   : 1   ;
  if( c->m_saoEncodingRate < 0.0 )       c->m_saoEncodingRate       = c->m_numThreads ? 0.0 : 0.75;
  if( c->m_saoEncodingRateChroma < 0.0 ) c->m_saoEncodingRateChroma = c->m_numThreads ? 0.0 : 0.5 ;
  if( c->m_maxParallelFrames < 0 )
  {
    c->m_maxParallelFrames = std::min( c->m_numThreads, 4 );
  }

  // quantization threshold
  if( c->m_quantThresholdVal < 0 )
  {
    c->m_quantThresholdVal = 8;
  }

  /* rules for input, output and internal bitdepths as per help text */
  if (c->m_MSBExtendedBitDepth[0  ] == 0)
    c->m_MSBExtendedBitDepth[0  ] = c->m_inputBitDepth      [0  ];
  if (c->m_MSBExtendedBitDepth[1] == 0)
    c->m_MSBExtendedBitDepth[1] = c->m_MSBExtendedBitDepth[0  ];
  if (c->m_internalBitDepth   [0  ] == 0)
    c->m_internalBitDepth   [0  ] = c->m_MSBExtendedBitDepth[0  ];
  if (c->m_internalBitDepth   [1] == 0)
    c->m_internalBitDepth   [1] = c->m_internalBitDepth   [0  ];
  if (c->m_inputBitDepth      [1] == 0)
    c->m_inputBitDepth      [1] = c->m_inputBitDepth      [0  ];
  if (c->m_outputBitDepth     [0  ] == 0)
    c->m_outputBitDepth     [0  ] = c->m_internalBitDepth   [0  ];
  if (c->m_outputBitDepth     [1] == 0)
    c->m_outputBitDepth     [1] = c->m_outputBitDepth     [0  ];

  if( c->m_fastInterSearchMode  == VVENC_FASTINTERSEARCH_AUTO )
  {
    c->m_fastInterSearchMode = VVENC_FASTINTERSEARCH_MODE1;
  }

  if( c->m_HdrMode == VVENC_HDR_OFF &&
     (( c->m_masteringDisplay[0] != 0 && c->m_masteringDisplay[1] != 0 && c->m_masteringDisplay[8] != 0 && c->m_masteringDisplay[9] != 0 ) ||
     ( c->m_contentLightLevel[0] != 0 && c->m_contentLightLevel[1] != 0 ) ) )
  {
    // enable hdr pq bt2020/bt709 mode (depending on set colour primaries)
    c->m_HdrMode = c->m_colourPrimaries==9 ? VVENC_HDR_PQ_BT2020 : VVENC_HDR_PQ;
  }

  if( c->m_HdrMode == VVENC_HDR_PQ || c->m_HdrMode == VVENC_HDR_PQ_BT2020 )
  {
    c->m_reshapeSignalType       = vvenc::RESHAPE_SIGNAL_PQ;
    c->m_LMCSOffset              = 1;
    c->m_useSameChromaQPTables   = false;
    c->m_verCollocatedChromaFlag = true;

    vvenc_config cBaseCfg;
    vvenc_config_default(&cBaseCfg);
    // if qpInVal/qpOutVal are set to default value and not overwritten by user defined values, overwrite them with PQ/HLG specifc qp values
    if( memcmp( c->m_qpInValsCb, cBaseCfg.m_qpInValsCb, sizeof( c->m_qpInValsCb ) ) == 0 )
    {
      memset(&c->m_qpInValsCb,0, sizeof(c->m_qpInValsCb));
      std::vector<int>  qpInVals = { 13,20,36,38,43,54 };
      std::copy(qpInVals.begin(), qpInVals.end(), c->m_qpInValsCb);
    }
    if( memcmp( c->m_qpOutValsCb, cBaseCfg.m_qpOutValsCb, sizeof( c->m_qpOutValsCb ) ) == 0 )
    {
      memset(&c->m_qpOutValsCb,0, sizeof(c->m_qpOutValsCb));
      std::vector<int>  qpInVals = { 13,21,29,29,32,37 };
      std::copy(qpInVals.begin(), qpInVals.end(), c->m_qpOutValsCb);
    }
    if( memcmp( c->m_qpInValsCr, cBaseCfg.m_qpInValsCr, sizeof( c->m_qpInValsCr ) ) == 0 )
    {
      memset(&c->m_qpInValsCr,0, sizeof(c->m_qpInValsCr));
      std::vector<int>  qpInVals = { 13,20,37,41,44,54 };
      std::copy(qpInVals.begin(), qpInVals.end(), c->m_qpInValsCr);
    }
    if( memcmp( c->m_qpOutValsCr, cBaseCfg.m_qpOutValsCr, sizeof( c->m_qpOutValsCr ) ) == 0 )
    {
      memset(&c->m_qpOutValsCr,0, sizeof(c->m_qpOutValsCr));
      std::vector<int>  qpInVals = { 13,21,27,29,32,37 };
      std::copy(qpInVals.begin(), qpInVals.end(), c->m_qpOutValsCr);
    }
    if( memcmp( c->m_qpInValsCbCr, cBaseCfg.m_qpInValsCbCr, sizeof( c->m_qpInValsCbCr ) ) == 0 )
    {
      memset(&c->m_qpInValsCbCr,0, sizeof(c->m_qpInValsCbCr));
      std::vector<int>  qpInVals = { 12,21,41,43,54 };
      std::copy(qpInVals.begin(), qpInVals.end(), c->m_qpInValsCbCr);
    }
    if( memcmp( c->m_qpOutValsCbCr, cBaseCfg.m_qpOutValsCbCr, sizeof( c->m_qpOutValsCbCr ) ) == 0 )
    {
      memset(&c->m_qpOutValsCbCr,0, sizeof(c->m_qpOutValsCbCr));
      std::vector<int>  qpInVals = { 12,22,30,32,37 };
      std::copy(qpInVals.begin(), qpInVals.end(), c->m_qpOutValsCbCr);
    }

    // VUI and SEI options
    c->m_vuiParametersPresent     = c->m_vuiParametersPresent != 0 ? 1:0; // enable vui only if not explicitly disabled
    c->m_colourDescriptionPresent = true;                                // enable colour_primaries, transfer_characteristics and matrix_coefficients in vui

    c->m_transferCharacteristics = 16; // smpte2084 - HDR10
    if( c->m_colourPrimaries == 2 )
    {
      c->m_colourPrimaries = c->m_HdrMode == VVENC_HDR_PQ_BT2020 ? 9 : 1; //  bt2020(9) : bt709 (1)
    }
    if( c->m_matrixCoefficients == 2 )
    {
      c->m_matrixCoefficients = c->m_HdrMode == VVENC_HDR_PQ_BT2020 ? 9 : 1; // bt2020nc : bt709
    }
  }
  else if( c->m_HdrMode == VVENC_HDR_HLG || c->m_HdrMode == VVENC_HDR_HLG_BT2020 )
  {
    c->m_reshapeSignalType       = vvenc::RESHAPE_SIGNAL_HLG;
    c->m_LMCSOffset              = 0;
    c->m_useSameChromaQPTables   = true;
    c->m_verCollocatedChromaFlag = true;

    vvenc_config cBaseCfg;
    vvenc_config_default(&cBaseCfg);
    // if qpInVal/qpOutVal are set to default value and not overwritten by user defined values, overwrite them with PQ/HLG specifc qp values
    if( memcmp( c->m_qpInValsCb, cBaseCfg.m_qpInValsCb, sizeof( c->m_qpInValsCb ) ) == 0 )
    {
      std::vector<int>  qpVals = { 9, 23, 33, 42 };
      std::copy(qpVals.begin(), qpVals.end(), c->m_qpInValsCb);
    }
    if( memcmp( c->m_qpOutValsCb, cBaseCfg.m_qpOutValsCb, sizeof( c->m_qpOutValsCb ) ) == 0 )
    {
      std::vector<int>  qpVals = { 9, 24, 33, 37 };
      std::copy(qpVals.begin(), qpVals.end(), c->m_qpOutValsCb);
    }

    // VUI and SEI options
    c->m_vuiParametersPresent = c->m_vuiParametersPresent != 0 ? 1:0; // enable vui only if not explicitly disabled
    c->m_colourDescriptionPresent = true;                            // enable colour_primaries, transfer_characteristics and matrix_coefficients in vui

    if( c->m_colourPrimaries == 2 )
    {
      c->m_colourPrimaries = c->m_HdrMode == VVENC_HDR_HLG_BT2020 ? 9 : 1; //  bt2020(9) : bt709 (1)
    }

    if( c->m_matrixCoefficients == 2 )
    {
      c->m_matrixCoefficients = c->m_HdrMode == VVENC_HDR_HLG_BT2020 ? 9 : 1; // bt2020nc : bt709
    }

    if( c->m_transferCharacteristics == 2 )
    {
      c->m_transferCharacteristics = c->m_HdrMode == VVENC_HDR_HLG_BT2020 ? 14 : 1; // bt2020-10 : bt709
    }

    if( c->m_preferredTransferCharacteristics < 0 )
    {
      c->m_preferredTransferCharacteristics = 18; // ARIB STD-B67 (HLG)
    }
  }

  if( c->m_preferredTransferCharacteristics < 0 )
  {
    c->m_preferredTransferCharacteristics = 0;
  }

  if( c->m_AccessUnitDelimiter < 0 )
  {
    c->m_AccessUnitDelimiter = 0;
  }

  if ( c->m_vuiParametersPresent < 0 )
  {
    c->m_vuiParametersPresent = 0;
  }

  switch ( c->m_conformanceWindowMode)
  {
  case 0:
    {
      // no conformance or padding
      c->m_confWinLeft = c->m_confWinRight = c->m_confWinTop = c->m_confWinBottom = 0;
      c->m_aiPad[1] = c->m_aiPad[0] = 0;
      break;
    }
  case 1:
    {
      // automatic padding to minimum CU size
      const int minCuSize = 1 << ( vvenc::MIN_CU_LOG2 + 1 );
      if (c->m_SourceWidth % minCuSize)
      {
        c->m_aiPad[0] = c->m_confWinRight  = ((c->m_SourceWidth / minCuSize) + 1) * minCuSize - c->m_SourceWidth;
      }
      if (c->m_SourceHeight % minCuSize)
      {
        c->m_aiPad[1] =c->m_confWinBottom = ((c->m_SourceHeight / minCuSize) + 1) * minCuSize - c->m_SourceHeight;
      }
      break;
    }
  case 2:
    {
      //padding
      c->m_confWinRight  = c->m_aiPad[0];
      c->m_confWinBottom = c->m_aiPad[1];
      break;
    }
  case 3:
    {
      // conformance
      if ((c->m_confWinLeft == 0) && (c->m_confWinRight == 0) && (c->m_confWinTop == 0) && (c->m_confWinBottom == 0))
      {
        msg.log( VVENC_ERROR, "Warning: Conformance window enabled, but all conformance window parameters set to zero\n" );
      }
      if ((c->m_aiPad[1] != 0) || (c->m_aiPad[0]!=0))
      {
        msg.log( VVENC_ERROR,  "Warning: Conformance window enabled, padding parameters will be ignored\n" );
      }
      c->m_aiPad[1] = c->m_aiPad[0] = 0;
      break;
    }
  }
    c->m_PadSourceWidth  = c->m_SourceWidth  + c->m_aiPad[0];
    c->m_PadSourceHeight = c->m_SourceHeight + c->m_aiPad[1];

  for(uint32_t ch=0; ch < 2; ch++ )
  {
    if (c->m_saoOffsetBitShift[ch]<0)
    {
      if (c->m_internalBitDepth[ch]>10)
      {
        c->m_log2SaoOffsetScale[ch]=uint32_t(vvenc::Clip3<int>(0, c->m_internalBitDepth[ch]-10, int(c->m_internalBitDepth[ch]-10 + 0.165*c->m_QP - 3.22 + 0.5) ) );
      }
      else
      {
        c->m_log2SaoOffsetScale[ch]=0;
      }
    }
    else
    {
      c->m_log2SaoOffsetScale[ch]=uint32_t(c->m_saoOffsetBitShift[ch]);
    }
  }

  c->m_chromaQpMappingTableParams.m_sameCQPTableForAllChromaFlag = c->m_useSameChromaQPTables;

  if (c->m_useIdentityTableForNon420Chroma && c->m_internChromaFormat != VVENC_CHROMA_420)
  {
    c->m_chromaQpMappingTableParams.m_sameCQPTableForAllChromaFlag = true;
    memset(&c->m_qpInValsCb   ,0, sizeof(c->m_qpInValsCb));
    memset(&c->m_qpInValsCr   ,0, sizeof(c->m_qpInValsCr));
    memset(&c->m_qpInValsCbCr ,0, sizeof(c->m_qpInValsCbCr));
    memset(&c->m_qpOutValsCb  ,0, sizeof(c->m_qpOutValsCb));
    memset(&c->m_qpOutValsCr  ,0, sizeof(c->m_qpOutValsCr));
    memset(&c->m_qpOutValsCbCr,0, sizeof(c->m_qpOutValsCbCr));
  }

  std::vector<int> qpInValsCb  = vvenc_getQpValsAsVec( c->m_qpInValsCb );
  std::vector<int> qpInValsCr = vvenc_getQpValsAsVec( c->m_qpInValsCr );
  std::vector<int> qpInValsCbCr= vvenc_getQpValsAsVec( c->m_qpInValsCbCr );
  std::vector<int> qpOutValsCb= vvenc_getQpValsAsVec( c->m_qpOutValsCb );
  std::vector<int> qpOutValsCr= vvenc_getQpValsAsVec( c->m_qpOutValsCr );
  std::vector<int> qpOutValsCbCr= vvenc_getQpValsAsVec( c->m_qpOutValsCbCr );

  c->m_chromaQpMappingTableParams.m_numQpTables = c->m_chromaQpMappingTableParams.m_sameCQPTableForAllChromaFlag? 1 : (c->m_JointCbCrMode ? 3 : 2);
  c->m_chromaQpMappingTableParams.m_numPtsInCQPTableMinus1[0] = (qpOutValsCb.size() > 1) ? (int)qpOutValsCb.size() - 2 : 0;
  c->m_chromaQpMappingTableParams.m_qpTableStartMinus26[0] = (qpOutValsCb.size() > 1) ? -26 + qpInValsCb[0] : 0;
  for ( size_t i = 0; i < qpInValsCb.size() - 1; i++)
  {
    c->m_chromaQpMappingTableParams.m_deltaQpInValMinus1[0][i] = qpInValsCb[i + 1] - qpInValsCb[i] - 1;
    c->m_chromaQpMappingTableParams.m_deltaQpOutVal[0][i] = qpOutValsCb[i + 1] - qpOutValsCb[i];
  }
  if (!c->m_chromaQpMappingTableParams.m_sameCQPTableForAllChromaFlag)
  {
    c->m_chromaQpMappingTableParams.m_numPtsInCQPTableMinus1[1] = (qpOutValsCr.size() > 1) ? (int)qpOutValsCr.size() - 2 : 0;
    c->m_chromaQpMappingTableParams.m_qpTableStartMinus26[1] = (qpOutValsCr.size() > 1) ? -26 + qpInValsCr[0] : 0;
    for (size_t i = 0; i < qpInValsCr.size() - 1; i++)
    {
      c->m_chromaQpMappingTableParams.m_deltaQpInValMinus1[1][i] = qpInValsCr[i + 1] - qpInValsCr[i] - 1;
      c->m_chromaQpMappingTableParams.m_deltaQpOutVal[1][i] = qpOutValsCr[i + 1] - qpOutValsCr[i];
    }
    c->m_chromaQpMappingTableParams.m_numPtsInCQPTableMinus1[2] = (qpOutValsCbCr.size() > 1) ? (int)qpOutValsCbCr.size() - 2 : 0;
    c->m_chromaQpMappingTableParams.m_qpTableStartMinus26[2] = (qpOutValsCbCr.size() > 1) ? -26 + qpInValsCbCr[0] : 0;
    for (size_t i = 0; i < qpInValsCbCr.size() - 1; i++)
    {
      c->m_chromaQpMappingTableParams.m_deltaQpInValMinus1[2][i] = qpInValsCbCr[i + 1] - qpInValsCbCr[i] - 1;
      c->m_chromaQpMappingTableParams.m_deltaQpOutVal[2][i] = qpInValsCbCr[i + 1] - qpInValsCbCr[i];
    }
  }

  const int minCuSize = 1 << vvenc::MIN_CU_LOG2;
  c->m_MaxCodingDepth = 0;
  while( ( c->m_CTUSize >> c->m_MaxCodingDepth ) > minCuSize )
  {
    c->m_MaxCodingDepth++;
  }
  c->m_log2DiffMaxMinCodingBlockSize = c->m_MaxCodingDepth;

  int fps = c->m_FrameRate/c->m_FrameScale;

  c->m_reshapeCW.rspFps     = fps;
  c->m_reshapeCW.rspPicSize = c->m_PadSourceWidth*c->m_PadSourceHeight;
  c->m_reshapeCW.rspFpsToIp = std::max(16, 16 * (int)(round((double)c->m_reshapeCW.rspFps/16.0)));
  c->m_reshapeCW.rspBaseQP  = c->m_QP;
  c->m_reshapeCW.updateCtrl = c->m_updateCtrl;
  c->m_reshapeCW.adpOption  = c->m_adpOption;
  c->m_reshapeCW.initialCW  = c->m_initialCW;

  if( c->m_rprEnabledFlag == -1 )
  {
    c->m_rprEnabledFlag = c->m_DecodingRefreshType == VVENC_DRT_CRA_CRE ? 2 : 0;
  }

  vvenc_confirmParameter( c, c->m_rprEnabledFlag < -1 || c->m_rprEnabledFlag > 2, "RPR must be either -1, 0, 1 or 2" );
  vvenc_confirmParameter( c, c->m_rprEnabledFlag == 2 && c->m_DecodingRefreshType != VVENC_DRT_CRA_CRE, "for using RPR=2 constrained rasl encoding, DecodingRefreshType has to be set to VVENC_DRT_CRA_CRE" );

  if( c->m_rprEnabledFlag == 2 )
  {
    c->m_resChangeInClvsEnabled = true;
    c->m_craAPSreset            = true;
    c->m_rprRASLtoolSwitch      = true;
  }

  if( c->m_IntraPeriod == 0 && c->m_IntraPeriodSec > 0 )
  {
    if ( fps % c->m_GOPSize == 0 )
    {
      c->m_IntraPeriod = fps * c->m_IntraPeriodSec;
    }
    else
    {
      int iIDRPeriod  = (fps * c->m_IntraPeriodSec);
      if( iIDRPeriod < c->m_GOPSize )
      {
        iIDRPeriod = c->m_GOPSize;
      }

      int iDiff = iIDRPeriod % c->m_GOPSize;
      if( iDiff < c->m_GOPSize >> 1 )
      {
        c->m_IntraPeriod = iIDRPeriod - iDiff;
      }
      else
      {
        c->m_IntraPeriod = iIDRPeriod + c->m_GOPSize - iDiff;
      }
    }
  }
  else if( c->m_IntraPeriod == 1 && c->m_GOPSize != 1 )
  {
    msg.log( VVENC_WARNING, "\nIntraPeriod is 1, thus GOPSize is set to 1 too and given gop structures are resetted\n\n" );
    c->m_GOPSize = 1;
    for( int i = 0; i < VVENC_MAX_GOP; i++ )
    {
      vvenc_RPLEntry_default( &c->m_RPLList0[i]);
      vvenc_RPLEntry_default( &c->m_RPLList1[i]);
      vvenc_GOPEntry_default( &c->m_GOPList[i]);
    }
  }

  // set number of lead / trail frames in segment mode
  const int staFrames  = c->m_sliceTypeAdapt ? c->m_GOPSize     : 0;
  const int mctfFrames = c->m_vvencMCTF.MCTF ? VVENC_MCTF_RANGE : 0;
  switch( c->m_SegmentMode )
  {
    case VVENC_SEG_FIRST:
      c->m_leadFrames  = 0;
      c->m_trailFrames = mctfFrames;
      break;
    case VVENC_SEG_MID:
      c->m_leadFrames  = std::max( staFrames, mctfFrames );
      c->m_trailFrames = mctfFrames;
      break;
    case VVENC_SEG_LAST:
      c->m_leadFrames  = std::max( staFrames, mctfFrames );
      c->m_trailFrames = 0;
      break;
    default:
      // do nothing
      break;
  }

  vvenc_confirmParameter( c, c->m_leadFrames > 0 && c->m_temporalSubsampleRatio > 1, "Use of leading frames not supported in combination with temporal subsampling" );
  vvenc_confirmParameter( c, c->m_trailFrames > 0 && c->m_framesToBeEncoded <= 0,    "If number of trailing frames is given, the total number of frames to be encoded has to be set" );

  //
  // do some check and set of parameters next
  //

  if ( c->m_lumaReshapeEnable )
  {
    if ( c->m_updateCtrl > 0 && c->m_adpOption > 2 ) { c->m_adpOption -= 2; }
  }

  if ( c->m_JointCbCrMode && ( c->m_internChromaFormat == VVENC_CHROMA_400 ) )
  {
    c->m_JointCbCrMode = false;
  }

  if ( c->m_vvencMCTF.MCTF && c->m_QP < 17 )
  {
    msg.log( VVENC_WARNING, "disable MCTF for QP < 17\n" );
    c->m_vvencMCTF.MCTF = 0;
  }
  if ( c->m_vvencMCTF.MCTF && c->m_vvencMCTF.numFrames == 0 && c->m_vvencMCTF.numStrength == 0 )
  {
    const int nTLayers = std::min<int>( 6, log2( c->m_GOPSize ) );

    c->m_vvencMCTF.numFrames = c->m_vvencMCTF.numStrength = std::max( 1, nTLayers - ( ( c->m_QP - ( c->m_RCTargetBitrate > 0 ? 1 : 0 ) ) >> 4 ) );

    for ( int i = 0; i < c->m_vvencMCTF.numFrames; i++ )
    {
      c->m_vvencMCTF.MCTFFrames[i] = c->m_GOPSize >> ( c->m_vvencMCTF.numFrames - i - 1 );
      c->m_vvencMCTF.MCTFStrengths[i] = 2.0 / double ( c->m_vvencMCTF.numFrames - i );
    }
    c->m_vvencMCTF.MCTFStrengths[c->m_vvencMCTF.numFrames - 1] = 1.5;  // used by JVET
  }

  if ( c->m_usePerceptQPATempFiltISlice < 0 )
  {
    c->m_usePerceptQPATempFiltISlice = 0;
    if ( c->m_usePerceptQPA ) // automatic mode for temporal filtering depending on RC
    {
      c->m_usePerceptQPATempFiltISlice = ( c->m_RCTargetBitrate > 0 && c->m_RCNumPasses == 2 ? 2 : 1 );
    }
  }
  if ( c->m_usePerceptQPATempFiltISlice == 2
      && ( c->m_QP <= 27 || c->m_QP > vvenc::MAX_QP_PERCEPT_QPA || c->m_GOPSize <= 8 || c->m_IntraPeriod < 2 * c->m_GOPSize) )
  {
    c->m_usePerceptQPATempFiltISlice = 1; // disable temporal pumping reduction aspect
  }
  if ( c->m_usePerceptQPATempFiltISlice > 0
      && ( c->m_vvencMCTF.MCTF == 0 || ! c->m_usePerceptQPA) )
  {
    c->m_usePerceptQPATempFiltISlice = 0; // fully disable temporal filtering features
  }

  if ( c->m_cuQpDeltaSubdiv < 0)
  {
    c->m_cuQpDeltaSubdiv = 0;
    if ( c->m_usePerceptQPA
        && c->m_QP <= vvenc::MAX_QP_PERCEPT_QPA
        && ( c->m_CTUSize == 128 || ( c->m_CTUSize == 64 && c->m_PadSourceWidth <= 1024 && c->m_PadSourceHeight <= 640 ) )
        && c->m_PadSourceWidth <= 2048
        && c->m_PadSourceHeight <= 1280 )
    {
      c->m_cuQpDeltaSubdiv = 2;
    }
  }
  if ( c->m_sliceChromaQpOffsetPeriodicity < 0)
  {
    c->m_sliceChromaQpOffsetPeriodicity = 0;
    if ( c->m_usePerceptQPA && c->m_internChromaFormat != VVENC_CHROMA_400 )
    {
      c->m_sliceChromaQpOffsetPeriodicity = 1;
    }
  }

  if ( c->m_usePerceptQPA ) c->m_ccalfQpThreshold = vvenc::MAX_QP_PERCEPT_QPA;

  if( c->m_treatAsSubPic )
  {
    if( c->m_sliceTypeAdapt )    msg.log( VVENC_WARNING, "combination of TreatAsSubPic and STA may not work with VTM subPicMerge tool, consider disabling STA\n" );
    if( c->m_alfTempPred )       msg.log( VVENC_WARNING, "disable ALF temporal prediction, when generation of subpicture streams is enabled (TreatAsSubPic)\n" );
    if( c->m_JointCbCrMode )     msg.log( VVENC_WARNING, "disable joint coding of chroma residuals, when generation of subpicture streams is enabled (TreatAsSubPic)\n" );
    if( c->m_lumaReshapeEnable ) msg.log( VVENC_WARNING, "disable LMCS luma mapping with chroma scaling, when generation of subpicture streams is enabled (TreatAsSubPic)\n" );
    c->m_alfTempPred       = 0;
    c->m_JointCbCrMode     = false;
    c->m_lumaReshapeEnable = 0;
    c->m_reshapeSignalType = 0;
    c->m_updateCtrl        = 0;
    c->m_adpOption         = 0;
    c->m_initialCW         = 0;
    c->m_LMCSOffset        = 0;
    c->m_useAMaxBT         = 0;
    vvenc_ReshapeCW_default( &c->m_reshapeCW );
  }

  /* if this is an intra-only sequence, ie IntraPeriod=1, don't verify the GOP structure
   * This permits the ability to omit a GOP structure specification */
  if ( c->m_IntraPeriod == 1 && c->m_GOPList[0].m_POC == -1 )
  {
    vvenc_GOPEntry_default( &c->m_GOPList[0] );
    c->m_GOPList[0].m_QPFactor = 1;
    c->m_GOPList[0].m_betaOffsetDiv2 = 0;
    c->m_GOPList[0].m_tcOffsetDiv2 = 0;
    c->m_GOPList[0].m_POC = 1;
    vvenc_RPLEntry_default( &c->m_RPLList0[0] );
    vvenc_RPLEntry_default( &c->m_RPLList1[0] );
    c->m_RPLList0[0].m_POC = c->m_RPLList1[0].m_POC = 1;
    c->m_RPLList0[0].m_numRefPicsActive = 4;
    c->m_GOPList[0].m_numRefPicsActive[0] = 4;
  }
  else
  {
    // set default RA config
    if( c->m_GOPSize == 16 && c->m_GOPList[0].m_POC == -1 && c->m_GOPList[1].m_POC == -1 )
    {
      for( int i = 0; i < 16; i++ )
      {
        vvenc_GOPEntry_default( &c->m_GOPList[i] );
        c->m_GOPList[i].m_sliceType = 'B';
        c->m_GOPList[i].m_QPFactor = 1;

        c->m_GOPList[i].m_numRefPicsActive[0] = 2;
        c->m_GOPList[i].m_numRefPicsActive[1] = 2;
        c->m_GOPList[i].m_numRefPics[0] = 2;
        c->m_GOPList[i].m_numRefPics[1] = 2;
      }
      c->m_GOPList[0].m_POC  = 16;  c->m_GOPList[0].m_temporalId  = 0;
      c->m_GOPList[1].m_POC  =  8;  c->m_GOPList[1].m_temporalId  = 1;
      c->m_GOPList[2].m_POC  =  4;  c->m_GOPList[2].m_temporalId  = 2;
      c->m_GOPList[3].m_POC  =  2;  c->m_GOPList[3].m_temporalId  = 3;
      c->m_GOPList[4].m_POC  =  1;  c->m_GOPList[4].m_temporalId  = 4;
      c->m_GOPList[5].m_POC  =  3;  c->m_GOPList[5].m_temporalId  = 4;
      c->m_GOPList[6].m_POC  =  6;  c->m_GOPList[6].m_temporalId  = 3;
      c->m_GOPList[7].m_POC  =  5;  c->m_GOPList[7].m_temporalId  = 4;
      c->m_GOPList[8].m_POC  =  7;  c->m_GOPList[8].m_temporalId  = 4;
      c->m_GOPList[9].m_POC  = 12;  c->m_GOPList[9].m_temporalId  = 2;
      c->m_GOPList[10].m_POC = 10;  c->m_GOPList[10].m_temporalId = 3;
      c->m_GOPList[11].m_POC =  9;  c->m_GOPList[11].m_temporalId = 4;
      c->m_GOPList[12].m_POC = 11;  c->m_GOPList[12].m_temporalId = 4;
      c->m_GOPList[13].m_POC = 14;  c->m_GOPList[13].m_temporalId = 3;
      c->m_GOPList[14].m_POC = 13;  c->m_GOPList[14].m_temporalId = 4;
      c->m_GOPList[15].m_POC = 15;  c->m_GOPList[15].m_temporalId = 4;

      c->m_GOPList[0].m_numRefPics[0]  = 3;
      c->m_GOPList[8].m_numRefPics[0]  = 3;
      c->m_GOPList[12].m_numRefPics[0] = 3;
      c->m_GOPList[13].m_numRefPics[0] = 3;
      c->m_GOPList[14].m_numRefPics[0] = 3;
      c->m_GOPList[15].m_numRefPics[0] = 4;

      c->m_GOPList[0].m_deltaRefPics[0][0]  = 16; c->m_GOPList[0].m_deltaRefPics[0][1]  = 32; c->m_GOPList[0].m_deltaRefPics[0][2]  = 24;
      c->m_GOPList[1].m_deltaRefPics[0][0]  =  8; c->m_GOPList[1].m_deltaRefPics[0][1]  = 16;
      c->m_GOPList[2].m_deltaRefPics[0][0]  =  4; c->m_GOPList[2].m_deltaRefPics[0][1]  = 12;
      c->m_GOPList[3].m_deltaRefPics[0][0]  =  2; c->m_GOPList[3].m_deltaRefPics[0][1]  = 10;
      c->m_GOPList[4].m_deltaRefPics[0][0]  =  1; c->m_GOPList[4].m_deltaRefPics[0][1]  = -1;
      c->m_GOPList[5].m_deltaRefPics[0][0]  =  1; c->m_GOPList[5].m_deltaRefPics[0][1]  = 3;
      c->m_GOPList[6].m_deltaRefPics[0][0]  =  2; c->m_GOPList[6].m_deltaRefPics[0][1]  = 6;
      c->m_GOPList[7].m_deltaRefPics[0][0]  =  1; c->m_GOPList[7].m_deltaRefPics[0][1]  = 5;
      c->m_GOPList[8].m_deltaRefPics[0][0]  =  1; c->m_GOPList[8].m_deltaRefPics[0][1]  = 3; c->m_GOPList[8].m_deltaRefPics[0][2]  = 7;
      c->m_GOPList[9].m_deltaRefPics[0][0]  =  4; c->m_GOPList[9].m_deltaRefPics[0][1]  = 12;
      c->m_GOPList[10].m_deltaRefPics[0][0] =  2; c->m_GOPList[10].m_deltaRefPics[0][1] = 10;
      c->m_GOPList[11].m_deltaRefPics[0][0] =  1; c->m_GOPList[11].m_deltaRefPics[0][1] = 9;
      c->m_GOPList[12].m_deltaRefPics[0][0] =  1; c->m_GOPList[12].m_deltaRefPics[0][1] = 3; c->m_GOPList[12].m_deltaRefPics[0][2]  = 11;
      c->m_GOPList[13].m_deltaRefPics[0][0] =  2; c->m_GOPList[13].m_deltaRefPics[0][1] = 6; c->m_GOPList[13].m_deltaRefPics[0][2]  = 14;
      c->m_GOPList[14].m_deltaRefPics[0][0] =  1; c->m_GOPList[14].m_deltaRefPics[0][1] = 5; c->m_GOPList[14].m_deltaRefPics[0][2]  = 13;
      c->m_GOPList[15].m_deltaRefPics[0][0] =  1; c->m_GOPList[15].m_deltaRefPics[0][1] = 3; c->m_GOPList[15].m_deltaRefPics[0][2]  = 7; c->m_GOPList[15].m_deltaRefPics[0][3]  = 15;

      c->m_GOPList[3].m_numRefPics[1]  = 3;
      c->m_GOPList[4].m_numRefPics[1]  = 4;
      c->m_GOPList[5].m_numRefPics[1]  = 3;
      c->m_GOPList[7].m_numRefPics[1]  = 3;
      c->m_GOPList[11].m_numRefPics[1] = 3;

      c->m_GOPList[0].m_deltaRefPics[1][0]  = 16; c->m_GOPList[0].m_deltaRefPics[1][1]  =  32;
      c->m_GOPList[1].m_deltaRefPics[1][0]  = -8; c->m_GOPList[1].m_deltaRefPics[1][1]  =   8;
      c->m_GOPList[2].m_deltaRefPics[1][0]  = -4; c->m_GOPList[2].m_deltaRefPics[1][1]  = -12;
      c->m_GOPList[3].m_deltaRefPics[1][0]  = -2; c->m_GOPList[3].m_deltaRefPics[1][1]  =  -6; c->m_GOPList[3].m_deltaRefPics[1][2]  = -14;
      c->m_GOPList[4].m_deltaRefPics[1][0]  = -1; c->m_GOPList[4].m_deltaRefPics[1][1]  =  -3; c->m_GOPList[4].m_deltaRefPics[1][2]  =  -7;  c->m_GOPList[4].m_deltaRefPics[1][3]  = -15;
      c->m_GOPList[5].m_deltaRefPics[1][0]  = -1; c->m_GOPList[5].m_deltaRefPics[1][1]  =  -5; c->m_GOPList[5].m_deltaRefPics[1][2]  = -13;
      c->m_GOPList[6].m_deltaRefPics[1][0]  = -2; c->m_GOPList[6].m_deltaRefPics[1][1]  =  -10;
      c->m_GOPList[7].m_deltaRefPics[1][0]  = -1; c->m_GOPList[7].m_deltaRefPics[1][1]  =  -3; c->m_GOPList[7].m_deltaRefPics[1][2]  = -11;
      c->m_GOPList[8].m_deltaRefPics[1][0]  = -1; c->m_GOPList[8].m_deltaRefPics[1][1]  =  -9;
      c->m_GOPList[9].m_deltaRefPics[1][0]  = -4; c->m_GOPList[9].m_deltaRefPics[1][1]  =   4;
      c->m_GOPList[10].m_deltaRefPics[1][0] = -2; c->m_GOPList[10].m_deltaRefPics[1][1] =  -6;
      c->m_GOPList[11].m_deltaRefPics[1][0] = -1; c->m_GOPList[11].m_deltaRefPics[1][1] =  -3; c->m_GOPList[11].m_deltaRefPics[1][2]  = -7;
      c->m_GOPList[12].m_deltaRefPics[1][0] = -1; c->m_GOPList[12].m_deltaRefPics[1][1] =  -5;
      c->m_GOPList[13].m_deltaRefPics[1][0] = -2; c->m_GOPList[13].m_deltaRefPics[1][1] =   2;
      c->m_GOPList[14].m_deltaRefPics[1][0] = -1; c->m_GOPList[14].m_deltaRefPics[1][1] =  -3;
      c->m_GOPList[15].m_deltaRefPics[1][0] = -1; c->m_GOPList[15].m_deltaRefPics[1][1] =   1;

      for( int i = 0; i < 16; i++ )
      {
        switch( c->m_GOPList[i].m_temporalId )
        {
        case 0: c->m_GOPList[i].m_QPOffset   = 1;
                c->m_GOPList[i].m_QPOffsetModelOffset = 0.0;
                c->m_GOPList[i].m_QPOffsetModelScale  = 0.0;
        break;
        case 1: c->m_GOPList[i].m_QPOffset   = 1;
                c->m_GOPList[i].m_QPOffsetModelOffset = -4.8848;
                c->m_GOPList[i].m_QPOffsetModelScale  = 0.2061;
        break;
        case 2: c->m_GOPList[i].m_QPOffset   = 4;
                c->m_GOPList[i].m_QPOffsetModelOffset = -5.7476;
                c->m_GOPList[i].m_QPOffsetModelScale  = 0.2286;
        break;
        case 3: c->m_GOPList[i].m_QPOffset   = 5;
                c->m_GOPList[i].m_QPOffsetModelOffset = -5.90;
                c->m_GOPList[i].m_QPOffsetModelScale  = 0.2333;
        break;
        case 4: c->m_GOPList[i].m_QPOffset   = 6;
                c->m_GOPList[i].m_QPOffsetModelOffset = -7.1444;
                c->m_GOPList[i].m_QPOffsetModelScale  = 0.3;
        break;
        default: break;
        }
      }
    }
    else if( c->m_GOPSize == 32 &&
             ( ( ( c->m_GOPList[0].m_POC == -1 && c->m_GOPList[1].m_POC == -1 ) ||
               ( c->m_GOPList[16].m_POC == -1 && c->m_GOPList[17].m_POC == -1 ) )
               || c->m_addGOP32refPics ) )
    {
      for( int i = 0; i < 32; i++ )
      {
        vvenc_GOPEntry_default(&c->m_GOPList[i]);
        c->m_GOPList[i].m_sliceType = 'B';
        c->m_GOPList[i].m_QPFactor = 1;

        c->m_GOPList[i].m_numRefPicsActive[0] = 2;
        c->m_GOPList[i].m_numRefPicsActive[1] = 2;
        c->m_GOPList[i].m_numRefPics[0] = 2;
        c->m_GOPList[i].m_numRefPics[1] = 2;
      }
      c->m_GOPList[ 0].m_POC = 32;   c->m_GOPList[0].m_temporalId  = 0;
      c->m_GOPList[ 1].m_POC = 16;   c->m_GOPList[1].m_temporalId  = 1;
      c->m_GOPList[ 2].m_POC =  8;   c->m_GOPList[2].m_temporalId  = 2;
      c->m_GOPList[ 3].m_POC =  4;   c->m_GOPList[3].m_temporalId  = 3;
      c->m_GOPList[ 4].m_POC =  2;   c->m_GOPList[4].m_temporalId  = 4;
      c->m_GOPList[ 5].m_POC =  1;   c->m_GOPList[5].m_temporalId  = 5;
      c->m_GOPList[ 6].m_POC =  3;   c->m_GOPList[6].m_temporalId  = 5;
      c->m_GOPList[ 7].m_POC =  6;   c->m_GOPList[7].m_temporalId  = 4;
      c->m_GOPList[ 8].m_POC =  5;   c->m_GOPList[8].m_temporalId  = 5;
      c->m_GOPList[ 9].m_POC =  7;   c->m_GOPList[9].m_temporalId  = 5;
      c->m_GOPList[10].m_POC = 12;   c->m_GOPList[10].m_temporalId = 3;
      c->m_GOPList[11].m_POC = 10;   c->m_GOPList[11].m_temporalId = 4;
      c->m_GOPList[12].m_POC =  9;   c->m_GOPList[12].m_temporalId = 5;
      c->m_GOPList[13].m_POC = 11;   c->m_GOPList[13].m_temporalId = 5;
      c->m_GOPList[14].m_POC = 14;   c->m_GOPList[14].m_temporalId = 4;
      c->m_GOPList[15].m_POC = 13;   c->m_GOPList[15].m_temporalId = 5;

      c->m_GOPList[16].m_POC = 15;   c->m_GOPList[16].m_temporalId = 5;
      c->m_GOPList[17].m_POC = 24;   c->m_GOPList[17].m_temporalId = 2;
      c->m_GOPList[18].m_POC = 20;   c->m_GOPList[18].m_temporalId = 3;
      c->m_GOPList[19].m_POC = 18;   c->m_GOPList[19].m_temporalId = 4;
      c->m_GOPList[20].m_POC = 17;   c->m_GOPList[20].m_temporalId = 5;
      c->m_GOPList[21].m_POC = 19;   c->m_GOPList[21].m_temporalId = 5;
      c->m_GOPList[22].m_POC = 22;   c->m_GOPList[22].m_temporalId = 4;
      c->m_GOPList[23].m_POC = 21;   c->m_GOPList[23].m_temporalId = 5;
      c->m_GOPList[24].m_POC = 23;   c->m_GOPList[24].m_temporalId = 5;
      c->m_GOPList[25].m_POC = 28;   c->m_GOPList[25].m_temporalId = 3;
      c->m_GOPList[26].m_POC = 26;   c->m_GOPList[26].m_temporalId = 4;
      c->m_GOPList[27].m_POC = 25;   c->m_GOPList[27].m_temporalId = 5;
      c->m_GOPList[28].m_POC = 27;   c->m_GOPList[28].m_temporalId = 5;
      c->m_GOPList[29].m_POC = 30;   c->m_GOPList[29].m_temporalId = 4;
      c->m_GOPList[30].m_POC = 29;   c->m_GOPList[30].m_temporalId = 5;
      c->m_GOPList[31].m_POC = 31;   c->m_GOPList[31].m_temporalId = 5;

      if( c->m_addGOP32refPics )
      {
        c->m_GOPList[ 0].m_numRefPics[0] = 5;
        c->m_GOPList[ 1].m_numRefPics[0] = 5;  c->m_GOPList[ 1].m_numRefPicsActive[0] = 3;
        c->m_GOPList[ 2].m_numRefPics[0] = 5;  c->m_GOPList[ 2].m_numRefPicsActive[0] = 4;
        c->m_GOPList[ 3].m_numRefPics[0] = 3;  c->m_GOPList[ 3].m_numRefPicsActive[0] = 3;
        c->m_GOPList[ 4].m_numRefPics[0] = 3;  c->m_GOPList[ 4].m_numRefPicsActive[0] = 3;
        c->m_GOPList[ 5].m_numRefPics[0] = 1;  c->m_GOPList[ 5].m_numRefPicsActive[0] = 1;
        c->m_GOPList[ 6].m_numRefPics[0] = 2;
        c->m_GOPList[ 7].m_numRefPics[0] = 3;  c->m_GOPList[ 7].m_numRefPicsActive[0] = 3;
        c->m_GOPList[ 8].m_numRefPics[0] = 2;
        c->m_GOPList[ 9].m_numRefPics[0] = 3;
        c->m_GOPList[10].m_numRefPics[0] = 4;  c->m_GOPList[10].m_numRefPicsActive[0] = 3;
        c->m_GOPList[11].m_numRefPics[0] = 4;  c->m_GOPList[11].m_numRefPicsActive[0] = 4;
        c->m_GOPList[12].m_numRefPics[0] = 3;
        c->m_GOPList[13].m_numRefPics[0] = 3;
        c->m_GOPList[14].m_numRefPics[0] = 4;  c->m_GOPList[14].m_numRefPicsActive[0] = 4;
        c->m_GOPList[15].m_numRefPics[0] = 3;

        c->m_GOPList[16].m_numRefPics[0] = 4;
        c->m_GOPList[17].m_numRefPics[0] = 3;  c->m_GOPList[17].m_numRefPicsActive[0] = 3;
        c->m_GOPList[18].m_numRefPics[0] = 3;  c->m_GOPList[18].m_numRefPicsActive[0] = 3;
        c->m_GOPList[19].m_numRefPics[0] = 3;  c->m_GOPList[19].m_numRefPicsActive[0] = 3;
        c->m_GOPList[20].m_numRefPics[0] = 3;
        c->m_GOPList[21].m_numRefPics[0] = 3;
        c->m_GOPList[22].m_numRefPics[0] = 3;  c->m_GOPList[22].m_numRefPicsActive[0] = 3;
        c->m_GOPList[23].m_numRefPics[0] = 3;
        c->m_GOPList[24].m_numRefPics[0] = 4;
        c->m_GOPList[25].m_numRefPics[0] = 4;  c->m_GOPList[25].m_numRefPicsActive[0] = 4;
        c->m_GOPList[26].m_numRefPics[0] = 4;  c->m_GOPList[26].m_numRefPicsActive[0] = 4;
        c->m_GOPList[27].m_numRefPics[0] = 4;
        c->m_GOPList[28].m_numRefPics[0] = 4;
        c->m_GOPList[29].m_numRefPics[0] = 4;  c->m_GOPList[29].m_numRefPicsActive[0] = 4;
        c->m_GOPList[30].m_numRefPics[0] = 4;
        c->m_GOPList[31].m_numRefPics[0] = 5;

        c->m_GOPList[ 0].m_deltaRefPics[0][0] = 32; c->m_GOPList[ 0].m_deltaRefPics[0][1] = 64; c->m_GOPList[ 0].m_deltaRefPics[0][2] = 48; c->m_GOPList[ 0].m_deltaRefPics[0][3] = 40; c->m_GOPList[ 0].m_deltaRefPics[0][4] = 36;
        c->m_GOPList[ 1].m_deltaRefPics[0][0] = 16; c->m_GOPList[ 1].m_deltaRefPics[0][1] = 32; c->m_GOPList[ 1].m_deltaRefPics[0][2] = 48; c->m_GOPList[ 1].m_deltaRefPics[0][3] = 24; c->m_GOPList[ 1].m_deltaRefPics[0][4] = 20;
        c->m_GOPList[ 2].m_deltaRefPics[0][0] =  8; c->m_GOPList[ 2].m_deltaRefPics[0][1] = 24; c->m_GOPList[ 2].m_deltaRefPics[0][2] = 16; c->m_GOPList[ 2].m_deltaRefPics[0][3] = 40; c->m_GOPList[ 2].m_deltaRefPics[0][4] = 12;
        c->m_GOPList[ 3].m_deltaRefPics[0][0] =  4; c->m_GOPList[ 3].m_deltaRefPics[0][1] =  8; c->m_GOPList[ 3].m_deltaRefPics[0][2] = 20;

        c->m_GOPList[ 4].m_deltaRefPics[0][0] =  2; c->m_GOPList[ 4].m_deltaRefPics[0][1] =  6; c->m_GOPList[ 4].m_deltaRefPics[0][2] = 18;
        c->m_GOPList[ 5].m_deltaRefPics[0][0] =  1;
        c->m_GOPList[ 6].m_deltaRefPics[0][0] =  1; c->m_GOPList[ 6].m_deltaRefPics[0][1] =  3;
        c->m_GOPList[ 7].m_deltaRefPics[0][0] =  2; c->m_GOPList[ 7].m_deltaRefPics[0][1] =  4; c->m_GOPList[ 7].m_deltaRefPics[0][2] =  6;

        c->m_GOPList[ 8].m_deltaRefPics[0][0] =  1; c->m_GOPList[ 8].m_deltaRefPics[0][1] =  5;
        c->m_GOPList[ 9].m_deltaRefPics[0][0] =  1; c->m_GOPList[ 9].m_deltaRefPics[0][1] =  3; c->m_GOPList[ 9].m_deltaRefPics[0][2] =  7;
        c->m_GOPList[10].m_deltaRefPics[0][0] =  4; c->m_GOPList[10].m_deltaRefPics[0][1] =  8; c->m_GOPList[10].m_deltaRefPics[0][2] = 12; c->m_GOPList[10].m_deltaRefPics[0][3] =  6;
        c->m_GOPList[11].m_deltaRefPics[0][0] =  2; c->m_GOPList[11].m_deltaRefPics[0][1] =  4; c->m_GOPList[11].m_deltaRefPics[0][2] =  6; c->m_GOPList[11].m_deltaRefPics[0][3] = 10;

        c->m_GOPList[12].m_deltaRefPics[0][0] =  1; c->m_GOPList[12].m_deltaRefPics[0][1] =  5; c->m_GOPList[12].m_deltaRefPics[0][2] =  9;
        c->m_GOPList[13].m_deltaRefPics[0][0] =  1; c->m_GOPList[13].m_deltaRefPics[0][1] =  3; c->m_GOPList[13].m_deltaRefPics[0][2] = 11;
        c->m_GOPList[14].m_deltaRefPics[0][0] =  2; c->m_GOPList[14].m_deltaRefPics[0][1] =  4; c->m_GOPList[14].m_deltaRefPics[0][2] =  6; c->m_GOPList[14].m_deltaRefPics[0][3] = 14;
        c->m_GOPList[15].m_deltaRefPics[0][0] =  1; c->m_GOPList[15].m_deltaRefPics[0][1] =  5; c->m_GOPList[15].m_deltaRefPics[0][2] = 13;

        c->m_GOPList[16].m_deltaRefPics[0][0] =  1; c->m_GOPList[16].m_deltaRefPics[0][1] =  3; c->m_GOPList[16].m_deltaRefPics[0][2] =  7; c->m_GOPList[16].m_deltaRefPics[0][3] = 15;
        c->m_GOPList[17].m_deltaRefPics[0][0] =  8; c->m_GOPList[17].m_deltaRefPics[0][1] = 16; c->m_GOPList[17].m_deltaRefPics[0][2] = 24;
        c->m_GOPList[18].m_deltaRefPics[0][0] =  4; c->m_GOPList[18].m_deltaRefPics[0][1] = 12; c->m_GOPList[18].m_deltaRefPics[0][2] = 20;
        c->m_GOPList[19].m_deltaRefPics[0][0] =  2; c->m_GOPList[19].m_deltaRefPics[0][1] = 10; c->m_GOPList[19].m_deltaRefPics[0][2] = 18;

        c->m_GOPList[20].m_deltaRefPics[0][0] =  1; c->m_GOPList[20].m_deltaRefPics[0][1] =  9; c->m_GOPList[20].m_deltaRefPics[0][2] = 17;
        c->m_GOPList[21].m_deltaRefPics[0][0] =  1; c->m_GOPList[21].m_deltaRefPics[0][1] =  3; c->m_GOPList[21].m_deltaRefPics[0][2] = 19;
        c->m_GOPList[22].m_deltaRefPics[0][0] =  2; c->m_GOPList[22].m_deltaRefPics[0][1] =  6; c->m_GOPList[22].m_deltaRefPics[0][2] = 22;
        c->m_GOPList[23].m_deltaRefPics[0][0] =  1; c->m_GOPList[23].m_deltaRefPics[0][1] =  5; c->m_GOPList[23].m_deltaRefPics[0][2] = 21;

        c->m_GOPList[24].m_deltaRefPics[0][0] =  1; c->m_GOPList[24].m_deltaRefPics[0][1] =  3; c->m_GOPList[24].m_deltaRefPics[0][2] =  7; c->m_GOPList[24].m_deltaRefPics[0][3] = 23;
        c->m_GOPList[25].m_deltaRefPics[0][0] =  4; c->m_GOPList[25].m_deltaRefPics[0][1] =  8; c->m_GOPList[25].m_deltaRefPics[0][2] = 12; c->m_GOPList[25].m_deltaRefPics[0][3] = 28;
        c->m_GOPList[26].m_deltaRefPics[0][0] =  2; c->m_GOPList[26].m_deltaRefPics[0][1] =  6; c->m_GOPList[26].m_deltaRefPics[0][2] = 10; c->m_GOPList[26].m_deltaRefPics[0][3] = 26;
        c->m_GOPList[27].m_deltaRefPics[0][0] =  1; c->m_GOPList[27].m_deltaRefPics[0][1] =  5; c->m_GOPList[27].m_deltaRefPics[0][2] =  9; c->m_GOPList[27].m_deltaRefPics[0][3] = 25;

        c->m_GOPList[28].m_deltaRefPics[0][0] =  1; c->m_GOPList[28].m_deltaRefPics[0][1] =  3; c->m_GOPList[28].m_deltaRefPics[0][2] = 11; c->m_GOPList[28].m_deltaRefPics[0][3] = 27;
        c->m_GOPList[29].m_deltaRefPics[0][0] =  2; c->m_GOPList[29].m_deltaRefPics[0][1] =  6; c->m_GOPList[29].m_deltaRefPics[0][2] = 14; c->m_GOPList[29].m_deltaRefPics[0][3] = 30;
        c->m_GOPList[30].m_deltaRefPics[0][0] =  1; c->m_GOPList[30].m_deltaRefPics[0][1] =  5; c->m_GOPList[30].m_deltaRefPics[0][2] = 13; c->m_GOPList[30].m_deltaRefPics[0][3] = 29;
        c->m_GOPList[31].m_deltaRefPics[0][0] =  1; c->m_GOPList[31].m_deltaRefPics[0][1] =  3; c->m_GOPList[31].m_deltaRefPics[0][2] =  7; c->m_GOPList[31].m_deltaRefPics[0][3] = 15; c->m_GOPList[31].m_deltaRefPics[0][4] = 31;

        c->m_GOPList[ 0].m_numRefPics[1] = 2; c->m_GOPList[ 0].m_numRefPicsActive[1] = 1;
        c->m_GOPList[ 1].m_numRefPics[1] = 1; c->m_GOPList[ 1].m_numRefPicsActive[1] = 1;
        c->m_GOPList[ 2].m_numRefPics[1] = 2;
        c->m_GOPList[ 3].m_numRefPics[1] = 3; c->m_GOPList[ 3].m_numRefPicsActive[1] = 3;
        c->m_GOPList[ 4].m_numRefPics[1] = 4; c->m_GOPList[ 4].m_numRefPicsActive[1] = 4;
        c->m_GOPList[ 5].m_numRefPics[1] = 5;
        c->m_GOPList[ 6].m_numRefPics[1] = 4;
        c->m_GOPList[ 7].m_numRefPics[1] = 3; c->m_GOPList[ 7].m_numRefPicsActive[1] = 3;
        c->m_GOPList[ 8].m_numRefPics[1] = 4;
        c->m_GOPList[ 9].m_numRefPics[1] = 3;
        c->m_GOPList[10].m_numRefPics[1] = 2;
        c->m_GOPList[11].m_numRefPics[1] = 3; c->m_GOPList[11].m_numRefPicsActive[1] = 3;
        c->m_GOPList[12].m_numRefPics[1] = 4;
        c->m_GOPList[13].m_numRefPics[1] = 3;
        c->m_GOPList[14].m_numRefPics[1] = 2;
        c->m_GOPList[15].m_numRefPics[1] = 3;

        c->m_GOPList[16].m_numRefPics[1] = 2;
        c->m_GOPList[17].m_numRefPics[1] = 1; c->m_GOPList[17].m_numRefPicsActive[1] = 1;
        c->m_GOPList[18].m_numRefPics[1] = 2;
        c->m_GOPList[19].m_numRefPics[1] = 3; c->m_GOPList[19].m_numRefPicsActive[1] = 3;
        c->m_GOPList[20].m_numRefPics[1] = 4;
        c->m_GOPList[21].m_numRefPics[1] = 3;
        c->m_GOPList[22].m_numRefPics[1] = 3; c->m_GOPList[22].m_numRefPicsActive[1] = 3;
        c->m_GOPList[23].m_numRefPics[1] = 3;
        c->m_GOPList[24].m_numRefPics[1] = 2;
        c->m_GOPList[25].m_numRefPics[1] = 1; c->m_GOPList[25].m_numRefPicsActive[1] = 1;
        c->m_GOPList[26].m_numRefPics[1] = 2;
        c->m_GOPList[27].m_numRefPics[1] = 3;
        c->m_GOPList[28].m_numRefPics[1] = 2;
        c->m_GOPList[29].m_numRefPics[1] = 1; c->m_GOPList[29].m_numRefPicsActive[1] = 1;
        c->m_GOPList[30].m_numRefPics[1] = 2;
        c->m_GOPList[31].m_numRefPics[1] = 1; c->m_GOPList[31].m_numRefPicsActive[1] = 1;

        c->m_GOPList[ 0].m_deltaRefPics[1][0] =  32; c->m_GOPList[ 0].m_deltaRefPics[1][1] =  48;
        c->m_GOPList[ 1].m_deltaRefPics[1][0] = -16;
        c->m_GOPList[ 2].m_deltaRefPics[1][0] =  -8; c->m_GOPList[ 2].m_deltaRefPics[1][1] = -24;
        c->m_GOPList[ 3].m_deltaRefPics[1][0] =  -4; c->m_GOPList[ 3].m_deltaRefPics[1][1] = -12; c->m_GOPList[ 3].m_deltaRefPics[1][2] = -28;

        c->m_GOPList[ 4].m_deltaRefPics[1][0] =  -2; c->m_GOPList[ 4].m_deltaRefPics[1][1] =  -6; c->m_GOPList[ 4].m_deltaRefPics[1][2] = -14; c->m_GOPList[ 4].m_deltaRefPics[1][3] = -30;
        c->m_GOPList[ 5].m_deltaRefPics[1][0] =  -1; c->m_GOPList[ 5].m_deltaRefPics[1][1] =  -3; c->m_GOPList[ 5].m_deltaRefPics[1][2] =  -7; c->m_GOPList[ 5].m_deltaRefPics[1][3] = -15; c->m_GOPList[5].m_deltaRefPics[1][4] = -31;
        c->m_GOPList[ 6].m_deltaRefPics[1][0] =  -1; c->m_GOPList[ 6].m_deltaRefPics[1][1] =  -5; c->m_GOPList[ 6].m_deltaRefPics[1][2] = -13; c->m_GOPList[ 6].m_deltaRefPics[1][3] = -29;
        c->m_GOPList[ 7].m_deltaRefPics[1][0] =  -2; c->m_GOPList[ 7].m_deltaRefPics[1][1] = -10; c->m_GOPList[ 7].m_deltaRefPics[1][2] = -26;

        c->m_GOPList[ 8].m_deltaRefPics[1][0] =  -1; c->m_GOPList[ 8].m_deltaRefPics[1][1] =  -3; c->m_GOPList[ 8].m_deltaRefPics[1][2] = -11; c->m_GOPList[ 8].m_deltaRefPics[1][3] = -27;
        c->m_GOPList[ 9].m_deltaRefPics[1][0] =  -1; c->m_GOPList[ 9].m_deltaRefPics[1][1] =  -9; c->m_GOPList[ 9].m_deltaRefPics[1][2] = -25;
        c->m_GOPList[10].m_deltaRefPics[1][0] =  -4; c->m_GOPList[10].m_deltaRefPics[1][1] = -20;
        c->m_GOPList[11].m_deltaRefPics[1][0] =  -2; c->m_GOPList[11].m_deltaRefPics[1][1] =  -6; c->m_GOPList[11].m_deltaRefPics[1][2] = -22;

        c->m_GOPList[12].m_deltaRefPics[1][0] =  -1; c->m_GOPList[12].m_deltaRefPics[1][1] =  -3; c->m_GOPList[12].m_deltaRefPics[1][2] =  -7; c->m_GOPList[12].m_deltaRefPics[1][3] = -23;
        c->m_GOPList[13].m_deltaRefPics[1][0] =  -1; c->m_GOPList[13].m_deltaRefPics[1][1] =  -5; c->m_GOPList[13].m_deltaRefPics[1][2] = -21;
        c->m_GOPList[14].m_deltaRefPics[1][0] =  -2; c->m_GOPList[14].m_deltaRefPics[1][1] = -18;
        c->m_GOPList[15].m_deltaRefPics[1][0] =  -1; c->m_GOPList[15].m_deltaRefPics[1][1] =  -3; c->m_GOPList[15].m_deltaRefPics[1][2] = -19;

        c->m_GOPList[16].m_deltaRefPics[1][0] =  -1; c->m_GOPList[16].m_deltaRefPics[1][1] = -17;
        c->m_GOPList[17].m_deltaRefPics[1][0] =  -8;
        c->m_GOPList[18].m_deltaRefPics[1][0] =  -4; c->m_GOPList[18].m_deltaRefPics[1][1] = -12;
        c->m_GOPList[19].m_deltaRefPics[1][0] =  -2; c->m_GOPList[19].m_deltaRefPics[1][1] =  -6; c->m_GOPList[19].m_deltaRefPics[1][2] = -14;

        c->m_GOPList[20].m_deltaRefPics[1][0] =  -1; c->m_GOPList[20].m_deltaRefPics[1][1] =  -3; c->m_GOPList[20].m_deltaRefPics[1][2] =  -7; c->m_GOPList[20].m_deltaRefPics[1][3] = -15;
        c->m_GOPList[21].m_deltaRefPics[1][0] =  -1; c->m_GOPList[21].m_deltaRefPics[1][1] =  -5; c->m_GOPList[21].m_deltaRefPics[1][2] = -13;
        c->m_GOPList[22].m_deltaRefPics[1][0] =  -2; c->m_GOPList[22].m_deltaRefPics[1][1] = -10; c->m_GOPList[22].m_deltaRefPics[1][2] =   4;
        c->m_GOPList[23].m_deltaRefPics[1][0] =  -1; c->m_GOPList[23].m_deltaRefPics[1][1] =  -3; c->m_GOPList[23].m_deltaRefPics[1][2] = -11;

        c->m_GOPList[24].m_deltaRefPics[1][0] =  -1; c->m_GOPList[24].m_deltaRefPics[1][1] =  -9;
        c->m_GOPList[25].m_deltaRefPics[1][0] =  -4;
        c->m_GOPList[26].m_deltaRefPics[1][0] =  -2; c->m_GOPList[26].m_deltaRefPics[1][1] =  -6;
        c->m_GOPList[27].m_deltaRefPics[1][0] =  -1; c->m_GOPList[27].m_deltaRefPics[1][1] =  -3; c->m_GOPList[27].m_deltaRefPics[1][2] = -7;

        c->m_GOPList[28].m_deltaRefPics[1][0] =  -1; c->m_GOPList[28].m_deltaRefPics[1][1] =  -5;
        c->m_GOPList[29].m_deltaRefPics[1][0] =  -2;
        c->m_GOPList[30].m_deltaRefPics[1][0] =  -1; c->m_GOPList[30].m_deltaRefPics[1][1] =  -3;
        c->m_GOPList[31].m_deltaRefPics[1][0] =  -1;
      }
      else
      {
        c->m_GOPList[ 0].m_numRefPics[0] = 3;
        c->m_GOPList[ 1].m_numRefPics[0] = 2;
        c->m_GOPList[ 2].m_numRefPics[0] = 2;
        c->m_GOPList[ 3].m_numRefPics[0] = 2;
        c->m_GOPList[ 4].m_numRefPics[0] = 2;
        c->m_GOPList[ 5].m_numRefPics[0] = 2;
        c->m_GOPList[ 6].m_numRefPics[0] = 2;
        c->m_GOPList[ 7].m_numRefPics[0] = 2;
        c->m_GOPList[ 8].m_numRefPics[0] = 2;
        c->m_GOPList[ 9].m_numRefPics[0] = 3;
        c->m_GOPList[10].m_numRefPics[0] = 2;
        c->m_GOPList[11].m_numRefPics[0] = 2;
        c->m_GOPList[12].m_numRefPics[0] = 2;
        c->m_GOPList[13].m_numRefPics[0] = 3;
        c->m_GOPList[14].m_numRefPics[0] = 3;
        c->m_GOPList[15].m_numRefPics[0] = 3;

        c->m_GOPList[16].m_numRefPics[0] = 4;
        c->m_GOPList[17].m_numRefPics[0] = 2;
        c->m_GOPList[18].m_numRefPics[0] = 2;
        c->m_GOPList[19].m_numRefPics[0] = 2;
        c->m_GOPList[20].m_numRefPics[0] = 2;
        c->m_GOPList[21].m_numRefPics[0] = 3;
        c->m_GOPList[22].m_numRefPics[0] = 3;
        c->m_GOPList[23].m_numRefPics[0] = 3;
        c->m_GOPList[24].m_numRefPics[0] = 4;
        c->m_GOPList[25].m_numRefPics[0] = 3;
        c->m_GOPList[26].m_numRefPics[0] = 3;
        c->m_GOPList[27].m_numRefPics[0] = 3;
        c->m_GOPList[28].m_numRefPics[0] = 4;
        c->m_GOPList[29].m_numRefPics[0] = 3;
        c->m_GOPList[30].m_numRefPics[0] = 3;
        c->m_GOPList[31].m_numRefPics[0] = 4;

        c->m_GOPList[ 0].m_deltaRefPics[0][0] = 32; c->m_GOPList[ 0].m_deltaRefPics[0][1] = 64; c->m_GOPList[ 0].m_deltaRefPics[0][2] = 48; //th swapped order of ref-pic 1 and 2
        c->m_GOPList[ 1].m_deltaRefPics[0][0] = 16; c->m_GOPList[ 1].m_deltaRefPics[0][1] = 32;
        c->m_GOPList[ 2].m_deltaRefPics[0][0] =  8; c->m_GOPList[ 2].m_deltaRefPics[0][1] = 24;
        c->m_GOPList[ 3].m_deltaRefPics[0][0] =  4; c->m_GOPList[ 3].m_deltaRefPics[0][1] = 20;

        c->m_GOPList[ 4].m_deltaRefPics[0][0] =  2; c->m_GOPList[ 4].m_deltaRefPics[0][1] = 18;
        c->m_GOPList[ 5].m_deltaRefPics[0][0] =  1; c->m_GOPList[ 5].m_deltaRefPics[0][1] = -1;
        c->m_GOPList[ 6].m_deltaRefPics[0][0] =  1; c->m_GOPList[ 6].m_deltaRefPics[0][1] =  3;
        c->m_GOPList[ 7].m_deltaRefPics[0][0] =  2; c->m_GOPList[ 7].m_deltaRefPics[0][1] =  6;

        c->m_GOPList[ 8].m_deltaRefPics[0][0] =  1; c->m_GOPList[ 8].m_deltaRefPics[0][1] =  5;
        c->m_GOPList[ 9].m_deltaRefPics[0][0] =  1; c->m_GOPList[ 9].m_deltaRefPics[0][1] =  3; c->m_GOPList[ 9].m_deltaRefPics[0][2] =  7;
        c->m_GOPList[10].m_deltaRefPics[0][0] =  4; c->m_GOPList[10].m_deltaRefPics[0][1] = 12;
        c->m_GOPList[11].m_deltaRefPics[0][0] =  2; c->m_GOPList[11].m_deltaRefPics[0][1] = 10;

        c->m_GOPList[12].m_deltaRefPics[0][0] =  1; c->m_GOPList[12].m_deltaRefPics[0][1] =  9;
        c->m_GOPList[13].m_deltaRefPics[0][0] =  1; c->m_GOPList[13].m_deltaRefPics[0][1] =  3; c->m_GOPList[13].m_deltaRefPics[0][2] = 11;
        c->m_GOPList[14].m_deltaRefPics[0][0] =  2; c->m_GOPList[14].m_deltaRefPics[0][1] =  6; c->m_GOPList[14].m_deltaRefPics[0][2] = 14;
        c->m_GOPList[15].m_deltaRefPics[0][0] =  1; c->m_GOPList[15].m_deltaRefPics[0][1] =  5; c->m_GOPList[15].m_deltaRefPics[0][2] = 13;

        c->m_GOPList[16].m_deltaRefPics[0][0] =  1; c->m_GOPList[16].m_deltaRefPics[0][1] =  3; c->m_GOPList[16].m_deltaRefPics[0][2] =  7; c->m_GOPList[16].m_deltaRefPics[0][3] = 15;
        c->m_GOPList[17].m_deltaRefPics[0][0] =  8; c->m_GOPList[17].m_deltaRefPics[0][1] = 24;
        c->m_GOPList[18].m_deltaRefPics[0][0] =  4; c->m_GOPList[18].m_deltaRefPics[0][1] = 20;
        c->m_GOPList[19].m_deltaRefPics[0][0] =  2; c->m_GOPList[19].m_deltaRefPics[0][1] = 18;

        c->m_GOPList[20].m_deltaRefPics[0][0] =  1; c->m_GOPList[20].m_deltaRefPics[0][1] = 17;
        c->m_GOPList[21].m_deltaRefPics[0][0] =  1; c->m_GOPList[21].m_deltaRefPics[0][1] =  3; c->m_GOPList[21].m_deltaRefPics[0][2] = 19;
        c->m_GOPList[22].m_deltaRefPics[0][0] =  2; c->m_GOPList[22].m_deltaRefPics[0][1] =  6; c->m_GOPList[22].m_deltaRefPics[0][2] = 22;
        c->m_GOPList[23].m_deltaRefPics[0][0] =  1; c->m_GOPList[23].m_deltaRefPics[0][1] =  5; c->m_GOPList[23].m_deltaRefPics[0][2] = 21;

        c->m_GOPList[24].m_deltaRefPics[0][0] =  1; c->m_GOPList[24].m_deltaRefPics[0][1] =  3; c->m_GOPList[24].m_deltaRefPics[0][2] =  7; c->m_GOPList[24].m_deltaRefPics[0][3] = 23;
        c->m_GOPList[25].m_deltaRefPics[0][0] =  4; c->m_GOPList[25].m_deltaRefPics[0][1] = 12; c->m_GOPList[25].m_deltaRefPics[0][2] = 28;
        c->m_GOPList[26].m_deltaRefPics[0][0] =  2; c->m_GOPList[26].m_deltaRefPics[0][1] = 10; c->m_GOPList[26].m_deltaRefPics[0][2] = 26;
        c->m_GOPList[27].m_deltaRefPics[0][0] =  1; c->m_GOPList[27].m_deltaRefPics[0][1] =  9; c->m_GOPList[27].m_deltaRefPics[0][2] = 25;

        c->m_GOPList[28].m_deltaRefPics[0][0] =  1; c->m_GOPList[28].m_deltaRefPics[0][1] =  3; c->m_GOPList[28].m_deltaRefPics[0][2] = 11; c->m_GOPList[28].m_deltaRefPics[0][3] = 27;
        c->m_GOPList[29].m_deltaRefPics[0][0] =  2; c->m_GOPList[29].m_deltaRefPics[0][1] = 14; c->m_GOPList[29].m_deltaRefPics[0][2] = 30;
        c->m_GOPList[30].m_deltaRefPics[0][0] =  1; c->m_GOPList[30].m_deltaRefPics[0][1] = 13; c->m_GOPList[30].m_deltaRefPics[0][2] = 29;
        c->m_GOPList[31].m_deltaRefPics[0][0] =  1; c->m_GOPList[31].m_deltaRefPics[0][1] =  3; c->m_GOPList[31].m_deltaRefPics[0][2] = 15; c->m_GOPList[31].m_deltaRefPics[0][3] = 31;

        c->m_GOPList[ 0].m_numRefPics[1] = 2;
        c->m_GOPList[ 1].m_numRefPics[1] = 2;
        c->m_GOPList[ 2].m_numRefPics[1] = 2;
        c->m_GOPList[ 3].m_numRefPics[1] = 3;
        c->m_GOPList[ 4].m_numRefPics[1] = 4;
        c->m_GOPList[ 5].m_numRefPics[1] = 5;
        c->m_GOPList[ 6].m_numRefPics[1] = 4;
        c->m_GOPList[ 7].m_numRefPics[1] = 3;
        c->m_GOPList[ 8].m_numRefPics[1] = 4;
        c->m_GOPList[ 9].m_numRefPics[1] = 3;
        c->m_GOPList[10].m_numRefPics[1] = 2;
        c->m_GOPList[11].m_numRefPics[1] = 3;
        c->m_GOPList[12].m_numRefPics[1] = 4;
        c->m_GOPList[13].m_numRefPics[1] = 3;
        c->m_GOPList[14].m_numRefPics[1] = 2;
        c->m_GOPList[15].m_numRefPics[1] = 3;

        c->m_GOPList[16].m_numRefPics[1] = 2;
        c->m_GOPList[17].m_numRefPics[1] = 2;
        c->m_GOPList[18].m_numRefPics[1] = 2;
        c->m_GOPList[19].m_numRefPics[1] = 3;
        c->m_GOPList[20].m_numRefPics[1] = 4;
        c->m_GOPList[21].m_numRefPics[1] = 3;
        c->m_GOPList[22].m_numRefPics[1] = 2;
        c->m_GOPList[23].m_numRefPics[1] = 3;
        c->m_GOPList[24].m_numRefPics[1] = 2;
        c->m_GOPList[25].m_numRefPics[1] = 2;
        c->m_GOPList[26].m_numRefPics[1] = 2;
        c->m_GOPList[27].m_numRefPics[1] = 3;
        c->m_GOPList[28].m_numRefPics[1] = 2;
        c->m_GOPList[29].m_numRefPics[1] = 2;
        c->m_GOPList[30].m_numRefPics[1] = 2;
        c->m_GOPList[31].m_numRefPics[1] = 2;

        c->m_GOPList[ 0].m_deltaRefPics[1][0] =  32; c->m_GOPList[ 0].m_deltaRefPics[1][1] =  64; //th48
        c->m_GOPList[ 1].m_deltaRefPics[1][0] = -16; c->m_GOPList[ 1].m_deltaRefPics[1][1] =  16;
        c->m_GOPList[ 2].m_deltaRefPics[1][0] =  -8; c->m_GOPList[ 2].m_deltaRefPics[1][1] = -24;
        c->m_GOPList[ 3].m_deltaRefPics[1][0] =  -4; c->m_GOPList[ 3].m_deltaRefPics[1][1] = -12; c->m_GOPList[ 3].m_deltaRefPics[1][2] = -28;

        c->m_GOPList[ 4].m_deltaRefPics[1][0] =  -2; c->m_GOPList[ 4].m_deltaRefPics[1][1] =  -6; c->m_GOPList[ 4].m_deltaRefPics[1][2] = -14; c->m_GOPList[ 4].m_deltaRefPics[1][3] = -30;
        c->m_GOPList[ 5].m_deltaRefPics[1][0] =  -1; c->m_GOPList[ 5].m_deltaRefPics[1][1] =  -3; c->m_GOPList[ 5].m_deltaRefPics[1][2] =  -7; c->m_GOPList[ 5].m_deltaRefPics[1][3] = -15; c->m_GOPList[5].m_deltaRefPics[1][4] = -31;
        c->m_GOPList[ 6].m_deltaRefPics[1][0] =  -1; c->m_GOPList[ 6].m_deltaRefPics[1][1] =  -5; c->m_GOPList[ 6].m_deltaRefPics[1][2] = -13; c->m_GOPList[ 6].m_deltaRefPics[1][3] = -29;
        c->m_GOPList[ 7].m_deltaRefPics[1][0] =  -2; c->m_GOPList[ 7].m_deltaRefPics[1][1] = -10; c->m_GOPList[ 7].m_deltaRefPics[1][2] = -26;

        c->m_GOPList[ 8].m_deltaRefPics[1][0] =  -1; c->m_GOPList[ 8].m_deltaRefPics[1][1] =  -3; c->m_GOPList[ 8].m_deltaRefPics[1][2] = -11; c->m_GOPList[ 8].m_deltaRefPics[1][3] = -27;
        c->m_GOPList[ 9].m_deltaRefPics[1][0] =  -1; c->m_GOPList[ 9].m_deltaRefPics[1][1] =  -9; c->m_GOPList[ 9].m_deltaRefPics[1][2] = -25;
        c->m_GOPList[10].m_deltaRefPics[1][0] =  -4; c->m_GOPList[10].m_deltaRefPics[1][1] = -20;
        c->m_GOPList[11].m_deltaRefPics[1][0] =  -2; c->m_GOPList[11].m_deltaRefPics[1][1] =  -6; c->m_GOPList[11].m_deltaRefPics[1][2] = -22;

        c->m_GOPList[12].m_deltaRefPics[1][0] =  -1; c->m_GOPList[12].m_deltaRefPics[1][1] =  -3; c->m_GOPList[12].m_deltaRefPics[1][2] =  -7; c->m_GOPList[12].m_deltaRefPics[1][3] = -23;
        c->m_GOPList[13].m_deltaRefPics[1][0] =  -1; c->m_GOPList[13].m_deltaRefPics[1][1] =  -5; c->m_GOPList[13].m_deltaRefPics[1][2] = -21;
        c->m_GOPList[14].m_deltaRefPics[1][0] =  -2; c->m_GOPList[14].m_deltaRefPics[1][1] = -18;
        c->m_GOPList[15].m_deltaRefPics[1][0] =  -1; c->m_GOPList[15].m_deltaRefPics[1][1] =  -3; c->m_GOPList[15].m_deltaRefPics[1][2] = -19;

        c->m_GOPList[16].m_deltaRefPics[1][0] =  -1; c->m_GOPList[16].m_deltaRefPics[1][1] = -17;
        c->m_GOPList[17].m_deltaRefPics[1][0] =  -8; c->m_GOPList[17].m_deltaRefPics[1][1] =   8;
        c->m_GOPList[18].m_deltaRefPics[1][0] =  -4; c->m_GOPList[18].m_deltaRefPics[1][1] = -12;
        c->m_GOPList[19].m_deltaRefPics[1][0] =  -2; c->m_GOPList[19].m_deltaRefPics[1][1] =  -6; c->m_GOPList[19].m_deltaRefPics[1][2] = -14;

        c->m_GOPList[20].m_deltaRefPics[1][0] =  -1; c->m_GOPList[20].m_deltaRefPics[1][1] =  -3; c->m_GOPList[20].m_deltaRefPics[1][2] =  -7; c->m_GOPList[20].m_deltaRefPics[1][3] = -15;
        c->m_GOPList[21].m_deltaRefPics[1][0] =  -1; c->m_GOPList[21].m_deltaRefPics[1][1] =  -5; c->m_GOPList[21].m_deltaRefPics[1][2] = -13;
        c->m_GOPList[22].m_deltaRefPics[1][0] =  -2; c->m_GOPList[22].m_deltaRefPics[1][1] = -10;
        c->m_GOPList[23].m_deltaRefPics[1][0] =  -1; c->m_GOPList[23].m_deltaRefPics[1][1] =  -3; c->m_GOPList[23].m_deltaRefPics[1][2] = -11;

        c->m_GOPList[24].m_deltaRefPics[1][0] =  -1; c->m_GOPList[24].m_deltaRefPics[1][1] =  -9;
        c->m_GOPList[25].m_deltaRefPics[1][0] =  -4; c->m_GOPList[25].m_deltaRefPics[1][1] =   4;
        c->m_GOPList[26].m_deltaRefPics[1][0] =  -2; c->m_GOPList[26].m_deltaRefPics[1][1] =  -6;
        c->m_GOPList[27].m_deltaRefPics[1][0] =  -1; c->m_GOPList[27].m_deltaRefPics[1][1] =  -3; c->m_GOPList[27].m_deltaRefPics[1][2] = -7;

        c->m_GOPList[28].m_deltaRefPics[1][0] =  -1; c->m_GOPList[28].m_deltaRefPics[1][1] =  -5;
        c->m_GOPList[29].m_deltaRefPics[1][0] =  -2; c->m_GOPList[29].m_deltaRefPics[1][1] =   2;
        c->m_GOPList[30].m_deltaRefPics[1][0] =  -1; c->m_GOPList[30].m_deltaRefPics[1][1] =  -3;
        c->m_GOPList[31].m_deltaRefPics[1][0] =  -1; c->m_GOPList[31].m_deltaRefPics[1][1] =   1;
      }
      for( int i = 0; i < 32; i++ )
      {
        switch( c->m_GOPList[i].m_temporalId )
        {
        case 0: c->m_GOPList[i].m_QPOffset   = -1;
                c->m_GOPList[i].m_QPOffsetModelOffset = 0.0;
                c->m_GOPList[i].m_QPOffsetModelScale  = 0.0;
                break;
        case 1: c->m_GOPList[i].m_QPOffset   = 0;
                c->m_GOPList[i].m_QPOffsetModelOffset = -4.9309;
                c->m_GOPList[i].m_QPOffsetModelScale  =  0.2265;
                break;
<<<<<<< HEAD
        case 2: c->m_GOPList[i].m_QPOffset   = c->m_addGOP32refPics ? 1 : 0;
                c->m_GOPList[i].m_QPOffsetModelOffset = -4.5000;
                c->m_GOPList[i].m_QPOffsetModelScale  =  c->m_addGOP32refPics ? 0.1900 : 0.2353;
=======
        case 2: c->m_GOPList[i].m_QPOffset   = 0;
                c->m_GOPList[i].m_QPOffsetModelOffset = -3.0625;
                c->m_GOPList[i].m_QPOffsetModelScale  =  0.1875;
>>>>>>> 3adb8e77
                break;
        case 3: c->m_GOPList[i].m_QPOffset   = 3;
                c->m_GOPList[i].m_QPOffsetModelOffset = -5.4095;
                c->m_GOPList[i].m_QPOffsetModelScale  =  0.2571;
                break;
        case 4: c->m_GOPList[i].m_QPOffset   = 5;
                c->m_GOPList[i].m_QPOffsetModelOffset = -4.4895;
                c->m_GOPList[i].m_QPOffsetModelScale  =  0.1947;
                break;
        case 5: c->m_GOPList[i].m_QPOffset   = 6;
                c->m_GOPList[i].m_QPOffsetModelOffset = -5.4429;
                c->m_GOPList[i].m_QPOffsetModelScale  =  0.2429;
                break;
        default: break;
        }
      }
    }
  }

  for (int i = 0; c->m_GOPList[i].m_POC != -1 && i < VVENC_MAX_GOP + 1; i++)
  {
    c->m_RPLList0[i].m_POC = c->m_RPLList1[i].m_POC = c->m_GOPList[i].m_POC;
    c->m_RPLList0[i].m_temporalId = c->m_RPLList1[i].m_temporalId = c->m_GOPList[i].m_temporalId;
    c->m_RPLList0[i].m_refPic = c->m_RPLList1[i].m_refPic = c->m_GOPList[i].m_refPic;
    c->m_RPLList0[i].m_sliceType = c->m_RPLList1[i].m_sliceType = c->m_GOPList[i].m_sliceType;

    c->m_RPLList0[i].m_numRefPicsActive = c->m_GOPList[i].m_numRefPicsActive[0];
    c->m_RPLList1[i].m_numRefPicsActive = c->m_GOPList[i].m_numRefPicsActive[1];
    c->m_RPLList0[i].m_numRefPics = c->m_GOPList[i].m_numRefPics[0];
    c->m_RPLList1[i].m_numRefPics = c->m_GOPList[i].m_numRefPics[1];
    c->m_RPLList0[i].m_ltrp_in_slice_header_flag = c->m_GOPList[i].m_ltrp_in_slice_header_flag;
    c->m_RPLList1[i].m_ltrp_in_slice_header_flag = c->m_GOPList[i].m_ltrp_in_slice_header_flag;

    for (int j = 0; j < c->m_GOPList[i].m_numRefPics[0]; j++)
      c->m_RPLList0[i].m_deltaRefPics[j] = c->m_GOPList[i].m_deltaRefPics[0][j];
    for (int j = 0; j < c->m_GOPList[i].m_numRefPics[1]; j++)
      c->m_RPLList1[i].m_deltaRefPics[j] = c->m_GOPList[i].m_deltaRefPics[1][j];
  }

  int multipleFactor = /*m_compositeRefEnabled ? 2 :*/ 1;
  bool verifiedGOP=false;
  bool errorGOP=false;
  int checkGOP=1;
  int refList[VVENC_MAX_NUM_REF_PICS+1] = {0};
  bool isOK[VVENC_MAX_GOP];
  for(int i=0; i<VVENC_MAX_GOP; i++)
  {
    isOK[i]=false;
  }
  int numOK=0;

  int extraRPLs = 0;
  int numRefs   = 1;
  //start looping through frames in coding order until we can verify that the GOP structure is correct.
  while (!verifiedGOP && !errorGOP)
  {
    int curGOP = (checkGOP - 1) % c->m_GOPSize;
    int curPOC = ((checkGOP - 1) / c->m_GOPSize)*c->m_GOPSize * multipleFactor + c->m_RPLList0[curGOP].m_POC;
    if (c->m_RPLList0[curGOP].m_POC < 0 || c->m_RPLList1[curGOP].m_POC < 0)
    {
      msg.log( VVENC_WARNING, "\nError: found fewer Reference Picture Sets than GOPSize\n" );
      errorGOP = true;
    }
    else
    {
      //check that all reference pictures are available, or have a POC < 0 meaning they might be available in the next GOP.
      bool beforeI = false;
      for (int i = 0; i< c->m_RPLList0[curGOP].m_numRefPics; i++)
      {
        int absPOC = curPOC - c->m_RPLList0[curGOP].m_deltaRefPics[i];
        if (absPOC < 0)
        {
          beforeI = true;
        }
        else
        {
          bool found = false;
          for (int j = 0; j<numRefs; j++)
          {
            if (refList[j] == absPOC)
            {
              found = true;
              for (int k = 0; k < c->m_GOPSize; k++)
              {
                if (absPOC % (c->m_GOPSize * multipleFactor) == c->m_RPLList0[k].m_POC % (c->m_GOPSize * multipleFactor))
                {
                  if (c->m_RPLList0[k].m_temporalId == c->m_RPLList0[curGOP].m_temporalId)
                  {
                    c->m_RPLList0[k].m_refPic = true;
                  }
                }
              }
            }
          }
          if (!found)
          {
            msg.log( VVENC_WARNING, "\nError: ref pic %d is not available for GOP frame %d\n", c->m_RPLList0[curGOP].m_deltaRefPics[i], curGOP + 1);
            errorGOP = true;
          }
        }
      }
      if (!beforeI && !errorGOP)
      {
        //all ref frames were present
        if (!isOK[curGOP])
        {
          numOK++;
          isOK[curGOP] = true;
          if (numOK == c->m_GOPSize)
          {
            verifiedGOP = true;
          }
        }
      }
      else
      {
        //create a new RPLEntry for this frame containing all the reference pictures that were available (POC > 0)
        c->m_RPLList0[c->m_GOPSize + extraRPLs] = c->m_RPLList0[curGOP];
        c->m_RPLList1[c->m_GOPSize + extraRPLs] = c->m_RPLList1[curGOP];
        int newRefs0 = 0;
        for (int i = 0; i< c->m_RPLList0[curGOP].m_numRefPics; i++)
        {
          int absPOC = curPOC - c->m_RPLList0[curGOP].m_deltaRefPics[i];
          if (absPOC >= 0)
          {
            c->m_RPLList0[c->m_GOPSize + extraRPLs].m_deltaRefPics[newRefs0] = c->m_RPLList0[curGOP].m_deltaRefPics[i];
            newRefs0++;
          }
        }
        int numPrefRefs0 = c->m_RPLList0[curGOP].m_numRefPicsActive;

        int newRefs1 = 0;
        for (int i = 0; i< c->m_RPLList1[curGOP].m_numRefPics; i++)
        {
          int absPOC = curPOC - c->m_RPLList1[curGOP].m_deltaRefPics[i];
          if (absPOC >= 0)
          {
            c->m_RPLList1[c->m_GOPSize + extraRPLs].m_deltaRefPics[newRefs1] = c->m_RPLList1[curGOP].m_deltaRefPics[i];
            newRefs1++;
          }
        }
        int numPrefRefs1 = c->m_RPLList1[curGOP].m_numRefPicsActive;

        for (int offset = -1; offset>-checkGOP; offset--)
        {
          //step backwards in coding order and include any extra available pictures we might find useful to replace the ones with POC < 0.
          int offGOP = (checkGOP - 1 + offset) % c->m_GOPSize;
          int offPOC = ((checkGOP - 1 + offset) / c->m_GOPSize)*(c->m_GOPSize * multipleFactor) + c->m_RPLList0[offGOP].m_POC;
          if (offPOC >= 0 && c->m_RPLList0[offGOP].m_temporalId <= c->m_RPLList0[curGOP].m_temporalId)
          {
            bool newRef = false;
            for (int i = 0; i<(newRefs0 + newRefs1); i++)
            {
              if (refList[i] == offPOC)
              {
                newRef = true;
              }
            }
            for (int i = 0; i<newRefs0; i++)
            {
              if (c->m_RPLList0[c->m_GOPSize + extraRPLs].m_deltaRefPics[i] == curPOC - offPOC)
              {
                newRef = false;
              }
            }
            if (newRef)
            {
              int insertPoint = newRefs0;
              //this picture can be added, find appropriate place in list and insert it.
              if (c->m_RPLList0[offGOP].m_temporalId == c->m_RPLList0[curGOP].m_temporalId)
              {
                c->m_RPLList0[offGOP].m_refPic = true;
              }
              for (int j = 0; j<newRefs0; j++)
              {
                if (c->m_RPLList0[c->m_GOPSize + extraRPLs].m_deltaRefPics[j] > curPOC - offPOC && curPOC - offPOC > 0)
                {
                  insertPoint = j;
                  break;
                }
              }
              int prev = curPOC - offPOC;
              for (int j = insertPoint; j<newRefs0 + 1; j++)
              {
                int newPrev = c->m_RPLList0[c->m_GOPSize + extraRPLs].m_deltaRefPics[j];
                c->m_RPLList0[c->m_GOPSize + extraRPLs].m_deltaRefPics[j] = prev;
                prev = newPrev;
              }
              newRefs0++;
            }
          }
          if (newRefs0 >= numPrefRefs0)
          {
            break;
          }
        }

        for (int offset = -1; offset>-checkGOP; offset--)
        {
          //step backwards in coding order and include any extra available pictures we might find useful to replace the ones with POC < 0.
          int offGOP = (checkGOP - 1 + offset) % c->m_GOPSize;
          int offPOC = ((checkGOP - 1 + offset) / c->m_GOPSize)*(c->m_GOPSize * multipleFactor) + c->m_RPLList1[offGOP].m_POC;
          if (offPOC >= 0 && c->m_RPLList1[offGOP].m_temporalId <= c->m_RPLList1[curGOP].m_temporalId)
          {
            bool newRef = false;
            for (int i = 0; i<(newRefs0 + newRefs1); i++)
            {
              if (refList[i] == offPOC)
              {
                newRef = true;
              }
            }
            for (int i = 0; i<newRefs1; i++)
            {
              if (c->m_RPLList1[c->m_GOPSize + extraRPLs].m_deltaRefPics[i] == curPOC - offPOC)
              {
                newRef = false;
              }
            }
            if (newRef)
            {
              int insertPoint = newRefs1;
              //this picture can be added, find appropriate place in list and insert it.
              if (c->m_RPLList1[offGOP].m_temporalId == c->m_RPLList1[curGOP].m_temporalId)
              {
                c->m_RPLList1[offGOP].m_refPic = true;
              }
              for (int j = 0; j<newRefs1; j++)
              {
                if (c->m_RPLList1[c->m_GOPSize + extraRPLs].m_deltaRefPics[j] > curPOC - offPOC && curPOC - offPOC > 0)
                {
                  insertPoint = j;
                  break;
                }
              }
              int prev = curPOC - offPOC;
              for (int j = insertPoint; j<newRefs1 + 1; j++)
              {
                int newPrev = c->m_RPLList1[c->m_GOPSize + extraRPLs].m_deltaRefPics[j];
                c->m_RPLList1[c->m_GOPSize + extraRPLs].m_deltaRefPics[j] = prev;
                prev = newPrev;
              }
              newRefs1++;
            }
          }
          if (newRefs1 >= numPrefRefs1)
          {
            break;
          }
        }

        c->m_RPLList0[c->m_GOPSize + extraRPLs].m_numRefPics = newRefs0;
        c->m_RPLList0[c->m_GOPSize + extraRPLs].m_numRefPicsActive = std::min(c->m_RPLList0[c->m_GOPSize + extraRPLs].m_numRefPics, c->m_RPLList0[c->m_GOPSize + extraRPLs].m_numRefPicsActive);
        c->m_RPLList1[c->m_GOPSize + extraRPLs].m_numRefPics = newRefs1;
        c->m_RPLList1[c->m_GOPSize + extraRPLs].m_numRefPicsActive = std::min(c->m_RPLList1[c->m_GOPSize + extraRPLs].m_numRefPics, c->m_RPLList1[c->m_GOPSize + extraRPLs].m_numRefPicsActive);
        curGOP = c->m_GOPSize + extraRPLs;
        extraRPLs++;
      }
      numRefs = 0;
      for (int i = 0; i< c->m_RPLList0[curGOP].m_numRefPics; i++)
      {
        int absPOC = curPOC - c->m_RPLList0[curGOP].m_deltaRefPics[i];
        if (absPOC >= 0)
        {
          refList[numRefs] = absPOC;
          numRefs++;
        }
      }
      for (int i = 0; i< c->m_RPLList1[curGOP].m_numRefPics; i++)
      {
        int absPOC = curPOC - c->m_RPLList1[curGOP].m_deltaRefPics[i];
        if (absPOC >= 0)
        {
          bool alreadyExist = false;
          for (int j = 0; !alreadyExist && j < numRefs; j++)
          {
            if (refList[j] == absPOC)
            {
              alreadyExist = true;
            }
          }
          if (!alreadyExist)
          {
            refList[numRefs] = absPOC;
            numRefs++;
          }
        }
      }
      refList[numRefs] = curPOC;
      numRefs++;
    }
    checkGOP++;
  }

  c->m_maxTempLayer = 1;

  for(int i=0; i < c->m_GOPSize; i++)
  {
    if(c->m_GOPList[i].m_temporalId >= c->m_maxTempLayer)
    {
      c->m_maxTempLayer = c->m_GOPList[i].m_temporalId+1;
    }
  }
  for(int i=0; i< VVENC_MAX_TLAYER; i++)
  {
    c->m_maxNumReorderPics[i] = 0;
    c->m_maxDecPicBuffering[i] = 1;
  }
  for(int i=0; i < c->m_GOPSize; i++)
  {
    int numRefPic = c->m_RPLList0[i].m_numRefPics;
    for (int tmp = 0; tmp < c->m_RPLList1[i].m_numRefPics; tmp++)
    {
      bool notSame = true;
      for (int jj = 0; notSame && jj < c->m_RPLList0[i].m_numRefPics; jj++)
      {
        if (c->m_RPLList1[i].m_deltaRefPics[tmp] == c->m_RPLList0[i].m_deltaRefPics[jj]) notSame = false;
      }
      if (notSame) numRefPic++;
    }
    if (numRefPic + 1 > c->m_maxDecPicBuffering[c->m_GOPList[i].m_temporalId])
    {
      c->m_maxDecPicBuffering[c->m_GOPList[i].m_temporalId] = numRefPic + 1;
    }
    int highestDecodingNumberWithLowerPOC = 0;
    for(int j=0; j < c->m_GOPSize; j++)
    {
      if(c->m_GOPList[j].m_POC <= c->m_GOPList[i].m_POC)
      {
        highestDecodingNumberWithLowerPOC = j;
      }
    }
    int numReorder = 0;
    for(int j=0; j<highestDecodingNumberWithLowerPOC; j++)
    {
      if(c->m_GOPList[j].m_temporalId <= c->m_GOPList[i].m_temporalId &&
          c->m_GOPList[j].m_POC > c->m_GOPList[i].m_POC)
      {
        numReorder++;
      }
    }
    if(numReorder > c->m_maxNumReorderPics[c->m_GOPList[i].m_temporalId])
    {
      c->m_maxNumReorderPics[c->m_GOPList[i].m_temporalId] = numReorder;
    }
  }

  for(int i=0; i < VVENC_MAX_TLAYER-1; i++)
  {
    // a lower layer can not have higher value of m_numReorderPics than a higher layer
    if( c->m_maxNumReorderPics[i+1] < c->m_maxNumReorderPics[i])
    {
      c->m_maxNumReorderPics[i+1] = c->m_maxNumReorderPics[i];
    }
    // the value of num_reorder_pics[ i ] shall be in the range of 0 to max_dec_pic_buffering[ i ] - 1, inclusive
    if( c->m_maxNumReorderPics[i] > c->m_maxDecPicBuffering[i] - 1)
    {
      c->m_maxDecPicBuffering[i] = c->m_maxNumReorderPics[i] + 1;
    }
    // a lower layer can not have higher value of c->m_uiMaxDecPicBuffering than a higher layer
    if( c->m_maxDecPicBuffering[i+1] < c->m_maxDecPicBuffering[i])
    {
      c->m_maxDecPicBuffering[i+1] = c->m_maxDecPicBuffering[i];
    }
  }

  // the value of num_reorder_pics[ i ] shall be in the range of 0 to max_dec_pic_buffering[ i ] -  1, inclusive
  if( c->m_maxNumReorderPics[VVENC_MAX_TLAYER-1] > c->m_maxDecPicBuffering[VVENC_MAX_TLAYER-1] - 1)
  {
    c->m_maxDecPicBuffering[VVENC_MAX_TLAYER-1] = c->m_maxNumReorderPics[VVENC_MAX_TLAYER-1] + 1;
  }

  if ( ! c->m_MMVD && c->m_allowDisFracMMVD )
  {
    msg.log( VVENC_WARNING, "MMVD disabled, thus disable AllowDisFracMMVD too\n" );
    c->m_allowDisFracMMVD = false;
  }

  //
  // finalize initialization
  //


  // coding structure
  c->m_numRPLList0 = 0;
  for ( int i = 0; i < VVENC_MAX_GOP; i++ )
  {
    if ( c->m_RPLList0[ i ].m_POC != -1 )
      c->m_numRPLList0++;
  }
  c->m_numRPLList1 = 0;
  for ( int i = 0; i < VVENC_MAX_GOP; i++ )
  {
    if ( c->m_RPLList1[ i ].m_POC != -1 )
      c->m_numRPLList1++;
  }

  c->m_PROF &= bool(c->m_Affine);
  if (c->m_Affine > 1)
  {
    c->m_PROF = bool(c->m_Affine);
    c->m_AffineType = (c->m_Affine == 2) ? true : false;
  }

  // check char array and reset them, if they seems to be unset
  vvenc_checkCharArrayStr( c->m_decodeBitstreams[0], VVENC_MAX_STRING_LEN);
  vvenc_checkCharArrayStr( c->m_decodeBitstreams[1], VVENC_MAX_STRING_LEN);
  vvenc_checkCharArrayStr( c->m_traceRule, VVENC_MAX_STRING_LEN);
  vvenc_checkCharArrayStr( c->m_traceFile, VVENC_MAX_STRING_LEN);
  vvenc_checkCharArrayStr( c->m_summaryOutFilename, VVENC_MAX_STRING_LEN);
  vvenc_checkCharArrayStr( c->m_summaryPicFilenameBase, VVENC_MAX_STRING_LEN);
  
  if( c->m_loopFilterBetaTcOffsets )
  {
    vvenc_confirmParameter( c, c->m_bLoopFilterDisable,                          "Error: LFBetaTcOffsets can only be applied when deblocking filter is not disabled (LoopFilterDisable=0)" );
    vvenc_confirmParameter( c, c->m_GOPSize != 32,                               "Error: LFBetaTcOffsets is only configured for GOP szie 32" );
    
    c->m_loopFilterOffsetInPPS       = false;
    c->m_loopFilterBetaOffsetDiv2[0] = -2;
    c->m_loopFilterTcOffsetDiv2[0]   = -5;
    c->m_loopFilterBetaOffsetDiv2[1] = -2;
    c->m_loopFilterTcOffsetDiv2[1]   = -5;
    c->m_loopFilterBetaOffsetDiv2[2] = -2;
    c->m_loopFilterTcOffsetDiv2[2]   = -5;

    for( int i = 0; i < 32; i++ )
    {
      switch( c->m_GOPList[i].m_temporalId )
      {
        case 0: c->m_GOPList[i].m_tcOffsetDiv2   = 1;
                c->m_GOPList[i].m_CbTcOffsetDiv2 = 1;
                c->m_GOPList[i].m_CrTcOffsetDiv2 = 1;
                break;
        case 1: c->m_GOPList[i].m_tcOffsetDiv2   = 2;
                c->m_GOPList[i].m_CbTcOffsetDiv2 = 2;
                c->m_GOPList[i].m_CrTcOffsetDiv2 = 2;
                break;
        case 2: c->m_GOPList[i].m_tcOffsetDiv2   = 3;
                c->m_GOPList[i].m_CbTcOffsetDiv2 = 3;
                c->m_GOPList[i].m_CrTcOffsetDiv2 = 3;
                break;
        case 3: c->m_GOPList[i].m_tcOffsetDiv2   = 4;
                c->m_GOPList[i].m_CbTcOffsetDiv2 = 4;
                c->m_GOPList[i].m_CrTcOffsetDiv2 = 4;
                break;
        case 4: c->m_GOPList[i].m_tcOffsetDiv2   = 5;
                c->m_GOPList[i].m_CbTcOffsetDiv2 = 5;
                c->m_GOPList[i].m_CrTcOffsetDiv2 = 5;
                break;
        case 5: c->m_GOPList[i].m_tcOffsetDiv2   = 5;
                c->m_GOPList[i].m_CbTcOffsetDiv2 = 5;
                c->m_GOPList[i].m_CrTcOffsetDiv2 = 5;
                break;
        default: break;
      }
    }
  }
  
  if( c->m_deblockLastTLayers > 0 )
  {
    vvenc_confirmParameter( c, c->m_bLoopFilterDisable,                          "Error: DeblockLastTLayers can only be applied when deblocking filter is not disabled (LoopFilterDisable=0)" );
    vvenc_confirmParameter( c, c->m_maxTempLayer - c->m_deblockLastTLayers <= 0, "Error: DeblockLastTLayers exceeds the range of possible deblockable temporal layers" );
    c->m_loopFilterOffsetInPPS = false;
  }

  c->m_configDone = true;

  c->m_confirmFailed = checkCfgParameter(c);

  return( c->m_confirmFailed );
}

static bool checkCfgParameter( vvenc_config *c )
{
  // run base check first
  vvenc_confirmParameter( c, c->m_profile == vvencProfile::VVENC_PROFILE_AUTO, "can not determin auto profile");
  vvenc_confirmParameter( c, (c->m_profile != vvencProfile::VVENC_MAIN_10
                           && c->m_profile != vvencProfile::VVENC_MAIN_10_STILL_PICTURE
                           && c->m_profile != vvencProfile::VVENC_MAIN_10_444
                           && c->m_profile != vvencProfile::VVENC_MAIN_10_444_STILL_PICTURE
                           && c->m_profile != vvencProfile::VVENC_MULTILAYER_MAIN_10
                           && c->m_profile != vvencProfile::VVENC_MULTILAYER_MAIN_10_STILL_PICTURE
                           && c->m_profile != vvencProfile::  VVENC_MULTILAYER_MAIN_10_444
                           && c->m_profile != vvencProfile::VVENC_MULTILAYER_MAIN_10_444_STILL_PICTURE),
                              "unsupported profile. currently only supporting auto,main10,main10stillpicture");

  vvenc_confirmParameter( c, c->m_level   == vvencLevel::VVENC_LEVEL_AUTO, "can not determin level");

  vvenc_confirmParameter( c, c->m_fastInterSearchMode<VVENC_FASTINTERSEARCH_AUTO || c->m_fastInterSearchMode>VVENC_FASTINTERSEARCH_MODE3,    "Error: FastInterSearchMode parameter out of range" );
  vvenc_confirmParameter( c, c->m_motionEstimationSearchMethod < 0 || c->m_motionEstimationSearchMethod >= VVENC_MESEARCH_NUMBER_OF_METHODS, "Error: FastSearch parameter out of range" );
  vvenc_confirmParameter( c, c->m_motionEstimationSearchMethodSCC < 0 || c->m_motionEstimationSearchMethodSCC > 3,                           "Error: FastSearchSCC parameter out of range" );
  vvenc_confirmParameter( c, c->m_internChromaFormat > VVENC_CHROMA_420,                                                                     "Intern chroma format must be either 400, 420" );

  vvenc::MsgLog msg(c->m_msgCtx,c->m_msgFnc);

  switch ( c->m_conformanceWindowMode)
  {
  case 0:
      break;
  case 1:
      // automatic padding to minimum CU size
      vvenc_confirmParameter( c, c->m_aiPad[0] % vvenc::SPS::getWinUnitX(c->m_internChromaFormat) != 0, "Error: picture width is not an integer multiple of the specified chroma subsampling" );
      vvenc_confirmParameter( c, c->m_aiPad[1] % vvenc::SPS::getWinUnitY(c->m_internChromaFormat) != 0, "Error: picture height is not an integer multiple of the specified chroma subsampling" );
      break;
  case 2:
      break;
  case 3:
      // conformance
      if ((c->m_confWinLeft == 0) && (c->m_confWinRight == 0) && (c->m_confWinTop == 0) && (c->m_confWinBottom == 0))
      {
        msg.log( VVENC_ERROR, "Warning: Conformance window enabled, but all conformance window parameters set to zero\n" );
      }
      if ((c->m_aiPad[1] != 0) || (c->m_aiPad[0]!=0))
      {
        msg.log( VVENC_ERROR, "Warning: Conformance window enabled, padding parameters will be ignored\n" );
      }
      break;
  }

  vvenc_confirmParameter( c, c->m_colourPrimaries < 0 || c->m_colourPrimaries > 12,                 "colourPrimaries must be in range 0 <= x <= 12" );
  vvenc_confirmParameter( c, c->m_transferCharacteristics < 0 || c->m_transferCharacteristics > 18, "transferCharacteristics must be in range 0 <= x <= 18" );
  vvenc_confirmParameter( c, c->m_matrixCoefficients < 0 || c->m_matrixCoefficients > 14,           "matrixCoefficients must be in range 0 <= x <= 14" );

  vvenc_confirmParameter( c, vvenc_getQpValsSize(c->m_qpInValsCb )  != vvenc_getQpValsSize(c->m_qpOutValsCb), "Chroma QP table for Cb is incomplete.");
  vvenc_confirmParameter( c, vvenc_getQpValsSize(c->m_qpInValsCr)   != vvenc_getQpValsSize(c->m_qpOutValsCr), "Chroma QP table for Cr is incomplete.");
  vvenc_confirmParameter( c, vvenc_getQpValsSize(c->m_qpInValsCbCr) != vvenc_getQpValsSize(c->m_qpOutValsCbCr), "Chroma QP table for CbCr is incomplete.");

  if ( c->m_confirmFailed )
  {
    return c->m_confirmFailed;
  }

  int qpBdOffsetC = 6 * (c->m_internalBitDepth[1] - 8);

  vvenc_confirmParameter( c,c->m_chromaQpMappingTableParams.m_qpTableStartMinus26[0] < -26 - qpBdOffsetC || c->m_chromaQpMappingTableParams.m_qpTableStartMinus26[0] > 36, "qpTableStartMinus26[0] is out of valid range of -26 -qpBdOffsetC to 36, inclusive.");
  vvenc_confirmParameter( c,c->m_qpInValsCb[0] != c->m_qpOutValsCb[0], "First qpInValCb value should be equal to first qpOutValCb value");
  for (int i = 0; i < vvenc_getQpValsSize(c->m_qpInValsCb) - 1; i++)
  {
    vvenc_confirmParameter( c,c->m_qpInValsCb[i]  < -qpBdOffsetC || c->m_qpInValsCb[i] > vvenc::MAX_QP, "Some entries cfg_qpInValCb are out of valid range of -qpBdOffsetC to 63, inclusive.");
    vvenc_confirmParameter( c,c->m_qpOutValsCb[i] < -qpBdOffsetC || c->m_qpOutValsCb[i] > vvenc::MAX_QP, "Some entries cfg_qpOutValCb are out of valid range of -qpBdOffsetC to 63, inclusive.");
  }
  if (!c->m_chromaQpMappingTableParams.m_sameCQPTableForAllChromaFlag)
  {
    vvenc_confirmParameter( c,c->m_chromaQpMappingTableParams.m_qpTableStartMinus26[1] < -26 - qpBdOffsetC || c->m_chromaQpMappingTableParams.m_qpTableStartMinus26[1] > 36, "qpTableStartMinus26[1] is out of valid range of -26 -qpBdOffsetC to 36, inclusive.");
    vvenc_confirmParameter( c,c->m_qpInValsCr[0] != c->m_qpOutValsCr[0], "First qpInValCr value should be equal to first qpOutValCr value");
    for (int i = 0; i < vvenc_getQpValsSize(c->m_qpInValsCr) - 1; i++)
    {
      vvenc_confirmParameter( c,c->m_qpInValsCr[i] < -qpBdOffsetC || c->m_qpInValsCr[i] > vvenc::MAX_QP, "Some entries cfg_qpInValCr are out of valid range of -qpBdOffsetC to 63, inclusive.");
      vvenc_confirmParameter( c,c->m_qpOutValsCr[i] < -qpBdOffsetC || c->m_qpOutValsCr[i] > vvenc::MAX_QP, "Some entries cfg_qpOutValCr are out of valid range of -qpBdOffsetC to 63, inclusive.");
    }
    vvenc_confirmParameter( c,c->m_chromaQpMappingTableParams.m_qpTableStartMinus26[2] < -26 - qpBdOffsetC || c->m_chromaQpMappingTableParams.m_qpTableStartMinus26[2] > 36, "qpTableStartMinus26[2] is out of valid range of -26 -qpBdOffsetC to 36, inclusive.");
    vvenc_confirmParameter( c,c->m_qpInValsCbCr[0] != c->m_qpOutValsCbCr[0], "First qpInValCbCr value should be equal to first qpOutValCbCr value");
    for (int i = 0; i < vvenc_getQpValsSize(c->m_qpInValsCbCr) - 1; i++)
    {
      vvenc_confirmParameter( c,c->m_qpInValsCbCr[i]  < -qpBdOffsetC || c->m_qpInValsCbCr[i] > vvenc::MAX_QP, "Some entries cfg_qpInValCbCr are out of valid range of -qpBdOffsetC to 63, inclusive.");
      vvenc_confirmParameter( c,c->m_qpOutValsCbCr[i] < -qpBdOffsetC || c->m_qpOutValsCbCr[i] > vvenc::MAX_QP, "Some entries cfg_qpOutValCbCr are out of valid range of -qpBdOffsetC to 63, inclusive.");
    }
  }

  //
  // do some check and set of parameters next
  //

  vvenc_confirmParameter( c, c->m_AccessUnitDelimiter < 0,   "AccessUnitDelimiter must be >= 0" );
  vvenc_confirmParameter( c, c->m_vuiParametersPresent < 0,  "vuiParametersPresent must be >= 0" );

  if( c->m_DepQuantEnabled )
  {
    vvenc_confirmParameter( c, !c->m_RDOQ || !c->m_useRDOQTS, "RDOQ and RDOQTS must be greater 0 if dependent quantization is enabled" );
    vvenc_confirmParameter( c, c->m_SignDataHidingEnabled, "SignHideFlag must be equal to 0 if dependent quantization is enabled" );
  }

  vvenc_confirmParameter( c, (c->m_MSBExtendedBitDepth[0] < c->m_inputBitDepth[0]), "MSB-extended bit depth for luma channel (--MSBExtendedBitDepth) must be greater than or equal to input bit depth for luma channel (--InputBitDepth)" );
  vvenc_confirmParameter( c, (c->m_MSBExtendedBitDepth[1] < c->m_inputBitDepth[1]), "MSB-extended bit depth for chroma channel (--MSBExtendedBitDepthC) must be greater than or equal to input bit depth for chroma channel (--InputBitDepthC)" );

  const uint32_t maxBitDepth=(c->m_internChromaFormat==VVENC_CHROMA_400) ? c->m_internalBitDepth[0] : std::max(c->m_internalBitDepth[0], c->m_internalBitDepth[1]);
  vvenc_confirmParameter( c,c->m_bitDepthConstraintValue<maxBitDepth, "The internalBitDepth must not be greater than the bitDepthConstraint value");

  vvenc_confirmParameter( c,c->m_bitDepthConstraintValue!=10, "BitDepthConstraint must be 8 for MAIN profile and 10 for MAIN10 profile.");
  vvenc_confirmParameter( c,c->m_intraOnlyConstraintFlag==true, "IntraOnlyConstraintFlag must be false for non main_RExt profiles.");

  // check range of parameters
  vvenc_confirmParameter( c, c->m_inputBitDepth[0  ] < 8,                                 "InputBitDepth must be at least 8" );
  vvenc_confirmParameter( c, c->m_inputBitDepth[1] < 8,                                   "InputBitDepthC must be at least 8" );

#if !RExt__HIGH_BIT_DEPTH_SUPPORT
  for (uint32_t channelType = 0; channelType < 2; channelType++)
  {
    vvenc_confirmParameter( c,(c->m_internalBitDepth[channelType] > 12) , "Model is not configured to support high enough internal accuracies - enable RExt__HIGH_BIT_DEPTH_SUPPORT to use increased precision internal data types etc...");
  }
#endif


  vvenc_confirmParameter( c, (c->m_HdrMode != VVENC_HDR_OFF && c->m_internalBitDepth[0] < 10 )     ,       "InternalBitDepth must be at least 10 bit for HDR");
  vvenc_confirmParameter( c, (c->m_HdrMode != VVENC_HDR_OFF && c->m_internChromaFormat != VVENC_CHROMA_420 ) ,"ChromaFormatIDC must be YCbCr 4:2:0 for HDR");
  vvenc_confirmParameter( c, (c->m_contentLightLevel[0] < 0 || c->m_contentLightLevel[0] > 10000),  "max content light level must 0 <= cll <= 10000 ");
  vvenc_confirmParameter( c, (c->m_contentLightLevel[1] < 0 || c->m_contentLightLevel[1] > 10000),  "max average content light level must 0 <= cll <= 10000 ");

  {
    bool outOfRGBRange = false;
    for( size_t i = 0; i < sizeof(c->m_masteringDisplay); i++ )
    {
      if( i < 8 && c->m_masteringDisplay[i] > 50000 )
      {
        outOfRGBRange = true; break;
      }
    }
    vvenc_confirmParameter( c, outOfRGBRange,  "mastering display colour volume RGB values must be in range 0 <= RGB <= 50000");
  }

  vvenc_confirmParameter( c, c->m_log2SaoOffsetScale[0]   > (c->m_internalBitDepth[0  ]<10?0:(c->m_internalBitDepth[0  ]-10)), "SaoLumaOffsetBitShift must be in the range of 0 to InternalBitDepth-10, inclusive");
  vvenc_confirmParameter( c, c->m_log2SaoOffsetScale[1] > (c->m_internalBitDepth[1]<10?0:(c->m_internalBitDepth[1]-10)), "SaoChromaOffsetBitShift must be in the range of 0 to InternalBitDepthC-10, inclusive");

  vvenc_confirmParameter( c, c->m_temporalSubsampleRatio < 1,                                               "Temporal subsample rate must be greater than or equal to 1" );
  vvenc_confirmParameter( c, c->m_framesToBeEncoded < c->m_switchPOC,                                          "debug POC out of range" );

  vvenc_confirmParameter( c, (c->m_IntraPeriod > 0 && c->m_IntraPeriod < c->m_GOPSize) || c->m_IntraPeriod == 0,     "Intra period must be more than GOP size, or -1 , not 0" );

  vvenc_confirmParameter( c, c->m_DecodingRefreshType < 0 || c->m_DecodingRefreshType > 5,                     "Decoding Refresh Type must be comprised between 0 and 5 included" );
  vvenc_confirmParameter( c, c->m_IntraPeriod > 0 && !(c->m_DecodingRefreshType==1 || c->m_DecodingRefreshType==2 || c->m_DecodingRefreshType==4 || c->m_DecodingRefreshType==5), "Only Decoding Refresh Type CRA for non low delay supported" );
  vvenc_confirmParameter( c, c->m_IntraPeriod < 0 && c->m_DecodingRefreshType !=0,                             "Only Decoding Refresh Type 0 for low delay supported" );

  vvenc_confirmParameter( c, c->m_QP < -6 * (c->m_internalBitDepth[0] - 8) || c->m_QP > vvenc::MAX_QP,                "QP exceeds supported range (-QpBDOffsety to 63)" );
  for( int comp = 0; comp < 3; comp++)
  {
    vvenc_confirmParameter( c, c->m_loopFilterBetaOffsetDiv2[comp] < -12 || c->m_loopFilterBetaOffsetDiv2[comp] > 12,          "Loop Filter Beta Offset div. 2 exceeds supported range (-12 to 12)" );
    vvenc_confirmParameter( c, c->m_loopFilterTcOffsetDiv2[comp] < -12 || c->m_loopFilterTcOffsetDiv2[comp] > 12,              "Loop Filter Tc Offset div. 2 exceeds supported range (-12 to 12)" );
  }
  vvenc_confirmParameter( c, c->m_SearchRange < 0 ,                                                         "Search Range must be more than 0" );
  vvenc_confirmParameter( c, c->m_bipredSearchRange < 0 ,                                                   "Bi-prediction refinement search range must be more than 0" );
  vvenc_confirmParameter( c, c->m_minSearchWindow < 0,                                                      "Minimum motion search window size for the adaptive window ME must be greater than or equal to 0" );

  vvenc_confirmParameter( c, c->m_vvencMCTF.numFrames != c->m_vvencMCTF.numStrength,            "MCTF parameter list sizes differ" );
  vvenc_confirmParameter( c, c->m_vvencMCTF.MCTFSpeed < 0 || c->m_vvencMCTF.MCTFSpeed > 3,      "MCTFSpeed exceeds supported range (0..3)" );
  static const std::string errorSegLessRng = std::string( "When using segment parallel encoding more then " ) + static_cast< char >( VVENC_MCTF_RANGE + '0' ) + " frames have to be encoded";
  vvenc_confirmParameter( c, c->m_SegmentMode != VVENC_SEG_OFF && c->m_framesToBeEncoded < VVENC_MCTF_RANGE, errorSegLessRng.c_str() );

  if (c->m_lumaReshapeEnable)
  {
    vvenc_confirmParameter( c, c->m_reshapeSignalType < vvenc::RESHAPE_SIGNAL_SDR || c->m_reshapeSignalType > vvenc::RESHAPE_SIGNAL_HLG, "LMCSSignalType out of range" );
    vvenc_confirmParameter( c, c->m_updateCtrl < 0,    "Min. LMCS Update Control is 0");
    vvenc_confirmParameter( c, c->m_updateCtrl > 2,    "Max. LMCS Update Control is 2");
    vvenc_confirmParameter( c, c->m_adpOption < 0,     "Min. LMCS Adaptation Option is 0");
    vvenc_confirmParameter( c, c->m_adpOption > 4,     "Max. LMCS Adaptation Option is 4");
    vvenc_confirmParameter( c, c->m_initialCW < 0,     "Min. Initial Total Codeword is 0");
    vvenc_confirmParameter( c, c->m_initialCW > 1023,  "Max. Initial Total Codeword is 1023");
    vvenc_confirmParameter( c, c->m_LMCSOffset < -7,   "Min. LMCS Offset value is -7");
    vvenc_confirmParameter( c, c->m_LMCSOffset > 7,    "Max. LMCS Offset value is 7");
  }
  vvenc_confirmParameter( c, c->m_EDO && c->m_bLoopFilterDisable,             "no EDO support with LoopFilter disabled" );
  vvenc_confirmParameter( c, c->m_EDO < 0 || c->m_EDO > 2,                    "EDO out of range [0..2]" );
  vvenc_confirmParameter( c, c->m_TMVPModeId < 0 || c->m_TMVPModeId > 2,      "TMVPMode out of range [0..2]" );
  vvenc_confirmParameter( c, c->m_AMVRspeed < 0 || c->m_AMVRspeed > 7,        "AMVR/IMV out of range [0..7]" );
  vvenc_confirmParameter( c, c->m_Affine < 0 || c->m_Affine > 2,              "Affine out of range [0..2]" );
  vvenc_confirmParameter( c, c->m_MMVD < 0 || c->m_MMVD > 4,                  "MMVD out of range [0..4]" );
  vvenc_confirmParameter( c, c->m_SMVD < 0 || c->m_SMVD > 3,                  "SMVD out of range [0..3]" );
  vvenc_confirmParameter( c, c->m_Geo  < 0 || c->m_Geo  > 3,                  "Geo out of range [0..3]" );
  vvenc_confirmParameter( c, c->m_CIIP < 0 || c->m_CIIP > 3,                  "CIIP out of range [0..3]" );
  vvenc_confirmParameter( c, c->m_SBT  < 0 || c->m_SBT  > 3,                  "SBT out of range [0..3]" );
  vvenc_confirmParameter( c, c->m_LFNST< 0 || c->m_LFNST> 3,                  "LFNST out of range [0..3]" );
  vvenc_confirmParameter( c, c->m_vvencMCTF.MCTF < 0 || c->m_vvencMCTF.MCTF > 2,  "MCTF out of range [0..2]" );
  vvenc_confirmParameter( c, c->m_ISP  < 0 || c->m_ISP > 3,                    "ISP out of range [0..3]" );
  vvenc_confirmParameter( c, c->m_TS   < 0 || c->m_TS > 2,                     "TS out of range [0..2]" );
  vvenc_confirmParameter( c, c->m_TSsize < 2 || c->m_TSsize > 5,               "TSsize out of range [2..5]" );
  vvenc_confirmParameter( c, c->m_useBDPCM < 0 || c->m_useBDPCM > 2,           "BDPCM out of range [0..2]");
  vvenc_confirmParameter( c, c->m_useBDPCM  && c->m_TS==0,                     "BDPCM cannot be used when transform skip is disabled" );
  vvenc_confirmParameter( c, c->m_useBDPCM==1  && c->m_TS==2,                  "BDPCM cannot be permanently used when transform skip is auto" );
  vvenc_confirmParameter( c, c->m_FastIntraTools <0 || c->m_FastIntraTools >2, "SpeedIntraTools out of range [0..2]");
  vvenc_confirmParameter( c, c->m_IBCMode < 0 ||  c->m_IBCMode > 2,            "IBC out of range [0..2]");
  vvenc_confirmParameter( c, c->m_IBCFastMethod < 0 ||  c->m_IBCFastMethod > 6,"IBCFastMethod out of range [0..6]");
  vvenc_confirmParameter( c, c->m_BCW < 0 || c->m_BCW > 2,                     "BCW out of range [0..2]");
  vvenc_confirmParameter( c, c->m_FIMMode < 0 || c->m_FIMMode > 4,             "FastInferMerge out of range [0..4]");
  vvenc_confirmParameter( c, c->m_qtbttSpeedUp < 0 || c->m_qtbttSpeedUp > 7,   "QtbttExtraFast out of range [0..7]");
  vvenc_confirmParameter( c, c->m_fastTTSplit < 0 || c->m_fastTTSplit > 7,     "FastTTSplit out of range [0..7]");
  vvenc_confirmParameter( c, c->m_MTSIntraMaxCand < 0 || c->m_MTSIntraMaxCand > 4, "MTSIntraMaxCand out of range [0..4]");

  const int fimModeMap[] = { 0, 3, 19, 27, 29 };
  c->m_FastInferMerge = fimModeMap[ c->m_FIMMode ];
  if( 1 << ( c->m_FastInferMerge & 7 ) > c->m_GOPSize )
  {
    const int hbm = c->m_FastInferMerge >> 3;
    const int lbm = std::min<int>( 7, log2( c->m_GOPSize ) );
    c->m_FastInferMerge = ( hbm << 3 ) | lbm;
  }

  c->m_qtbttSpeedUpMode = (c->m_qtbttSpeedUp > 2) ? (c->m_qtbttSpeedUp - 2) : 0;
  const int QTBTSMModeMap[] = { 0, 1, 3, 4, 5, 7 };
  c->m_qtbttSpeedUpMode = QTBTSMModeMap[c->m_qtbttSpeedUpMode];
  static const float TT_THRESHOLDS[7] = { 1.1f, 1.075f, 1.05f, 1.025f, 1.0f,  0.975f, 0.95f };
  c->m_fastTT_th = c->m_fastTTSplit ? TT_THRESHOLDS[c->m_fastTTSplit - 1] : 0;

  if( c->m_alf )
  {
    vvenc_confirmParameter( c, c->m_maxNumAlfAlternativesChroma < 1 || c->m_maxNumAlfAlternativesChroma > VVENC_MAX_NUM_ALF_ALTERNATIVES_CHROMA, std::string( std::string( "The maximum number of ALF Chroma filter alternatives must be in the range (1-" ) + std::to_string( VVENC_MAX_NUM_ALF_ALTERNATIVES_CHROMA ) + std::string( ", inclusive)" ) ).c_str() );
  }

  vvenc_confirmParameter( c, c->m_useFastMrg < 0 || c->m_useFastMrg > 2,   "FastMrg out of range [0..2]" );
  vvenc_confirmParameter( c, c->m_useFastMIP < 0 || c->m_useFastMIP > 4,   "FastMIP out of range [0..4]" );
  vvenc_confirmParameter( c, c->m_fastSubPel < 0 || c->m_fastSubPel > 2,   "FastSubPel out of range [0..2]" );
  vvenc_confirmParameter( c, c->m_useEarlyCU < 0 || c->m_useEarlyCU > 2,   "ECU out of range [0..2]" );

  vvenc_confirmParameter( c, c->m_RCTargetBitrate == 0 && c->m_RCNumPasses != 1, "Only single pass encoding supported, when rate control is disabled" );
  vvenc_confirmParameter( c, c->m_RCNumPasses < 1 || c->m_RCNumPasses > 2,       "Only one pass or two pass encoding supported" );
  vvenc_confirmParameter( c, c->m_RCNumPasses < 2 && c->m_RCPass > 1,            "Only one pass supported in single pass encoding" );
  vvenc_confirmParameter( c, c->m_RCPass != -1 && ( c->m_RCPass < 1 || c->m_RCPass > 2 ), "Invalid pass parameter, only -1, 1 or 2 supported" );
  vvenc_confirmParameter( c, c->m_RCTargetBitrate > 0 && c->m_maxParallelFrames > 4, "Up to 4 parallel frames supported with rate control" );
  vvenc_confirmParameter( c, c->m_LookAhead < -1 || c->m_LookAhead > 1,          "Look-ahead out of range [-1..1]" );
  vvenc_confirmParameter( c, c->m_LookAhead && c->m_RCNumPasses != 1,       "Look-ahead encoding is not supported for two-pass rate control" );
  vvenc_confirmParameter( c, !c->m_LookAhead && c->m_RCNumPasses == 1 && c->m_RCTargetBitrate > 0, "Look-ahead encoding must be used with one-pass rate control" );
  vvenc_confirmParameter( c, c->m_LookAhead && c->m_RCTargetBitrate == 0,   "Look-ahead encoding is not supported when rate control is disabled" );


  vvenc_confirmParameter(c, !((c->m_level==VVENC_LEVEL1)
    || (c->m_level==VVENC_LEVEL2) || (c->m_level==VVENC_LEVEL2_1)
    || (c->m_level==VVENC_LEVEL3) || (c->m_level==VVENC_LEVEL3_1)
    || (c->m_level==VVENC_LEVEL4) || (c->m_level==VVENC_LEVEL4_1)
    || (c->m_level==VVENC_LEVEL5) || (c->m_level==VVENC_LEVEL5_1) || (c->m_level==VVENC_LEVEL5_2)
    || (c->m_level==VVENC_LEVEL6) || (c->m_level==VVENC_LEVEL6_1) || (c->m_level==VVENC_LEVEL6_2) || (c->m_level==VVENC_LEVEL6_3)
    || (c->m_level==VVENC_LEVEL15_5)), "invalid level selected");
  vvenc_confirmParameter(c, !((c->m_levelTier==VVENC_TIER_MAIN) || (c->m_levelTier==VVENC_TIER_HIGH)), "invalid tier selected");


  vvenc_confirmParameter( c, c->m_chromaCbQpOffset < -12,           "Min. Chroma Cb QP Offset is -12" );
  vvenc_confirmParameter( c, c->m_chromaCbQpOffset >  12,           "Max. Chroma Cb QP Offset is  12" );
  vvenc_confirmParameter( c, c->m_chromaCrQpOffset < -12,           "Min. Chroma Cr QP Offset is -12" );
  vvenc_confirmParameter( c, c->m_chromaCrQpOffset >  12,           "Max. Chroma Cr QP Offset is  12" );
  vvenc_confirmParameter( c, c->m_chromaCbQpOffsetDualTree < -12,   "Min. Chroma Cb QP Offset for dual tree is -12" );
  vvenc_confirmParameter( c, c->m_chromaCbQpOffsetDualTree >  12,   "Max. Chroma Cb QP Offset for dual tree is  12" );
  vvenc_confirmParameter( c, c->m_chromaCrQpOffsetDualTree < -12,   "Min. Chroma Cr QP Offset for dual tree is -12" );
  vvenc_confirmParameter( c, c->m_chromaCrQpOffsetDualTree >  12,   "Max. Chroma Cr QP Offset for dual tree is  12" );

  if ( c->m_JointCbCrMode )
  {
    vvenc_confirmParameter( c, c->m_chromaCbCrQpOffset < -12, "Min. Joint Cb-Cr QP Offset is -12");
    vvenc_confirmParameter( c, c->m_chromaCbCrQpOffset >  12, "Max. Joint Cb-Cr QP Offset is  12");
    vvenc_confirmParameter( c, c->m_chromaCbCrQpOffsetDualTree < -12, "Min. Joint Cb-Cr QP Offset for dual tree is -12");
    vvenc_confirmParameter( c, c->m_chromaCbCrQpOffsetDualTree >  12, "Max. Joint Cb-Cr QP Offset for dual tree is  12");
  }

  if (c->m_usePerceptQPA && c->m_dualITree && (c->m_internChromaFormat != VVENC_CHROMA_400) && (c->m_chromaCbQpOffsetDualTree != 0 || c->m_chromaCrQpOffsetDualTree != 0 || c->m_chromaCbCrQpOffsetDualTree != 0))
  {
    msg.log( VVENC_WARNING, "***************************************************************************\n");
    msg.log( VVENC_WARNING, "** WARNING: chroma QPA on, ignoring nonzero dual-tree chroma QP offsets! **\n");
    msg.log( VVENC_WARNING, "***************************************************************************\n");
  }

  vvenc_confirmParameter(c, c->m_usePerceptQPATempFiltISlice > 2,                                                    "PerceptQPATempFiltIPic out of range, must be 2 or less" );
  vvenc_confirmParameter(c, c->m_usePerceptQPATempFiltISlice > 0 && c->m_vvencMCTF.MCTF == 0,                        "PerceptQPATempFiltIPic must be turned off when MCTF is off" );

  vvenc_confirmParameter(c, c->m_usePerceptQPA && (c->m_cuQpDeltaSubdiv > 2),                                     "MaxCuDQPSubdiv must be 2 or smaller when PerceptQPA is on" );

  vvenc_confirmParameter(c, c->m_MaxCodingDepth > vvenc::MAX_CU_DEPTH,                                                      "MaxPartitionDepth exceeds predefined MAX_CU_DEPTH limit");
  vvenc_confirmParameter(c, c->m_MinQT[0] < 1<<vvenc::MIN_CU_LOG2,                                                          "Minimum QT size should be larger than or equal to 4");
  vvenc_confirmParameter(c, c->m_MinQT[1] < 1<<vvenc::MIN_CU_LOG2,                                                          "Minimum QT size should be larger than or equal to 4");
  vvenc_confirmParameter(c, c->m_CTUSize < 32,                                                                       "CTUSize must be greater than or equal to 32");
  vvenc_confirmParameter(c, c->m_CTUSize > 128,                                                                      "CTUSize must be less than or equal to 128");
  vvenc_confirmParameter(c, c->m_CTUSize != 32 && c->m_CTUSize != 64 && c->m_CTUSize != 128,                               "CTUSize must be a power of 2 (32, 64, or 128)");
  vvenc_confirmParameter(c, c->m_MaxCodingDepth < 1,                                                                 "MaxPartitionDepth must be greater than zero");
  vvenc_confirmParameter(c, (c->m_CTUSize  >> ( c->m_MaxCodingDepth - 1 ) ) < 8,                                        "Minimum partition width size should be larger than or equal to 8");
  vvenc_confirmParameter(c, (c->m_PadSourceWidth  % std::max( 8, int(c->m_CTUSize  >> ( c->m_MaxCodingDepth - 1 )))) != 0, "Resulting coded frame width must be a multiple of Max(8, the minimum CU size)");
  vvenc_confirmParameter(c, c->m_log2MaxTbSize > 6,                                                                  "Log2MaxTbSize must be 6 or smaller." );
  vvenc_confirmParameter(c, c->m_log2MaxTbSize < 5,                                                                  "Log2MaxTbSize must be 5 or greater." );

  vvenc_confirmParameter( c, c->m_log2MinCodingBlockSize < 2,                                                         "Log2MinCodingBlockSize must be 2 or greater." );
  vvenc_confirmParameter( c, c->m_CTUSize < ( 1 << c->m_log2MinCodingBlockSize ),                                        "Log2MinCodingBlockSize must be smaller than max CTU size." );
  vvenc_confirmParameter( c, c->m_MinQT[ 0 ] < ( 1 << c->m_log2MinCodingBlockSize ),                                     "Log2MinCodingBlockSize must be greater than min QT size for I slices" );
  vvenc_confirmParameter( c, c->m_MinQT[ 1 ] < ( 1 << c->m_log2MinCodingBlockSize ),                                     "Log2MinCodingBlockSize must be greater than min QT size for non I slices" );

  const int chromaScaleX = ( (c->m_internChromaFormat==VVENC_CHROMA_444) ) ? 0 : 1;
  vvenc_confirmParameter( c, ( c->m_MinQT[ 2 ] << chromaScaleX ) < ( 1 << c->m_log2MinCodingBlockSize ), "Log2MinCodingBlockSize must be greater than min chroma QT size for I slices" );

  vvenc_confirmParameter(c, c->m_PadSourceWidth  % vvenc::SPS::getWinUnitX(c->m_internChromaFormat) != 0, "Picture width must be an integer multiple of the specified chroma subsampling");
  vvenc_confirmParameter(c, c->m_PadSourceHeight % vvenc::SPS::getWinUnitY(c->m_internChromaFormat) != 0, "Picture height must be an integer multiple of the specified chroma subsampling");

  vvenc_confirmParameter(c, c->m_aiPad[0] % vvenc::SPS::getWinUnitX(c->m_internChromaFormat) != 0, "Horizontal padding must be an integer multiple of the specified chroma subsampling");
  vvenc_confirmParameter(c, c->m_aiPad[1] % vvenc::SPS::getWinUnitY(c->m_internChromaFormat) != 0, "Vertical padding must be an integer multiple of the specified chroma subsampling");

  vvenc_confirmParameter(c, c->m_confWinLeft   % vvenc::SPS::getWinUnitX(c->m_internChromaFormat) != 0, "Left conformance window offset must be an integer multiple of the specified chroma subsampling");
  vvenc_confirmParameter(c, c->m_confWinRight  % vvenc::SPS::getWinUnitX(c->m_internChromaFormat) != 0, "Right conformance window offset must be an integer multiple of the specified chroma subsampling");
  vvenc_confirmParameter(c, c->m_confWinTop    % vvenc::SPS::getWinUnitY(c->m_internChromaFormat) != 0, "Top conformance window offset must be an integer multiple of the specified chroma subsampling");
  vvenc_confirmParameter(c, c->m_confWinBottom % vvenc::SPS::getWinUnitY(c->m_internChromaFormat) != 0, "Bottom conformance window offset must be an integer multiple of the specified chroma subsampling");

  vvenc_confirmParameter(c, c->m_numThreads < 0,                                                  "NumThreads out of range" );
  vvenc_confirmParameter(c, c->m_ensureWppBitEqual < 0       || c->m_ensureWppBitEqual > 1,       "WppBitEqual out of range (0,1)");
  vvenc_confirmParameter(c, c->m_useAMaxBT < 0               || c->m_useAMaxBT > 1,               "AMaxBT out of range (0,1)");
  vvenc_confirmParameter(c, c->m_cabacInitPresent < 0        || c->m_cabacInitPresent > 1,        "CabacInitPresent out of range (0,1)");
  vvenc_confirmParameter(c, c->m_alfTempPred < 0             || c->m_alfTempPred > 1,             "ALFTempPred out of range (0,1)");
  vvenc_confirmParameter(c, c->m_alfSpeed < 0                || c->m_alfSpeed > 1,                "ALFSpeed out of range (0,1)");
  vvenc_confirmParameter(c, c->m_maxTempLayer > 1 && c->m_maxTempLayer - c->m_alfSpeed <= 0,      "ALFSpeed disables ALF for this temporal configuration. Disable ALF if intended, or turn off ALFSpeed!");
  vvenc_confirmParameter(c, c->m_saoEncodingRate < 0.0       || c->m_saoEncodingRate > 1.0,       "SaoEncodingRate out of range [0.0 .. 1.0]");
  vvenc_confirmParameter(c, c->m_saoEncodingRateChroma < 0.0 || c->m_saoEncodingRateChroma > 1.0, "SaoEncodingRateChroma out of range [0.0 .. 1.0]");
  vvenc_confirmParameter(c, c->m_maxParallelFrames < 0,                                           "MaxParallelFrames out of range" );

  vvenc_confirmParameter(c, c->m_numThreads > 0 && c->m_ensureWppBitEqual == 0, "NumThreads > 0 requires WppBitEqual > 0");

  if( c->m_maxParallelFrames )
  {
    vvenc_confirmParameter(c, c->m_numThreads == 0,       "For frame parallel processing NumThreads > 0 is required" );
    vvenc_confirmParameter(c, c->m_useAMaxBT,             "Frame parallel processing: AMaxBT is not supported (must be disabled)" );
    vvenc_confirmParameter(c, c->m_cabacInitPresent,      "Frame parallel processing: CabacInitPresent is not supported (must be disabled)" );
    vvenc_confirmParameter(c, c->m_saoEncodingRate > 0.0, "Frame parallel processing: SaoEncodingRate is not supported (must be disabled)" );
    vvenc_confirmParameter(c, c->m_alfTempPred,           "Frame parallel processing: ALFTempPred is not supported (must be disabled)" );
#if ENABLE_TRACING
    vvenc_confirmParameter(c, c->m_traceFile[0] != '\0' && c->m_maxParallelFrames > 1, "Tracing and frame parallel encoding not supported" );
#endif
    vvenc_confirmParameter(c, c->m_maxParallelFrames > c->m_GOPSize && c->m_GOPSize != 1, "Max parallel frames should be less then GOP size" );
  }

  vvenc_confirmParameter(c, c->m_explicitAPSid < 0 || c->m_explicitAPSid > 7, "ExplicitAPDid out of range [0 .. 7]" );

  vvenc_confirmParameter(c,((c->m_PadSourceWidth) & 7) != 0, "internal picture width must be a multiple of 8 - check cropping options");
  vvenc_confirmParameter(c,((c->m_PadSourceHeight) & 7) != 0, "internal picture height must be a multiple of 8 - check cropping options");


  vvenc_confirmParameter(c, c->m_maxNumMergeCand < 1,                              "MaxNumMergeCand must be 1 or greater.");
  vvenc_confirmParameter(c, c->m_maxNumMergeCand > vvenc::MRG_MAX_NUM_CANDS,              "MaxNumMergeCand must be no more than MRG_MAX_NUM_CANDS." );
  vvenc_confirmParameter(c, c->m_maxNumGeoCand > vvenc::GEO_MAX_NUM_UNI_CANDS,            "MaxNumGeoCand must be no more than GEO_MAX_NUM_UNI_CANDS." );
  vvenc_confirmParameter(c, c->m_maxNumGeoCand > c->m_maxNumMergeCand,                "MaxNumGeoCand must be no more than MaxNumMergeCand." );
  vvenc_confirmParameter(c, 0 < c->m_maxNumGeoCand && c->m_maxNumGeoCand < 2,         "MaxNumGeoCand must be no less than 2 unless MaxNumGeoCand is 0." );
  vvenc_confirmParameter(c, c->m_maxNumAffineMergeCand < (c->m_SbTMVP ? 1 : 0),       "MaxNumAffineMergeCand must be greater than 0 when SbTMVP is enabled");
  vvenc_confirmParameter(c, c->m_maxNumAffineMergeCand > vvenc::AFFINE_MRG_MAX_NUM_CANDS, "MaxNumAffineMergeCand must be no more than AFFINE_MRG_MAX_NUM_CANDS." );


  vvenc_confirmParameter(c, c->m_bufferingPeriodSEIEnabled && (!c->m_hrdParametersPresent), "BufferingPeriodSEI requires HrdParametersPresent enabled");
  vvenc_confirmParameter(c, c->m_pictureTimingSEIEnabled && (!c->m_hrdParametersPresent),   "PictureTimingSEI requires HrdParametersPresent enabled");

  // max CU width and height should be power of 2
  uint32_t ui = c->m_CTUSize;
  while(ui)
  {
    ui >>= 1;
    if( (ui & 1) == 1)
    {
      vvenc_confirmParameter(c, ui != 1 , "CTU Size should be 2^n");
    }
  }

  if ( c->m_IntraPeriod == 1 && c->m_GOPList[0].m_POC == -1 )
  {
  }
  else
  {
    vvenc_confirmParameter(c,  c->m_intraOnlyConstraintFlag, "IntraOnlyConstraintFlag cannot be 1 for inter sequences");
  }

  int multipleFactor = /*m_compositeRefEnabled ? 2 :*/ 1;
  bool verifiedGOP=false;
  bool errorGOP=false;
  int checkGOP=1;
  int refList[VVENC_MAX_NUM_REF_PICS+1] = {0};
  bool isOK[VVENC_MAX_GOP];
  for(int i=0; i<VVENC_MAX_GOP; i++)
  {
    isOK[i]=false;
  }
  int numOK=0;
  vvenc_confirmParameter(c,  c->m_IntraPeriod >=0&&(c->m_IntraPeriod%c->m_GOPSize!=0), "Intra period must be a multiple of GOPSize, or -1" );
  vvenc_confirmParameter(c,  c->m_temporalSubsampleRatio < 1, "TemporalSubsampleRatio must be greater than 0");

  for(int i=0; i<c->m_GOPSize; i++)
  {
    if (c->m_GOPList[i].m_POC == c->m_GOPSize * multipleFactor)
    {
      vvenc_confirmParameter(c,  c->m_GOPList[i].m_temporalId!=0 , "The last frame in each GOP must have temporal ID = 0 " );
    }
  }

  if ( (c->m_IntraPeriod != 1) && !c->m_loopFilterOffsetInPPS && (!c->m_bLoopFilterDisable) )
  {
    for(int i=0; i<c->m_GOPSize; i++)
    {
      for( int comp = 0; comp < 3; comp++ )
      {
        //TODO: c->m_GOPList[i].m_tcOffsetDiv2 and c->m_GOPList[i].m_betaOffsetDiv2 are checked with the luma value also for the chroma components (currently not used or all values are equal)
        vvenc_confirmParameter(c,  (c->m_GOPList[i].m_betaOffsetDiv2 + c->m_loopFilterBetaOffsetDiv2[comp]) < -12 || (c->m_GOPList[i].m_betaOffsetDiv2 + c->m_loopFilterBetaOffsetDiv2[comp]) > 12, "Loop Filter Beta Offset div. 2 for one of the GOP entries exceeds supported range (-12 to 12)" );
        vvenc_confirmParameter(c,  (c->m_GOPList[i].m_tcOffsetDiv2 + c->m_loopFilterTcOffsetDiv2[comp]) < -12 || (c->m_GOPList[i].m_tcOffsetDiv2 + c->m_loopFilterTcOffsetDiv2[comp]) > 12, "Loop Filter Tc Offset div. 2 for one of the GOP entries exceeds supported range (-12 to 12)" );
      }
    }
  }

  for(int i=0; i<c->m_GOPSize; i++)
  {
    vvenc_confirmParameter(c, abs(c->m_GOPList[i].m_CbQPoffset               ) > 12, "Cb QP Offset for one of the GOP entries exceeds supported range (-12 to 12)" );
    vvenc_confirmParameter(c, abs(c->m_GOPList[i].m_CbQPoffset + c->m_chromaCbQpOffset) > 12, "Cb QP Offset for one of the GOP entries, when combined with the PPS Cb offset, exceeds supported range (-12 to 12)" );
    vvenc_confirmParameter(c, abs(c->m_GOPList[i].m_CrQPoffset               ) > 12, "Cr QP Offset for one of the GOP entries exceeds supported range (-12 to 12)" );
    vvenc_confirmParameter(c, abs(c->m_GOPList[i].m_CrQPoffset + c->m_chromaCrQpOffset) > 12, "Cr QP Offset for one of the GOP entries, when combined with the PPS Cr offset, exceeds supported range (-12 to 12)" );
  }
  vvenc_confirmParameter(c, abs(c->m_sliceChromaQpOffsetIntraOrPeriodic[0]                 ) > 12, "Intra/periodic Cb QP Offset exceeds supported range (-12 to 12)" );
  vvenc_confirmParameter(c, abs(c->m_sliceChromaQpOffsetIntraOrPeriodic[0]  + c->m_chromaCbQpOffset ) > 12, "Intra/periodic Cb QP Offset, when combined with the PPS Cb offset, exceeds supported range (-12 to 12)" );
  vvenc_confirmParameter(c, abs(c->m_sliceChromaQpOffsetIntraOrPeriodic[1]                 ) > 12, "Intra/periodic Cr QP Offset exceeds supported range (-12 to 12)" );
  vvenc_confirmParameter(c, abs(c->m_sliceChromaQpOffsetIntraOrPeriodic[1]  + c->m_chromaCrQpOffset ) > 12, "Intra/periodic Cr QP Offset, when combined with the PPS Cr offset, exceeds supported range (-12 to 12)" );

  vvenc_confirmParameter(c, c->m_fastLocalDualTreeMode < 0 || c->m_fastLocalDualTreeMode > 2, "FastLocalDualTreeMode must be in range [0..2]" );

  int extraRPLs = 0;
  int numRefs   = 1;
  //start looping through frames in coding order until we can verify that the GOP structure is correct.
  while (!verifiedGOP && !errorGOP)
  {
    int curGOP = (checkGOP - 1) % c->m_GOPSize;
    int curPOC = ((checkGOP - 1) / c->m_GOPSize)*c->m_GOPSize * multipleFactor + c->m_RPLList0[curGOP].m_POC;
    if (c->m_RPLList0[curGOP].m_POC < 0 || c->m_RPLList1[curGOP].m_POC < 0)
    {
      msg.log( VVENC_WARNING, "\nError: found fewer Reference Picture Sets than GOPSize\n");
      errorGOP = true;
    }
    else
    {
      //check that all reference pictures are available, or have a POC < 0 meaning they might be available in the next GOP.
      bool beforeI = false;
      for (int i = 0; i< c->m_RPLList0[curGOP].m_numRefPics; i++)
      {
        int absPOC = curPOC - c->m_RPLList0[curGOP].m_deltaRefPics[i];
        if (absPOC < 0)
        {
          beforeI = true;
        }
        else
        {
          bool found = false;
          for (int j = 0; j<numRefs; j++)
          {
            if (refList[j] == absPOC)
            {
              found = true;
            }
          }
          if (!found)
          {
            msg.log( VVENC_WARNING, "\nError: ref pic %d is not available for GOP frame %d\n", c->m_RPLList0[curGOP].m_deltaRefPics[i], curGOP + 1);
            errorGOP = true;
          }
        }
      }
      if (!beforeI && !errorGOP)
      {
        //all ref frames were present
        if (!isOK[curGOP])
        {
          numOK++;
          isOK[curGOP] = true;
          if (numOK == c->m_GOPSize)
          {
            verifiedGOP = true;
          }
        }
      }
      else
      {
        //create a new RPLEntry for this frame containing all the reference pictures that were available (POC > 0)
        int newRefs0 = 0;
        for (int i = 0; i< c->m_RPLList0[curGOP].m_numRefPics; i++)
        {
          int absPOC = curPOC - c->m_RPLList0[curGOP].m_deltaRefPics[i];
          if (absPOC >= 0)
          {
            newRefs0++;
          }
        }
        int numPrefRefs0 = c->m_RPLList0[curGOP].m_numRefPicsActive;

        int newRefs1 = 0;
        for (int i = 0; i< c->m_RPLList1[curGOP].m_numRefPics; i++)
        {
          int absPOC = curPOC - c->m_RPLList1[curGOP].m_deltaRefPics[i];
          if (absPOC >= 0)
          {
            newRefs1++;
          }
        }
        int numPrefRefs1 = c->m_RPLList1[curGOP].m_numRefPicsActive;

        for (int offset = -1; offset>-checkGOP; offset--)
        {
          //step backwards in coding order and include any extra available pictures we might find useful to replace the ones with POC < 0.
          int offGOP = (checkGOP - 1 + offset) % c->m_GOPSize;
          int offPOC = ((checkGOP - 1 + offset) / c->m_GOPSize)*(c->m_GOPSize * multipleFactor) + c->m_RPLList0[offGOP].m_POC;
          if (offPOC >= 0 && c->m_RPLList0[offGOP].m_temporalId <= c->m_RPLList0[curGOP].m_temporalId)
          {
            bool newRef = false;
            for (int i = 0; i<(newRefs0 + newRefs1); i++)
            {
              if (refList[i] == offPOC)
              {
                newRef = true;
              }
            }
            for (int i = 0; i<newRefs0; i++)
            {
              if (c->m_RPLList0[c->m_GOPSize + extraRPLs].m_deltaRefPics[i] == curPOC - offPOC)
              {
                newRef = false;
              }
            }
            if (newRef)
            {
              newRefs0++;
            }
          }
          if (newRefs0 >= numPrefRefs0)
          {
            break;
          }
        }

        for (int offset = -1; offset>-checkGOP; offset--)
        {
          //step backwards in coding order and include any extra available pictures we might find useful to replace the ones with POC < 0.
          int offGOP = (checkGOP - 1 + offset) % c->m_GOPSize;
          int offPOC = ((checkGOP - 1 + offset) / c->m_GOPSize)*(c->m_GOPSize * multipleFactor) + c->m_RPLList1[offGOP].m_POC;
          if (offPOC >= 0 && c->m_RPLList1[offGOP].m_temporalId <= c->m_RPLList1[curGOP].m_temporalId)
          {
            bool newRef = false;
            for (int i = 0; i<(newRefs0 + newRefs1); i++)
            {
              if (refList[i] == offPOC)
              {
                newRef = true;
              }
            }
            for (int i = 0; i<newRefs1; i++)
            {
              if (c->m_RPLList1[c->m_GOPSize + extraRPLs].m_deltaRefPics[i] == curPOC - offPOC)
              {
                newRef = false;
              }
            }
            if (newRef)
            {
              newRefs1++;
            }
          }
          if (newRefs1 >= numPrefRefs1)
          {
            break;
          }
        }

        curGOP = c->m_GOPSize + extraRPLs;
        extraRPLs++;
      }
      numRefs = 0;
      for (int i = 0; i< c->m_RPLList0[curGOP].m_numRefPics; i++)
      {
        int absPOC = curPOC - c->m_RPLList0[curGOP].m_deltaRefPics[i];
        if (absPOC >= 0)
        {
          refList[numRefs] = absPOC;
          numRefs++;
        }
      }
      for (int i = 0; i< c->m_RPLList1[curGOP].m_numRefPics; i++)
      {
        int absPOC = curPOC - c->m_RPLList1[curGOP].m_deltaRefPics[i];
        if (absPOC >= 0)
        {
          bool alreadyExist = false;
          for (int j = 0; !alreadyExist && j < numRefs; j++)
          {
            if (refList[j] == absPOC)
            {
              alreadyExist = true;
            }
          }
          if (!alreadyExist)
          {
            refList[numRefs] = absPOC;
            numRefs++;
          }
        }
      }
      refList[numRefs] = curPOC;
      numRefs++;
    }
    checkGOP++;
  }
  vvenc_confirmParameter(c, errorGOP, "Invalid GOP structure given");

  for(int i=0; i<c->m_GOPSize; i++)
  {
    vvenc_confirmParameter(c, c->m_GOPList[i].m_sliceType!='B' && c->m_GOPList[i].m_sliceType!='P' && c->m_GOPList[i].m_sliceType!='I', "Slice type must be equal to B or P or I");
  }

  vvenc_confirmParameter(c,  c->m_vvencMCTF.MCTF > 2 || c->m_vvencMCTF.MCTF < 0, "MCTF out of range" );

  if( c->m_vvencMCTF.MCTF )
  {
    if( c->m_vvencMCTF.MCTFFrames[0] == 0 )
    {
      msg.log( VVENC_WARNING, "no MCTF frames selected, MCTF will be inactive!\n");
    }

    vvenc_confirmParameter(c, c->m_vvencMCTF.numFrames != c->m_vvencMCTF.numStrength, "MCTFFrames and MCTFStrengths do not match");
  }

  if( c->m_fastForwardToPOC != -1 )
  {
    if( c->m_cabacInitPresent ) msg.log( VVENC_WARNING, "WARNING usage of FastForwardToPOC and CabacInitPresent might cause different behaviour\n\n" );
    if( c->m_alf )              msg.log( VVENC_WARNING, "WARNING usage of FastForwardToPOC and ALF might cause different behaviour\n\n" );
  }

  if( c->m_picPartitionFlag || c->m_numTileCols > 1 || c->m_numTileRows > 1 )
  {
    if( !c->m_picPartitionFlag ) c->m_picPartitionFlag = true;

    checkCfgPicPartitioningParameter( c );
  }
  vvenc_confirmParameter( c, ( c->m_decodeBitstreams[0][0] != '\0' || c->m_decodeBitstreams[1][0] != '\0' ) && ( c->m_RCTargetBitrate > 0 && c->m_RCNumPasses == 1 && !c->m_LookAhead ), "Debug-bitstream for the rate-control in one pass mode is not supported yet" );
  vvenc_confirmParameter( c, ( c->m_decodeBitstreams[0][0] != '\0' || c->m_decodeBitstreams[1][0] != '\0' ) && c->m_maxParallelFrames > 1 && ( c->m_LookAhead || c->m_RCTargetBitrate > 0 ), "Debug-bitstream in frame-parallel mode and enabled rate-control or look-ahead is not supported yet" );

  return( c->m_confirmFailed );
}

static void checkCfgPicPartitioningParameter( vvenc_config *c )
{
  vvenc::PPS pps;

  pps.picWidthInLumaSamples  = c->m_SourceWidth;
  pps.picHeightInLumaSamples = c->m_SourceHeight;
  pps.log2CtuSize            = vvenc::ceilLog2( c->m_CTUSize );
  pps.picWidthInCtu          = ( pps.picWidthInLumaSamples + c->m_CTUSize - 1 ) / c->m_CTUSize;
  pps.picHeightInCtu         = ( pps.picHeightInLumaSamples + c->m_CTUSize - 1 ) / c->m_CTUSize;

  int lastNonZeroColumn = -1, lastNonZeroRow = -1;
  bool validCfg = true;
  checkCfgInputArrays( c, lastNonZeroColumn, lastNonZeroRow, validCfg );
  if( !validCfg ) return;

  int numTileColumnWidths, numTileRowHeights;

  bool colWidth_all_zero  = lastNonZeroColumn == -1;
  bool rowHeight_all_zero = lastNonZeroRow == -1;

  //number of tiles is set explicitly, e.g. Tiles=2x2
  //TileColumnWidthArray and TileRowHeightArray have to be not set
  if( c->m_numTileCols > 1 || c->m_numTileRows > 1 )
  {
    vvenc_confirmParameter( c, !colWidth_all_zero  && ( lastNonZeroColumn + 1 ) != c->m_numTileCols, "Explicit number of tile columns and column widths are given, but not consistent!" );
    vvenc_confirmParameter( c, !rowHeight_all_zero && ( lastNonZeroRow    + 1 ) != c->m_numTileRows, "Explicit number of tile rows and column heights are given, but not consistent!" );

    if( !colWidth_all_zero || !rowHeight_all_zero ) return;

    if( c->m_numTileCols > 1 )
    {
      unsigned int tileWidth = pps.picWidthInCtu / c->m_numTileCols;
      if( tileWidth * c->m_numTileCols < pps.picWidthInCtu ) tileWidth++;
      c->m_tileColumnWidth[0] = tileWidth;
    }
    else
    {
      c->m_tileColumnWidth[0] = pps.picWidthInCtu;
    }
    if( c->m_numTileRows > 1 )
    {
      unsigned int tileHeight = pps.picHeightInCtu / c->m_numTileRows;
      if( tileHeight * c->m_numTileRows < pps.picHeightInCtu ) tileHeight++;
      c->m_tileRowHeight[0] = tileHeight;
    }
    else
    {
      c->m_tileRowHeight[0] = pps.picHeightInCtu;
    }

    numTileColumnWidths = 1;
    numTileRowHeights   = 1;
  }
  else
  {
    // set default tile column if not provided
    if( colWidth_all_zero )
    {
      c->m_tileColumnWidth[0] = pps.picWidthInCtu;
    }
    // set default tile row if not provided
    if( rowHeight_all_zero )
    {
      c->m_tileRowHeight[0] = pps.picHeightInCtu;
    }

    // remove any tile columns that can be specified implicitly
    if( c->m_tileColumnWidth[1] > 0 )
    {
      while( lastNonZeroColumn > 0 && c->m_tileColumnWidth[lastNonZeroColumn-1] == c->m_tileColumnWidth[lastNonZeroColumn] )
      {
        c->m_tileColumnWidth[lastNonZeroColumn] = 0;
        lastNonZeroColumn--;
      }
      numTileColumnWidths = lastNonZeroColumn+1;
    }
    else
    {
      numTileColumnWidths = 1;
    }

    // remove any tile rows that can be specified implicitly
    if( c->m_tileRowHeight[1] > 0 )
    {
      while( lastNonZeroRow > 0 && c->m_tileRowHeight[lastNonZeroRow-1] == c->m_tileRowHeight[lastNonZeroRow] )
      {
        c->m_tileRowHeight[lastNonZeroRow] = 0;
        lastNonZeroRow--;
      }
      numTileRowHeights = lastNonZeroRow+1;
    }
    else
    {
      numTileRowHeights = 1;
    }
  }
  // setup tiles in temporary PPS structure
  uint32_t remSize = pps.picWidthInCtu;
  int colIdx;
  for( colIdx=0; remSize > 0 && colIdx < numTileColumnWidths; colIdx++ )
  {
    vvenc_confirmParameter( c, c->m_tileColumnWidth[ colIdx ] == 0, "Tile column widths cannot be equal to 0" );
    c->m_tileColumnWidth[ colIdx ] = std::min( remSize, c->m_tileColumnWidth[ colIdx ]);
    pps.tileColWidth.push_back( c->m_tileColumnWidth[ colIdx ] );
    remSize -= c->m_tileColumnWidth[ colIdx ];
  }
  if( colIdx < numTileColumnWidths && remSize == 0 )
  {
    vvenc_confirmParameter( c, true, "Explicitly given tile column widths exceed picture width" );
    return;
  }
  pps.numExpTileCols  = numTileColumnWidths;
  c->m_numExpTileCols = numTileColumnWidths;
  remSize = pps.picHeightInCtu;
  int rowIdx;
  for( rowIdx=0; remSize > 0 && rowIdx < numTileRowHeights; rowIdx++ )
  {
    vvenc_confirmParameter( c, c->m_tileRowHeight[ rowIdx ] == 0, "Tile row heights cannot be equal to 0" );
    c->m_tileRowHeight[ rowIdx ] = std::min( remSize, c->m_tileRowHeight[ rowIdx ]);
    pps.tileRowHeight.push_back( c->m_tileRowHeight[ rowIdx ] );
    remSize -= c->m_tileRowHeight[ rowIdx ];
  }
  if( rowIdx < numTileRowHeights && remSize == 0 )
  {
    vvenc_confirmParameter( c, true, "Explicitly given tile row heights exceed picture width" );
    return;
  }
  pps.numExpTileRows  = numTileRowHeights;
  c->m_numExpTileRows = numTileRowHeights;
  pps.initTiles();

  uint32_t maxTileCols, maxTileRows;
  vvenc::LevelTierFeatures::getMaxTileColsRowsPerLevel( c->m_level, maxTileCols, maxTileRows );
  vvenc_confirmParameter( c, pps.numTileCols > maxTileCols, "Number of tile columns exceeds maximum number allowed according to specified level" );
  vvenc_confirmParameter( c, pps.numTileRows > maxTileRows, "Number of tile rows exceeds maximum number allowed according to specified level" );
  c->m_numTileCols = pps.numTileCols;
  c->m_numTileRows = pps.numTileRows;

  for( int col = 0; col < pps.numTileCols; col++ ) c->m_tileColumnWidth[col] = pps.tileColWidth [col];
  for( int row = 0; row < pps.numTileRows; row++ ) c->m_tileRowHeight  [row] = pps.tileRowHeight[row];

  vvenc_confirmParameter( c, c->m_numThreads > 0 && c->m_bDisableLFCrossTileBoundaryFlag, "Multiple tiles and disabling loopfilter across boundaries doesn't work multi-threaded yet" );
  vvenc_confirmParameter( c, c->m_treatAsSubPic && ( c->m_numTileCols > 1 || c->m_numTileRows > 1 ), "TreatAsSubPic and Tiles not supported yet");
}

static void checkCfgInputArrays( vvenc_config *c, int &lastNonZeroCol, int &lastNonZeroRow, bool &cfgIsValid )
{
  int lastNonZeroIdx = -1;
  for( int i = 9; i >= 0; i-- )
  {
    if( c->m_tileColumnWidth[i] != 0 )
    {
      lastNonZeroIdx = i;
      break;
    }
  }
  lastNonZeroCol = lastNonZeroIdx;

  lastNonZeroIdx = -1;

  for( int i = 9; i >= 0; i-- )
  {
    if( c->m_tileRowHeight[i] != 0 )
    {
      lastNonZeroIdx = i;
      break;
    }
  }
  lastNonZeroRow = lastNonZeroIdx;

  if( lastNonZeroCol > 0 )
  {
    for( int i = 0; i < lastNonZeroCol; i++ )
    {
      vvenc_confirmParameter( c, c->m_tileColumnWidth[i] == 0, "Tile column width cannot be 0! Check your TileColumnWidthArray" );
      cfgIsValid = c->m_tileColumnWidth[i] != 0;
    }
  }
  if( lastNonZeroRow > 0 )
  {
    for( int i = 0; i < lastNonZeroRow; i++ )
    {
      vvenc_confirmParameter( c, c->m_tileRowHeight[i] == 0, "Tile row height cannot be 0! Check your TileRowHeightArray" );
      cfgIsValid = c->m_tileRowHeight[i] != 0;
    }
  }

}

VVENC_DECL int vvenc_init_default( vvenc_config *c, int width, int height, int framerate, int targetbitrate, int qp, vvencPresetMode preset )
{
  int iRet = 0;
  vvenc_config_default(c);
  c->m_SourceWidth         = width;                    // luminance width of input picture
  c->m_SourceHeight        = height;                   // luminance height of input picture

  c->m_FrameRate           = framerate;                // temporal rate (fps num)
  c->m_FrameScale          = 1;                        // temporal scale (fps denum)

  switch( framerate )
  {
    case 23:  c->m_FrameRate = 24000;  c->m_FrameScale = 1001; break;
    case 29:  c->m_FrameRate = 30000;  c->m_FrameScale = 1001; break;
    case 59:  c->m_FrameRate = 60000;  c->m_FrameScale = 1001; break;
    case 119: c->m_FrameRate = 120000; c->m_FrameScale = 1001; break;
    default: break;
  }

  c->m_TicksPerSecond      = 90000;                    // ticks per second e.g. 90000 for dts generation

  c->m_inputBitDepth[0]    = 8;                        // input bitdepth
  c->m_internalBitDepth[0] = 10;                       // internal bitdepth

  c->m_QP                  = qp;                       // quantization parameter 0-63
  c->m_usePerceptQPA       = true;                     // perceptual QP adaptation (false: off, true: on)

  c->m_RCTargetBitrate     = targetbitrate;            // target bitrate in bps

  c->m_numThreads          = -1;                       // number of worker threads (-1: auto, 0: off, else set worker threads)

  iRet = vvenc_init_preset(c, preset );
  return iRet;
}

VVENC_DECL int vvenc_init_preset( vvenc_config *c, vvencPresetMode preset )
{
  memset(&c->m_qpInValsCb ,0, sizeof(c->m_qpInValsCb));
  memset(&c->m_qpOutValsCb,0, sizeof(c->m_qpOutValsCb));

  std::vector<int>  qpVals = { 17, 22, 34, 42 };
  std::copy(qpVals.begin(), qpVals.end(), c->m_qpInValsCb);

  qpVals = { 17, 23, 35, 39 };
  std::copy(qpVals.begin(), qpVals.end(), c->m_qpOutValsCb);

  // basic settings
  c->m_intraQPOffset                   = -3;
  c->m_lambdaFromQPEnable              = true;
  c->m_MaxCodingDepth                  = 5;
  c->m_log2DiffMaxMinCodingBlockSize   = 5;
  c->m_bUseASR                         = true;
  c->m_bUseHADME                       = true;
  c->m_useRDOQTS                       = true;
  c->m_useSelectiveRDOQ                = false;
  c->m_fastQtBtEnc                     = true;
  c->m_maxNumMergeCand                 = 6;
  c->m_reshapeSignalType               = 0;
  c->m_updateCtrl                      = 0;
  c->m_LMCSOffset                      = 6;
  c->m_RDOQ                            = 1;
  c->m_SignDataHidingEnabled           = 0;
  c->m_useFastLCTU                     = 1;

  // tools
  c->m_Affine                          = 0;
  c->m_alf                             = 0;
  c->m_alfSpeed                        = 0;
  c->m_allowDisFracMMVD                = 0;
  c->m_BCW                             = 0;
  c->m_BDOF                            = 0;
  c->m_ccalf                           = 0;
  c->m_CIIP                            = 0;
  c->m_DepQuantEnabled                 = 0;
  c->m_DMVR                            = 0;
  c->m_EDO                             = 0;
  c->m_Geo                             = 0;
  c->m_AMVRspeed                       = 0;
  c->m_ISP                             = 0;
  c->m_JointCbCrMode                   = 0;
  c->m_LFNST                           = 0;
  c->m_LMChroma                        = 0;
  c->m_lumaReshapeEnable               = 0;
  c->m_vvencMCTF.MCTF                  = 0;
  c->m_vvencMCTF.MCTFSpeed             = 0;
  c->m_MIP                             = 0;
  c->m_useFastMIP                      = 0;
  c->m_MMVD                            = 0;
  c->m_MRL                             = 0;
  c->m_MTS                             = 0;
  c->m_MTSImplicit                     = 0;
  c->m_PROF                            = 0;
  c->m_bUseSAO                         = 1;
  c->m_SbTMVP                          = 0;
  c->m_SBT                             = 0;
  c->m_SMVD                            = 0;
  c->m_TMVPModeId                      = 1;
  c->m_useNonLinearAlfChroma           = 0;
  c->m_useNonLinearAlfLuma             = 0;

  // ssc tools
  c->m_motionEstimationSearchMethodSCC = 2;
  c->m_useBDPCM                        = 2;
  c->m_IBCMode                         = 2;
  c->m_IBCFastMethod                   = 6;
  c->m_TS                              = 2;
  c->m_useChromaTS                     = 0;
  c->m_TSsize                          = 3;

  switch( preset )
  {
    case vvencPresetMode::VVENC_FIRSTPASS:
      // motion estimation
      c->m_SearchRange                     = 128;
      c->m_bipredSearchRange               = 1;
      c->m_minSearchWindow                 = 96;
      c->m_fastInterSearchMode             = VVENC_FASTINTERSEARCH_MODE1;
      c->m_motionEstimationSearchMethod    = VVENC_MESEARCH_DIAMOND_FAST;

      // partitioning: CTUSize64 QT44MTT00
      c->m_CTUSize                         = 64;
      c->m_dualITree                       = 1;
      c->m_MinQT[ 0 ]                      = 32;
      c->m_MinQT[ 1 ]                      = 32;
      c->m_MinQT[ 2 ]                      = 16;
      c->m_maxMTTDepth                     = 0;
      c->m_maxMTTDepthI                    = 0;
      c->m_maxMTTDepthIChroma              = 0;
      c->m_log2MinCodingBlockSize          = 5;

      // speedups
      c->m_qtbttSpeedUp                    = 7;
      c->m_fastTTSplit                     = 0;
      c->m_contentBasedFastQtbt            = 1;
      c->m_usePbIntraFast                  = 2;
      c->m_useFastMrg                      = 2;
      c->m_fastLocalDualTreeMode           = 1;
      c->m_fastSubPel                      = 2;
      c->m_FastIntraTools                  = 0;
      c->m_FIMMode                         = 4;
      c->m_useEarlyCU                      = 2;
      c->m_bIntegerET                      = 1;
      c->m_IntraEstDecBit                  = 3;
      c->m_numIntraModesFullRD             = 1;
      c->m_reduceIntraChromaModesFullRD    = true;

      // tools
      c->m_RDOQ                            = 2;
      c->m_SignDataHidingEnabled           = 1;
      c->m_LMChroma                        = 1;
      c->m_vvencMCTF.MCTF                  = 2;
      c->m_vvencMCTF.MCTFSpeed             = 3;
      c->m_MTSImplicit                     = 1;
      // scc
      c->m_IBCFastMethod                   = 6;
      c->m_TSsize                          = 3;

      break;

    case vvencPresetMode::VVENC_FASTER:
      c->m_DMVR                            = 1;

      // motion estimation
      c->m_SearchRange                     = 128;
      c->m_bipredSearchRange               = 1;
      c->m_minSearchWindow                 = 96;
      c->m_fastInterSearchMode             = VVENC_FASTINTERSEARCH_MODE1;
      c->m_motionEstimationSearchMethod    = VVENC_MESEARCH_DIAMOND_FAST;

      // partitioning: CTUSize64 QT44MTT00
      c->m_CTUSize                         = 64;
      c->m_dualITree                       = 1;
      c->m_MinQT[ 0 ]                      = 4;
      c->m_MinQT[ 1 ]                      = 4;
      c->m_MinQT[ 2 ]                      = 2;
      c->m_maxMTTDepth                     = 0;
      c->m_maxMTTDepthI                    = 0;
      c->m_maxMTTDepthIChroma              = 0;
      c->m_log2MinCodingBlockSize          = 2;

      // speedups
      c->m_qtbttSpeedUp                    = 7;
      c->m_fastTTSplit                     = 0;
      c->m_contentBasedFastQtbt            = 1;
      c->m_usePbIntraFast                  = 2;
      c->m_useFastMrg                      = 2;
      c->m_fastLocalDualTreeMode           = 1;
      c->m_fastSubPel                      = 1;
      c->m_FastIntraTools                  = 0;
      c->m_FIMMode                         = 4;
      c->m_useEarlyCU                      = 1;
      c->m_bIntegerET                      = 1;
      c->m_IntraEstDecBit                  = 3;
      c->m_numIntraModesFullRD             = 1;
      c->m_reduceIntraChromaModesFullRD    = true;

      // tools
      c->m_alf                             = 1;
      c->m_alfSpeed                        = 1;
      c->m_ccalf                           = 1;
      c->m_RDOQ                            = 2;
      c->m_SignDataHidingEnabled           = 1;
      c->m_LMChroma                        = 1;
      c->m_vvencMCTF.MCTF                  = 2;
      c->m_vvencMCTF.MCTFSpeed             = 3;
      c->m_MTSImplicit                     = 1;
      // scc
      c->m_IBCFastMethod                   = 6;
      c->m_TSsize                          = 3;

      break;

    case vvencPresetMode::VVENC_FAST:

      // motion estimation
      c->m_SearchRange                     = 128;
      c->m_bipredSearchRange               = 1;
      c->m_minSearchWindow                 = 96;
      c->m_fastInterSearchMode             = VVENC_FASTINTERSEARCH_MODE1;
      c->m_motionEstimationSearchMethod    = VVENC_MESEARCH_DIAMOND_FAST;

      // partitioning: CTUSize64 QT44MTT10
      c->m_CTUSize                         = 64;
      c->m_dualITree                       = 1;
      c->m_MinQT[ 0 ]                      = 4;
      c->m_MinQT[ 1 ]                      = 4;
      c->m_MinQT[ 2 ]                      = 2;
      c->m_maxMTTDepth                     = 0;
      c->m_maxMTTDepthI                    = 1;
      c->m_maxMTTDepthIChroma              = 1;
      c->m_log2MinCodingBlockSize          = 2;

      // speedups
      c->m_qtbttSpeedUp                    = 3;
      c->m_fastTTSplit                     = 0;
      c->m_contentBasedFastQtbt            = 1;
      c->m_usePbIntraFast                  = 2;
      c->m_useFastMrg                      = 2;
      c->m_fastLocalDualTreeMode           = 1;
      c->m_fastSubPel                      = 1;
      c->m_FastIntraTools                  = 0;
      c->m_FIMMode                         = 2;
      c->m_useEarlyCU                      = 1;
      c->m_bIntegerET                      = 0;
      c->m_IntraEstDecBit                  = 2;
      c->m_numIntraModesFullRD             = -1;
      c->m_reduceIntraChromaModesFullRD    = true;

      // tools
      c->m_RDOQ                            = 2;
      c->m_SignDataHidingEnabled           = 1;
      c->m_Affine                          = 2;
      c->m_alf                             = 1;
      c->m_alfSpeed                        = 1;
      c->m_allowDisFracMMVD                = 1;
      c->m_BDOF                            = 1;
      c->m_ccalf                           = 1;
      c->m_DMVR                            = 1;
      c->m_AMVRspeed                       = 5;
      c->m_JointCbCrMode                   = 1;
      c->m_LFNST                           = 1;
      c->m_LMChroma                        = 1;
      c->m_lumaReshapeEnable               = 2;
      c->m_vvencMCTF.MCTF                  = 2;
      c->m_vvencMCTF.MCTFSpeed             = 2;
      c->m_MMVD                            = 3;
      c->m_MRL                             = 1;
      c->m_MTSImplicit                     = 1;
      c->m_PROF                            = 1;
      c->m_SbTMVP                          = 1;
      // scc
      c->m_IBCFastMethod                   = 4;
      c->m_TSsize                          = 4;

      break;

    case vvencPresetMode::VVENC_MEDIUM:

      // motion estimation
      c->m_SearchRange                     = 384;
      c->m_bipredSearchRange               = 4;
      c->m_minSearchWindow                 = 96;
      c->m_fastInterSearchMode             = VVENC_FASTINTERSEARCH_MODE1;
      c->m_motionEstimationSearchMethod    = VVENC_MESEARCH_DIAMOND_FAST;

      // partitioning: CTUSize128 QT44MTT21
      c->m_CTUSize                         = 128;
      c->m_dualITree                       = 1;
      c->m_MinQT[ 0 ]                      = 8;
      c->m_MinQT[ 1 ]                      = 8;
      c->m_MinQT[ 2 ]                      = 4;
      c->m_maxMTTDepth                     = 1;
      c->m_maxMTTDepthI                    = 2;
      c->m_maxMTTDepthIChroma              = 2;
      c->m_log2MinCodingBlockSize          = 2;

      // speedups
      c->m_qtbttSpeedUp                    = 3;
      c->m_fastTTSplit                     = 0;
      c->m_contentBasedFastQtbt            = 0;
      c->m_usePbIntraFast                  = 1;
      c->m_useFastMrg                      = 2;
      c->m_fastLocalDualTreeMode           = 1;
      c->m_fastSubPel                      = 1;
      c->m_FastIntraTools                  = 1;
      c->m_FIMMode                         = 0;
      c->m_useEarlyCU                      = 0;
      c->m_bIntegerET                      = 0;
      c->m_IntraEstDecBit                  = 2;
      c->m_numIntraModesFullRD             = -1;
      c->m_reduceIntraChromaModesFullRD    = false;

      // tools
      c->m_Affine                          = 2;
      c->m_alf                             = 1;
      c->m_alfSpeed                        = 0;
      c->m_allowDisFracMMVD                = 1;
      c->m_BDOF                            = 1;
      c->m_ccalf                           = 1;
      c->m_DepQuantEnabled                 = 1;
      c->m_DMVR                            = 1;
      c->m_EDO                             = 2;
      c->m_Geo                             = 3;
      c->m_AMVRspeed                       = 5;
      c->m_ISP                             = 3;
      c->m_JointCbCrMode                   = 1;
      c->m_LFNST                           = 1;
      c->m_LMChroma                        = 1;
      c->m_lumaReshapeEnable               = 2;
      c->m_vvencMCTF.MCTF                  = 2;
      c->m_vvencMCTF.MCTFSpeed             = 1;
      c->m_MIP                             = 1;
      c->m_useFastMIP                      = 4;
      c->m_MMVD                            = 3;
      c->m_MRL                             = 1;
      c->m_MTSImplicit                     = 1;
      c->m_PROF                            = 1;
      c->m_SbTMVP                          = 1;
      c->m_SMVD                            = 3;
      // scc
      c->m_IBCFastMethod                   = 3;
      c->m_TSsize                          = 4;

      break;

    case vvencPresetMode::VVENC_SLOW:

      // motion estimation
      c->m_SearchRange                     = 384;
      c->m_bipredSearchRange               = 4;
      c->m_minSearchWindow                 = 96;
      c->m_fastInterSearchMode             = VVENC_FASTINTERSEARCH_MODE1;
      c->m_motionEstimationSearchMethod    = VVENC_MESEARCH_DIAMOND_FAST;

      // partitioning: CTUSize128 QT44MTT32
      c->m_CTUSize                         = 128;
      c->m_dualITree                       = 1;
      c->m_MinQT[ 0 ]                      = 8;
      c->m_MinQT[ 1 ]                      = 8;
      c->m_MinQT[ 2 ]                      = 4;
      c->m_maxMTTDepth                     = 2;
      c->m_maxMTTDepthI                    = 3;
      c->m_maxMTTDepthIChroma              = 3;
      c->m_log2MinCodingBlockSize          = 2;

      // speedups
      c->m_qtbttSpeedUp                    = 2;
      c->m_fastTTSplit                     = 5;
      c->m_contentBasedFastQtbt            = 0;
      c->m_usePbIntraFast                  = 1;
      c->m_useFastMrg                      = 2;
      c->m_fastLocalDualTreeMode           = 1;
      c->m_fastSubPel                      = 1;
      c->m_FastIntraTools                  = 0;
      c->m_FIMMode                         = 0;
      c->m_useEarlyCU                      = 0;
      c->m_bIntegerET                      = 0;
      c->m_IntraEstDecBit                  = 1;
      c->m_numIntraModesFullRD             = -1;
      c->m_reduceIntraChromaModesFullRD    = false;

      // tools
      c->m_Affine                          = 2;
      c->m_alf                             = 1;
      c->m_alfSpeed                        = 0;
      c->m_allowDisFracMMVD                = 1;
      c->m_BCW                             = 2;
      c->m_BDOF                            = 1;
      c->m_ccalf                           = 1;
      c->m_CIIP                            = 1;
      c->m_DepQuantEnabled                 = 1;
      c->m_DMVR                            = 1;
      c->m_EDO                             = 2;
      c->m_Geo                             = 1;
      c->m_AMVRspeed                       = 1;
      c->m_ISP                             = 1;
      c->m_JointCbCrMode                   = 1;
      c->m_LFNST                           = 1;
      c->m_LMChroma                        = 1;
      c->m_lumaReshapeEnable               = 2;
      c->m_vvencMCTF.MCTF                  = 2;
      c->m_vvencMCTF.MCTFSpeed             = 0;
      c->m_MIP                             = 1;
      c->m_useFastMIP                      = 0;
      c->m_MMVD                            = 3;
      c->m_MRL                             = 1;
      c->m_MTSImplicit                     = 1;
      c->m_PROF                            = 1;
      c->m_SBT                             = 1;
      c->m_SbTMVP                          = 1;
      c->m_SMVD                            = 3;
      // scc
      c->m_IBCFastMethod                   = 1;
      c->m_TSsize                          = 5;

      break;

    case vvencPresetMode::VVENC_SLOWER:

      // motion estimation
      c->m_SearchRange                     = 384;
      c->m_bipredSearchRange               = 4;
      c->m_minSearchWindow                 = 96;
      c->m_fastInterSearchMode             = VVENC_FASTINTERSEARCH_MODE1;
      c->m_motionEstimationSearchMethod    = VVENC_MESEARCH_DIAMOND;

      // partitioning: CTUSize128 QT44MTT33
      c->m_CTUSize                         = 128;
      c->m_dualITree                       = 1;
      c->m_MinQT[ 0 ]                      = 8;
      c->m_MinQT[ 1 ]                      = 8;
      c->m_MinQT[ 2 ]                      = 4;
      c->m_maxMTTDepth                     = 3;
      c->m_maxMTTDepthI                    = 3;
      c->m_maxMTTDepthIChroma              = 3;
      c->m_log2MinCodingBlockSize          = 2;

      // speedups
      c->m_qtbttSpeedUp                    = 1;
      c->m_fastTTSplit                     = 1;
      c->m_contentBasedFastQtbt            = 0;
      c->m_usePbIntraFast                  = 1;
      c->m_useFastMrg                      = 1;
      c->m_fastLocalDualTreeMode           = 1;
      c->m_fastSubPel                      = 0;
      c->m_FastIntraTools                  = 0;
      c->m_FIMMode                         = 0;
      c->m_useEarlyCU                      = 0;
      c->m_bIntegerET                      = 0;
      c->m_IntraEstDecBit                  = 1;
      c->m_numIntraModesFullRD             = -1;
      c->m_reduceIntraChromaModesFullRD    = false;

      // tools
      c->m_Affine                          = 1;
      c->m_alf                             = 1;
      c->m_alfSpeed                        = 0;
      c->m_allowDisFracMMVD                = 1;
      c->m_BCW                             = 2;
      c->m_BDOF                            = 1;
      c->m_ccalf                           = 1;
      c->m_CIIP                            = 1;
      c->m_DepQuantEnabled                 = 1;
      c->m_DMVR                            = 1;
      c->m_EDO                             = 2;
      c->m_Geo                             = 1;
      c->m_AMVRspeed                       = 1;
      c->m_ISP                             = 1;
      c->m_JointCbCrMode                   = 1;
      c->m_LFNST                           = 1;
      c->m_LMChroma                        = 1;
      c->m_lumaReshapeEnable               = 2;
      c->m_vvencMCTF.MCTF                  = 2;
      c->m_vvencMCTF.MCTFSpeed             = 0;
      c->m_MIP                             = 1;
      c->m_useFastMIP                      = 0;
      c->m_MMVD                            = 1;
      c->m_MRL                             = 1;
      c->m_MTS                             = 1;
      c->m_PROF                            = 1;
      c->m_SBT                             = 1;
      c->m_SbTMVP                          = 1;
      c->m_SMVD                            = 1;
      c->m_useNonLinearAlfChroma           = 1;
      c->m_useNonLinearAlfLuma             = 1;
      // scc
      c->m_IBCFastMethod                   = 1;
      c->m_TSsize                          = 5;

      break;

    case vvencPresetMode::VVENC_TOOLTEST:

      // motion estimation
      c->m_SearchRange                     = 384;
      c->m_bipredSearchRange               = 4;
      c->m_minSearchWindow                 = 96;
      c->m_fastInterSearchMode             = VVENC_FASTINTERSEARCH_MODE1;
      c->m_motionEstimationSearchMethod    = VVENC_MESEARCH_DIAMOND_FAST;

      // partitioning: CTUSize128 QT44MTT21
      c->m_CTUSize                         = 128;
      c->m_dualITree                       = 1;
      c->m_MinQT[ 0 ]                      = 8;
      c->m_MinQT[ 1 ]                      = 8;
      c->m_MinQT[ 2 ]                      = 4;
      c->m_maxMTTDepth                     = 1;
      c->m_maxMTTDepthI                    = 2;
      c->m_maxMTTDepthIChroma              = 2;
      c->m_log2MinCodingBlockSize          = 2;

      // speedups
      c->m_qtbttSpeedUp                    = 2;
      c->m_fastTTSplit                     = 0;
      c->m_contentBasedFastQtbt            = 1;
      c->m_usePbIntraFast                  = 1;
      c->m_useFastMrg                      = 2;
      c->m_fastLocalDualTreeMode           = 1;
      c->m_fastSubPel                      = 1;
      c->m_FastIntraTools                  = 1;
      c->m_FIMMode                         = 3;
      c->m_useEarlyCU                      = 1;
      c->m_bIntegerET                      = 1;
      c->m_IntraEstDecBit                  = 3;
      c->m_numIntraModesFullRD             = -1;
      c->m_reduceIntraChromaModesFullRD    = false;

      // tools
      c->m_Affine                          = 2;
      c->m_alf                             = 1;
      c->m_alfSpeed                        = 0;
      c->m_allowDisFracMMVD                = 1;
      c->m_BCW                             = 2;
      c->m_BDOF                            = 1;
      c->m_ccalf                           = 1;
      c->m_CIIP                            = 3;
      c->m_DepQuantEnabled                 = 1;
      c->m_DMVR                            = 1;
      c->m_EDO                             = 1;
      c->m_Geo                             = 2;
      c->m_AMVRspeed                       = 3;
      c->m_ISP                             = 2;
      c->m_JointCbCrMode                   = 1;
      c->m_LFNST                           = 1;
      c->m_LMChroma                        = 1;
      c->m_lumaReshapeEnable               = 2;
      c->m_vvencMCTF.MCTF                  = 2;
      c->m_vvencMCTF.MCTFSpeed             = 2;
      c->m_MIP                             = 1;
      c->m_useFastMIP                      = 4;
      c->m_MMVD                            = 2;
      c->m_MRL                             = 1;
      c->m_MTS                             = 1;
      c->m_PROF                            = 1;
      c->m_SBT                             = 2;
      c->m_SbTMVP                          = 1;
      c->m_SMVD                            = 3;
      c->m_useNonLinearAlfChroma           = 1;
      c->m_useNonLinearAlfLuma             = 1;
      // scc
      c->m_motionEstimationSearchMethodSCC = 3;
      c->m_useBDPCM                        = 1;
      c->m_IBCFastMethod                   = 5;
      c->m_TS                              = 1;
      c->m_useChromaTS                     = 1;
      c->m_TSsize                          = 3;

      break;

    default:
      return -1;
  }

  return 0;
}

VVENC_DECL const char* vvenc_get_config_as_string( vvenc_config *c, vvencMsgLevel eMsgLevel )
{
  std::stringstream css;

  if( eMsgLevel >= VVENC_DETAILS )
  {
  css << "Real     Format                        : " << c->m_PadSourceWidth - c->m_confWinLeft - c->m_confWinRight << "x" << c->m_PadSourceHeight - c->m_confWinTop - c->m_confWinBottom << " " <<
                                                        (double)c->m_FrameRate/c->m_FrameScale / c->m_temporalSubsampleRatio << "Hz " << getDynamicRangeStr(c->m_HdrMode) << "\n";
  css << "Internal Format                        : " << c->m_PadSourceWidth << "x" << c->m_PadSourceHeight << " " <<  (double)c->m_FrameRate/c->m_FrameScale / c->m_temporalSubsampleRatio << "Hz "  << getDynamicRangeStr(c->m_HdrMode) << "\n";
  css << "Sequence PSNR output                   : " << (c->m_printMSEBasedSequencePSNR ? "Linear average, MSE-based" : "Linear average only") << "\n";
  css << "Hexadecimal PSNR output                : " << (c->m_printHexPsnr ? "Enabled" : "Disabled") << "\n";
  css << "Sequence MSE output                    : " << (c->m_printSequenceMSE ? "Enabled" : "Disabled") << "\n";
  css << "Frame MSE output                       : " << (c->m_printFrameMSE ? "Enabled" : "Disabled") << "\n";
  css << "Cabac-zero-word-padding                : " << (c->m_cabacZeroWordPaddingEnabled ? "Enabled" : "Disabled") << "\n";
  css << "Frame/Field                            : Frame based coding\n";
  if ( c->m_framesToBeEncoded > 0 )
    css << "Frame index                            : " << c->m_framesToBeEncoded << " frames\n";
  else
    css << "Frame index                            : all frames\n";

  css << "Profile                                : " << getProfileStr( c->m_profile ) << "\n";
  css << "Level                                  : " << getLevelStr( c->m_level ) << "\n";
  css << "CU size / total-depth                  : " << c->m_CTUSize << " / " << c->m_MaxCodingDepth << "\n";
  css << "Max TB size                            : " << (1 << c->m_log2MaxTbSize) << "\n";
  css << "Min CB size                            : " << (1 << c->m_log2MinCodingBlockSize) << "\n";
  css << "Motion search range                    : " << c->m_SearchRange << "\n";
  css << "Intra period                           : " << c->m_IntraPeriod << "\n";
  css << "Decoding refresh type                  : " << c->m_DecodingRefreshType << "\n";
  css << "QP                                     : " << c->m_QP << "\n";
  css << "Percept QPA                            : " << c->m_usePerceptQPA << "\n";
  css << "Max dQP signaling subdiv               : " << c->m_cuQpDeltaSubdiv << "\n";
  css << "Cb QP Offset (dual tree)               : " << c->m_chromaCbQpOffset << " (" << c->m_chromaCbQpOffsetDualTree << ")\n";
  css << "Cr QP Offset (dual tree)               : " << c->m_chromaCrQpOffset << " (" << c->m_chromaCrQpOffsetDualTree << ")\n";
  css << "GOP size                               : " << c->m_GOPSize << "\n";
  css << "Input bit depth                        : (Y:" << c->m_inputBitDepth[ 0 ] << ", C:" << c->m_inputBitDepth[ 1 ] << ")\n";
  css << "MSB-extended bit depth                 : (Y:" << c->m_MSBExtendedBitDepth[ 0 ] << ", C:" << c->m_MSBExtendedBitDepth[ 1 ] << ")\n";
  css << "Internal bit depth                     : (Y:" << c->m_internalBitDepth[ 0 ] << ", C:" << c->m_internalBitDepth[ 1 ] << ")\n";
  css << "cu_chroma_qp_offset_subdiv             : " << c->m_cuChromaQpOffsetSubdiv << "\n";
  if (c->m_bUseSAO)
  {
    css << "log2_sao_offset_scale_luma             : " << c->m_log2SaoOffsetScale[ 0 ] << "\n";
    css << "log2_sao_offset_scale_chroma           : " << c->m_log2SaoOffsetScale[ 1 ] << "\n";
  }
  css << "Cost function:                         : " << getCostFunctionStr( c->m_costMode ) << "\n";

  if( c->m_masteringDisplay[0] != 0 || c->m_masteringDisplay[1] != 0 || c->m_masteringDisplay[8] != 0  )
  {
    css << "Mastering display color volume         : " << vvenc_getMasteringDisplayStr( c->m_masteringDisplay ) << "\n";
  }
  if( c->m_contentLightLevel[0] != 0 || c->m_contentLightLevel[1] != 0 )
  {
    css << "Content light level                    : " << vvenc_getContentLightLevelStr( c->m_contentLightLevel ) << "\n";
  }
  css << "\n";
  }

  if( eMsgLevel >= VVENC_VERBOSE )
  {
  // verbose output
  css << "CODING TOOL CFG: ";
  css << "CTU" << c->m_CTUSize << " QT" << vvenc::Log2( c->m_CTUSize / c->m_MinQT[0] ) << vvenc::Log2( c->m_CTUSize / c->m_MinQT[1] ) << "BTT" << c->m_maxMTTDepthI << c->m_maxMTTDepth << " ";
  css << "IBD:" << ((c->m_internalBitDepth[ 0 ] > c->m_MSBExtendedBitDepth[ 0 ]) || (c->m_internalBitDepth[ 1 ] > c->m_MSBExtendedBitDepth[ 1 ])) << " ";
  css << "CIP:" << c->m_bUseConstrainedIntraPred << " ";
  css << "SAO:" << (c->m_bUseSAO ? 1 : 0) << " ";
  css << "ALF:" << (c->m_alf ? 1 : 0) << " ";
  if( c->m_alf )
  {
    css << "(NonLinLuma:" << c->m_useNonLinearAlfLuma << " ";
    css << "NonLinChr:" << c->m_useNonLinearAlfChroma << ") ";
  }
  css << "CCALF:" << (c->m_ccalf ? 1 : 0) << " ";

  css << "Tiles:" << c->m_numTileCols << "x" << c->m_numTileRows << " ";
  css << "Slices:"<< c->m_numSlicesInPic << " ";

  const int iWaveFrontSubstreams = c->m_entropyCodingSyncEnabled ? ( c->m_PadSourceHeight + c->m_CTUSize - 1 ) / c->m_CTUSize : 1;
  css << "WPP:" << (c->m_entropyCodingSyncEnabled ? 1 : 0) << " ";
  css << "WPP-Substreams:" << iWaveFrontSubstreams << " ";
  css << "TMVP:" << c->m_TMVPModeId << " ";

  css << "DQ:" << c->m_DepQuantEnabled << " ";
  css << "SDH:" << c->m_SignDataHidingEnabled << " ";
  css << "CST:" << c->m_dualITree << " ";
  css << "BDOF:" << c->m_BDOF << " ";
  css << "DMVR:" << c->m_DMVR << " ";
  css << "MTSImplicit:" << c->m_MTSImplicit << " ";
  css << "SBT:" << c->m_SBT << " ";
  css << "JCbCr:" << c->m_JointCbCrMode << " ";
  css << "CabacInitPresent:" << c->m_cabacInitPresent << " ";
  css << "AMVR:" << c->m_AMVRspeed << " ";
  css << "SMVD:" << c->m_SMVD << " ";

  css << "LMCS:" << c->m_lumaReshapeEnable << " ";
  if( c->m_lumaReshapeEnable )
  {
    css << "(Signal:" << (c->m_reshapeSignalType == 0 ? "SDR" : (c->m_reshapeSignalType == 2 ? "HDR-HLG" : "HDR-PQ")) << " ";
    css << "Opt:" << c->m_adpOption << "";
    if( c->m_adpOption > 0 )
    {
      css << " CW:" << c->m_initialCW << "";
    }
    css << ") ";
  }
  css << "CIIP:" << c->m_CIIP << " ";
  css << "MIP:" << c->m_MIP << " ";
  css << "AFFINE:" << c->m_Affine << " ";
  if( c->m_Affine )
  {
    css << "(PROF:" << c->m_PROF << ", ";
    css << "Type:" << c->m_AffineType << ") ";
  }
  css << "MMVD:" << c->m_MMVD << " ";
  if( c->m_MMVD )
    css << "DisFracMMVD:" << c->m_allowDisFracMMVD << " ";
  css << "SbTMVP:" << c->m_SbTMVP << " ";
  css << "GPM:" << c->m_Geo << " ";
  css << "LFNST:" << c->m_LFNST << " ";
  css << "MTS:" << c->m_MTS << " ";
  if( c->m_MTS )
  {
    css << "(IntraCand:" << c->m_MTSIntraMaxCand << ") ";
  }
  css << "ISP:" << c->m_ISP << " ";
  css << "TS:" << c->m_TS << " ";
  if( c->m_TS )
  {
    css << "TSLog2MaxSize:" << c->m_TSsize << " ";
    css << "useChromaTS:" << c->m_useChromaTS << " ";
  }
  css << "BDPCM:" << c->m_useBDPCM << " ";
  css << "IBC:" << c->m_IBCMode << " ";
  css << "BCW:" << c->m_BCW << " ";

  css << "\nENC. ALG. CFG: ";
  css << "QPA:" << c->m_usePerceptQPA << " ";
  css << "HAD:" << c->m_bUseHADME << " ";
  css << "RDQ:" << c->m_RDOQ << " ";
  css << "RDQTS:" << c->m_useRDOQTS << " ";
  css << "ASR:" << c->m_bUseASR << " ";
  css << "MinSearchWindow:" << c->m_minSearchWindow << " ";
  css << "RestrictMESampling:" << c->m_bRestrictMESampling << " ";
  css << "EDO:" << c->m_EDO << " ";
  css << "MCTF:" << c->m_vvencMCTF.MCTF << " ";

  css << "\nPRE-ANALYSIS CFG: ";
  css << "STA:" << c->m_sliceTypeAdapt << " ";
  css << "LeadFrames:" << c->m_leadFrames << " ";
  css << "TrailFrames:" << c->m_trailFrames << " ";

  css << "\nFAST TOOL CFG: ";
  css << "ECU:" << c->m_useEarlyCU << " ";
  css << "FEN:" << c->m_fastInterSearchMode << " ";
  css << "FDM:" << c->m_useFastDecisionForMerge << " ";
  css << "FastSearch:" << c->m_motionEstimationSearchMethod << " ";
  if( c->m_motionEstimationSearchMethodSCC )
  {
    css << "(SCC:" << c->m_motionEstimationSearchMethodSCC << ") ";
  }
  css << "LCTUFast:" << c->m_useFastLCTU << " ";
  css << "FastMrg:" << c->m_useFastMrg << " ";
  css << "PBIntraFast:" << c->m_usePbIntraFast << " ";
  css << "AMaxBT:" << c->m_useAMaxBT << " ";
  css << "FastQtBtEnc:" << c->m_fastQtBtEnc << " ";
  css << "ContentBasedFastQtbt:" << c->m_contentBasedFastQtbt << " ";
  if( c->m_MIP )
  {
    css << "FastMIP:" << c->m_useFastMIP << " ";
  }
  css << "FastIntraTools:" << c->m_FastIntraTools << " ";
  css << "IntraEstDecBit:" << c->m_IntraEstDecBit << " ";
  css << "FastLocalDualTree:" << c->m_fastLocalDualTreeMode << " ";
  css << "IntegerET:" << c->m_bIntegerET << " ";
  css << "FastSubPel:" << c->m_fastSubPel << " ";
  css << "QtbttExtraFast:" << c->m_qtbttSpeedUp << " ";
  css << "FastTTSplit:" << c->m_fastTTSplit << " ";
  if( c->m_IBCMode )
  {
    css << "IBCFastMethod:" << c->m_IBCFastMethod << " ";
  }
  css << "FIM:" << c->m_FIMMode << " ";
  if( c->m_FastInferMerge )
  {
    css << "(" << c->m_FastInferMerge << ") ";
  }
  if( c->m_alf )
  {
    css << "ALFSpeed:" << c->m_alfSpeed << " ";
  }
  if( c->m_quantThresholdVal & 1 )
    css << "QuantThr: " << (c->m_quantThresholdVal >> 1) << ".5 ";
  else
    css << "QuantThr: " << (c->m_quantThresholdVal >> 1) << " ";

  css << "\nRATE CONTROL CFG: ";
  css << "RateControl:" << ( c->m_RCTargetBitrate > 0 ) << " ";
  if ( c->m_RCTargetBitrate > 0 )
  {
    css << "Passes:" << c->m_RCNumPasses << " ";
    css << "Pass:" << c->m_RCPass << " ";
    css << "TargetBitrate:" << c->m_RCTargetBitrate << " ";
    css << "RCInitialQP:" << c->m_RCInitialQP << " ";
    css << "RCForceIntraQP:" << c->m_RCForceIntraQP << " ";
  }
  css << "LookAhead:" << c->m_LookAhead << " ";

  css << "\nPARALLEL PROCESSING CFG: ";
  css << "NumThreads:" << c->m_numThreads << " ";
  css << "MaxParallelFrames:" << c->m_maxParallelFrames << " ";
  if( c->m_picPartitionFlag )
  {
    css << "TileParallelCtuEnc:" << c->m_tileParallelCtuEnc << " ";
  }
  css << "WppBitEqual:" << c->m_ensureWppBitEqual << " ";
  css << "WF:" << c->m_entropyCodingSyncEnabled << " ";
  css << "\n";
  }

  vvenc_cfgString = css.str();
  return vvenc_cfgString.c_str();
}

VVENC_DECL void vvenc_set_msg_callback( vvenc_config *cfg, void *msgCtx, vvencLoggingCallback msgFnc )
{
  if( cfg )
  {
    cfg->m_msgCtx = msgCtx;
    cfg->m_msgFnc = msgFnc;
  }
}


VVENC_DECL int vvenc_set_param(vvenc_config *c, const char *name, const char *value)
{
  if ( !name )
  {
    return VVENC_PARAM_BAD_NAME;
  }

  bool bError = false;

  std::string n(name);
  std::string v(value);
  std::transform( n.begin(), n.end(), n.begin(), ::tolower );

  if ( name[0] == '-'  || name[1] == '-' ) // name prefix given - not supported
  {
    return VVENC_PARAM_BAD_NAME;
  }
  else
  {
    std::string namePrefix="--";  // add long option name prefix
    n = namePrefix;
    n.append(name);
  }

  if (!value)
  {
    v = "true";
  }
  else if (value[0] == '=')
  {
    value += 1;
    v = value;
  }

  char *argv[2];
  argv[0]=(char*)n.c_str();
  argv[1]=(char*)v.c_str();

  int ret = vvenc_set_param_list ( c, 2, argv);
  if( ret != 0 )
  {
    return ret;
  }

  return bError ? VVENC_PARAM_BAD_VALUE : 0;
}

VVENC_DECL int vvenc_set_param_list( vvenc_config *c, int argc, char* argv[] )
{
  if ( !argc || !c )
  {
    return -1;
  }

  apputils::VVEncAppCfg cVVEncAppCfg;
  std::stringstream cssO;
  int ret =  cVVEncAppCfg.parse( argc, argv, c, cssO );

  if( !cssO.str().empty() )
  {    
    vvenc::MsgLog msg(c->m_msgCtx,c->m_msgFnc);
    vvencMsgLevel msgLvl = VVENC_INFO;
    if( ret < 0 ) msgLvl = VVENC_ERROR;
    else if( ret == 2 ) msgLvl = VVENC_WARNING;

    msg.log( msgLvl , "%s\n", cssO.str().c_str());
  }

  return ret;
}


VVENC_NAMESPACE_END

<|MERGE_RESOLUTION|>--- conflicted
+++ resolved
@@ -1211,7 +1211,7 @@
     if ( c->m_updateCtrl > 0 && c->m_adpOption > 2 ) { c->m_adpOption -= 2; }
   }
 
-  if ( c->m_JointCbCrMode && ( c->m_internChromaFormat == VVENC_CHROMA_400 ) )
+  if ( c->m_JointCbCrMode && ( c->m_internChromaFormat == VVENC_CHROMA_400) )
   {
     c->m_JointCbCrMode = false;
   }
@@ -1222,13 +1222,13 @@
     c->m_vvencMCTF.MCTF = 0;
   }
   if ( c->m_vvencMCTF.MCTF && c->m_vvencMCTF.numFrames == 0 && c->m_vvencMCTF.numStrength == 0 )
-  {
+    {
     const int nTLayers = std::min<int>( 6, log2( c->m_GOPSize ) );
 
     c->m_vvencMCTF.numFrames = c->m_vvencMCTF.numStrength = std::max( 1, nTLayers - ( ( c->m_QP - ( c->m_RCTargetBitrate > 0 ? 1 : 0 ) ) >> 4 ) );
 
     for ( int i = 0; i < c->m_vvencMCTF.numFrames; i++ )
-    {
+      {
       c->m_vvencMCTF.MCTFFrames[i] = c->m_GOPSize >> ( c->m_vvencMCTF.numFrames - i - 1 );
       c->m_vvencMCTF.MCTFStrengths[i] = 2.0 / double ( c->m_vvencMCTF.numFrames - i );
     }
@@ -1620,153 +1620,153 @@
       }
       else
       {
-        c->m_GOPList[ 0].m_numRefPics[0] = 3;
-        c->m_GOPList[ 1].m_numRefPics[0] = 2;
-        c->m_GOPList[ 2].m_numRefPics[0] = 2;
-        c->m_GOPList[ 3].m_numRefPics[0] = 2;
-        c->m_GOPList[ 4].m_numRefPics[0] = 2;
-        c->m_GOPList[ 5].m_numRefPics[0] = 2;
-        c->m_GOPList[ 6].m_numRefPics[0] = 2;
-        c->m_GOPList[ 7].m_numRefPics[0] = 2;
-        c->m_GOPList[ 8].m_numRefPics[0] = 2;
-        c->m_GOPList[ 9].m_numRefPics[0] = 3;
-        c->m_GOPList[10].m_numRefPics[0] = 2;
-        c->m_GOPList[11].m_numRefPics[0] = 2;
-        c->m_GOPList[12].m_numRefPics[0] = 2;
-        c->m_GOPList[13].m_numRefPics[0] = 3;
-        c->m_GOPList[14].m_numRefPics[0] = 3;
-        c->m_GOPList[15].m_numRefPics[0] = 3;
-
-        c->m_GOPList[16].m_numRefPics[0] = 4;
-        c->m_GOPList[17].m_numRefPics[0] = 2;
-        c->m_GOPList[18].m_numRefPics[0] = 2;
-        c->m_GOPList[19].m_numRefPics[0] = 2;
-        c->m_GOPList[20].m_numRefPics[0] = 2;
-        c->m_GOPList[21].m_numRefPics[0] = 3;
-        c->m_GOPList[22].m_numRefPics[0] = 3;
-        c->m_GOPList[23].m_numRefPics[0] = 3;
-        c->m_GOPList[24].m_numRefPics[0] = 4;
-        c->m_GOPList[25].m_numRefPics[0] = 3;
-        c->m_GOPList[26].m_numRefPics[0] = 3;
-        c->m_GOPList[27].m_numRefPics[0] = 3;
-        c->m_GOPList[28].m_numRefPics[0] = 4;
-        c->m_GOPList[29].m_numRefPics[0] = 3;
-        c->m_GOPList[30].m_numRefPics[0] = 3;
-        c->m_GOPList[31].m_numRefPics[0] = 4;
-
-        c->m_GOPList[ 0].m_deltaRefPics[0][0] = 32; c->m_GOPList[ 0].m_deltaRefPics[0][1] = 64; c->m_GOPList[ 0].m_deltaRefPics[0][2] = 48; //th swapped order of ref-pic 1 and 2
-        c->m_GOPList[ 1].m_deltaRefPics[0][0] = 16; c->m_GOPList[ 1].m_deltaRefPics[0][1] = 32;
-        c->m_GOPList[ 2].m_deltaRefPics[0][0] =  8; c->m_GOPList[ 2].m_deltaRefPics[0][1] = 24;
-        c->m_GOPList[ 3].m_deltaRefPics[0][0] =  4; c->m_GOPList[ 3].m_deltaRefPics[0][1] = 20;
-
-        c->m_GOPList[ 4].m_deltaRefPics[0][0] =  2; c->m_GOPList[ 4].m_deltaRefPics[0][1] = 18;
-        c->m_GOPList[ 5].m_deltaRefPics[0][0] =  1; c->m_GOPList[ 5].m_deltaRefPics[0][1] = -1;
-        c->m_GOPList[ 6].m_deltaRefPics[0][0] =  1; c->m_GOPList[ 6].m_deltaRefPics[0][1] =  3;
-        c->m_GOPList[ 7].m_deltaRefPics[0][0] =  2; c->m_GOPList[ 7].m_deltaRefPics[0][1] =  6;
-
-        c->m_GOPList[ 8].m_deltaRefPics[0][0] =  1; c->m_GOPList[ 8].m_deltaRefPics[0][1] =  5;
-        c->m_GOPList[ 9].m_deltaRefPics[0][0] =  1; c->m_GOPList[ 9].m_deltaRefPics[0][1] =  3; c->m_GOPList[ 9].m_deltaRefPics[0][2] =  7;
-        c->m_GOPList[10].m_deltaRefPics[0][0] =  4; c->m_GOPList[10].m_deltaRefPics[0][1] = 12;
-        c->m_GOPList[11].m_deltaRefPics[0][0] =  2; c->m_GOPList[11].m_deltaRefPics[0][1] = 10;
-
-        c->m_GOPList[12].m_deltaRefPics[0][0] =  1; c->m_GOPList[12].m_deltaRefPics[0][1] =  9;
-        c->m_GOPList[13].m_deltaRefPics[0][0] =  1; c->m_GOPList[13].m_deltaRefPics[0][1] =  3; c->m_GOPList[13].m_deltaRefPics[0][2] = 11;
-        c->m_GOPList[14].m_deltaRefPics[0][0] =  2; c->m_GOPList[14].m_deltaRefPics[0][1] =  6; c->m_GOPList[14].m_deltaRefPics[0][2] = 14;
-        c->m_GOPList[15].m_deltaRefPics[0][0] =  1; c->m_GOPList[15].m_deltaRefPics[0][1] =  5; c->m_GOPList[15].m_deltaRefPics[0][2] = 13;
-
-        c->m_GOPList[16].m_deltaRefPics[0][0] =  1; c->m_GOPList[16].m_deltaRefPics[0][1] =  3; c->m_GOPList[16].m_deltaRefPics[0][2] =  7; c->m_GOPList[16].m_deltaRefPics[0][3] = 15;
-        c->m_GOPList[17].m_deltaRefPics[0][0] =  8; c->m_GOPList[17].m_deltaRefPics[0][1] = 24;
-        c->m_GOPList[18].m_deltaRefPics[0][0] =  4; c->m_GOPList[18].m_deltaRefPics[0][1] = 20;
-        c->m_GOPList[19].m_deltaRefPics[0][0] =  2; c->m_GOPList[19].m_deltaRefPics[0][1] = 18;
-
-        c->m_GOPList[20].m_deltaRefPics[0][0] =  1; c->m_GOPList[20].m_deltaRefPics[0][1] = 17;
-        c->m_GOPList[21].m_deltaRefPics[0][0] =  1; c->m_GOPList[21].m_deltaRefPics[0][1] =  3; c->m_GOPList[21].m_deltaRefPics[0][2] = 19;
-        c->m_GOPList[22].m_deltaRefPics[0][0] =  2; c->m_GOPList[22].m_deltaRefPics[0][1] =  6; c->m_GOPList[22].m_deltaRefPics[0][2] = 22;
-        c->m_GOPList[23].m_deltaRefPics[0][0] =  1; c->m_GOPList[23].m_deltaRefPics[0][1] =  5; c->m_GOPList[23].m_deltaRefPics[0][2] = 21;
-
-        c->m_GOPList[24].m_deltaRefPics[0][0] =  1; c->m_GOPList[24].m_deltaRefPics[0][1] =  3; c->m_GOPList[24].m_deltaRefPics[0][2] =  7; c->m_GOPList[24].m_deltaRefPics[0][3] = 23;
-        c->m_GOPList[25].m_deltaRefPics[0][0] =  4; c->m_GOPList[25].m_deltaRefPics[0][1] = 12; c->m_GOPList[25].m_deltaRefPics[0][2] = 28;
-        c->m_GOPList[26].m_deltaRefPics[0][0] =  2; c->m_GOPList[26].m_deltaRefPics[0][1] = 10; c->m_GOPList[26].m_deltaRefPics[0][2] = 26;
-        c->m_GOPList[27].m_deltaRefPics[0][0] =  1; c->m_GOPList[27].m_deltaRefPics[0][1] =  9; c->m_GOPList[27].m_deltaRefPics[0][2] = 25;
-
-        c->m_GOPList[28].m_deltaRefPics[0][0] =  1; c->m_GOPList[28].m_deltaRefPics[0][1] =  3; c->m_GOPList[28].m_deltaRefPics[0][2] = 11; c->m_GOPList[28].m_deltaRefPics[0][3] = 27;
-        c->m_GOPList[29].m_deltaRefPics[0][0] =  2; c->m_GOPList[29].m_deltaRefPics[0][1] = 14; c->m_GOPList[29].m_deltaRefPics[0][2] = 30;
-        c->m_GOPList[30].m_deltaRefPics[0][0] =  1; c->m_GOPList[30].m_deltaRefPics[0][1] = 13; c->m_GOPList[30].m_deltaRefPics[0][2] = 29;
-        c->m_GOPList[31].m_deltaRefPics[0][0] =  1; c->m_GOPList[31].m_deltaRefPics[0][1] =  3; c->m_GOPList[31].m_deltaRefPics[0][2] = 15; c->m_GOPList[31].m_deltaRefPics[0][3] = 31;
-
-        c->m_GOPList[ 0].m_numRefPics[1] = 2;
-        c->m_GOPList[ 1].m_numRefPics[1] = 2;
-        c->m_GOPList[ 2].m_numRefPics[1] = 2;
-        c->m_GOPList[ 3].m_numRefPics[1] = 3;
-        c->m_GOPList[ 4].m_numRefPics[1] = 4;
-        c->m_GOPList[ 5].m_numRefPics[1] = 5;
-        c->m_GOPList[ 6].m_numRefPics[1] = 4;
-        c->m_GOPList[ 7].m_numRefPics[1] = 3;
-        c->m_GOPList[ 8].m_numRefPics[1] = 4;
-        c->m_GOPList[ 9].m_numRefPics[1] = 3;
-        c->m_GOPList[10].m_numRefPics[1] = 2;
-        c->m_GOPList[11].m_numRefPics[1] = 3;
-        c->m_GOPList[12].m_numRefPics[1] = 4;
-        c->m_GOPList[13].m_numRefPics[1] = 3;
-        c->m_GOPList[14].m_numRefPics[1] = 2;
-        c->m_GOPList[15].m_numRefPics[1] = 3;
-
-        c->m_GOPList[16].m_numRefPics[1] = 2;
-        c->m_GOPList[17].m_numRefPics[1] = 2;
-        c->m_GOPList[18].m_numRefPics[1] = 2;
-        c->m_GOPList[19].m_numRefPics[1] = 3;
-        c->m_GOPList[20].m_numRefPics[1] = 4;
-        c->m_GOPList[21].m_numRefPics[1] = 3;
-        c->m_GOPList[22].m_numRefPics[1] = 2;
-        c->m_GOPList[23].m_numRefPics[1] = 3;
-        c->m_GOPList[24].m_numRefPics[1] = 2;
-        c->m_GOPList[25].m_numRefPics[1] = 2;
-        c->m_GOPList[26].m_numRefPics[1] = 2;
-        c->m_GOPList[27].m_numRefPics[1] = 3;
-        c->m_GOPList[28].m_numRefPics[1] = 2;
-        c->m_GOPList[29].m_numRefPics[1] = 2;
-        c->m_GOPList[30].m_numRefPics[1] = 2;
-        c->m_GOPList[31].m_numRefPics[1] = 2;
-
-        c->m_GOPList[ 0].m_deltaRefPics[1][0] =  32; c->m_GOPList[ 0].m_deltaRefPics[1][1] =  64; //th48
-        c->m_GOPList[ 1].m_deltaRefPics[1][0] = -16; c->m_GOPList[ 1].m_deltaRefPics[1][1] =  16;
-        c->m_GOPList[ 2].m_deltaRefPics[1][0] =  -8; c->m_GOPList[ 2].m_deltaRefPics[1][1] = -24;
-        c->m_GOPList[ 3].m_deltaRefPics[1][0] =  -4; c->m_GOPList[ 3].m_deltaRefPics[1][1] = -12; c->m_GOPList[ 3].m_deltaRefPics[1][2] = -28;
-
-        c->m_GOPList[ 4].m_deltaRefPics[1][0] =  -2; c->m_GOPList[ 4].m_deltaRefPics[1][1] =  -6; c->m_GOPList[ 4].m_deltaRefPics[1][2] = -14; c->m_GOPList[ 4].m_deltaRefPics[1][3] = -30;
-        c->m_GOPList[ 5].m_deltaRefPics[1][0] =  -1; c->m_GOPList[ 5].m_deltaRefPics[1][1] =  -3; c->m_GOPList[ 5].m_deltaRefPics[1][2] =  -7; c->m_GOPList[ 5].m_deltaRefPics[1][3] = -15; c->m_GOPList[5].m_deltaRefPics[1][4] = -31;
-        c->m_GOPList[ 6].m_deltaRefPics[1][0] =  -1; c->m_GOPList[ 6].m_deltaRefPics[1][1] =  -5; c->m_GOPList[ 6].m_deltaRefPics[1][2] = -13; c->m_GOPList[ 6].m_deltaRefPics[1][3] = -29;
-        c->m_GOPList[ 7].m_deltaRefPics[1][0] =  -2; c->m_GOPList[ 7].m_deltaRefPics[1][1] = -10; c->m_GOPList[ 7].m_deltaRefPics[1][2] = -26;
-
-        c->m_GOPList[ 8].m_deltaRefPics[1][0] =  -1; c->m_GOPList[ 8].m_deltaRefPics[1][1] =  -3; c->m_GOPList[ 8].m_deltaRefPics[1][2] = -11; c->m_GOPList[ 8].m_deltaRefPics[1][3] = -27;
-        c->m_GOPList[ 9].m_deltaRefPics[1][0] =  -1; c->m_GOPList[ 9].m_deltaRefPics[1][1] =  -9; c->m_GOPList[ 9].m_deltaRefPics[1][2] = -25;
-        c->m_GOPList[10].m_deltaRefPics[1][0] =  -4; c->m_GOPList[10].m_deltaRefPics[1][1] = -20;
-        c->m_GOPList[11].m_deltaRefPics[1][0] =  -2; c->m_GOPList[11].m_deltaRefPics[1][1] =  -6; c->m_GOPList[11].m_deltaRefPics[1][2] = -22;
-
-        c->m_GOPList[12].m_deltaRefPics[1][0] =  -1; c->m_GOPList[12].m_deltaRefPics[1][1] =  -3; c->m_GOPList[12].m_deltaRefPics[1][2] =  -7; c->m_GOPList[12].m_deltaRefPics[1][3] = -23;
-        c->m_GOPList[13].m_deltaRefPics[1][0] =  -1; c->m_GOPList[13].m_deltaRefPics[1][1] =  -5; c->m_GOPList[13].m_deltaRefPics[1][2] = -21;
-        c->m_GOPList[14].m_deltaRefPics[1][0] =  -2; c->m_GOPList[14].m_deltaRefPics[1][1] = -18;
-        c->m_GOPList[15].m_deltaRefPics[1][0] =  -1; c->m_GOPList[15].m_deltaRefPics[1][1] =  -3; c->m_GOPList[15].m_deltaRefPics[1][2] = -19;
-
-        c->m_GOPList[16].m_deltaRefPics[1][0] =  -1; c->m_GOPList[16].m_deltaRefPics[1][1] = -17;
-        c->m_GOPList[17].m_deltaRefPics[1][0] =  -8; c->m_GOPList[17].m_deltaRefPics[1][1] =   8;
-        c->m_GOPList[18].m_deltaRefPics[1][0] =  -4; c->m_GOPList[18].m_deltaRefPics[1][1] = -12;
-        c->m_GOPList[19].m_deltaRefPics[1][0] =  -2; c->m_GOPList[19].m_deltaRefPics[1][1] =  -6; c->m_GOPList[19].m_deltaRefPics[1][2] = -14;
-
-        c->m_GOPList[20].m_deltaRefPics[1][0] =  -1; c->m_GOPList[20].m_deltaRefPics[1][1] =  -3; c->m_GOPList[20].m_deltaRefPics[1][2] =  -7; c->m_GOPList[20].m_deltaRefPics[1][3] = -15;
-        c->m_GOPList[21].m_deltaRefPics[1][0] =  -1; c->m_GOPList[21].m_deltaRefPics[1][1] =  -5; c->m_GOPList[21].m_deltaRefPics[1][2] = -13;
-        c->m_GOPList[22].m_deltaRefPics[1][0] =  -2; c->m_GOPList[22].m_deltaRefPics[1][1] = -10;
-        c->m_GOPList[23].m_deltaRefPics[1][0] =  -1; c->m_GOPList[23].m_deltaRefPics[1][1] =  -3; c->m_GOPList[23].m_deltaRefPics[1][2] = -11;
-
-        c->m_GOPList[24].m_deltaRefPics[1][0] =  -1; c->m_GOPList[24].m_deltaRefPics[1][1] =  -9;
-        c->m_GOPList[25].m_deltaRefPics[1][0] =  -4; c->m_GOPList[25].m_deltaRefPics[1][1] =   4;
-        c->m_GOPList[26].m_deltaRefPics[1][0] =  -2; c->m_GOPList[26].m_deltaRefPics[1][1] =  -6;
-        c->m_GOPList[27].m_deltaRefPics[1][0] =  -1; c->m_GOPList[27].m_deltaRefPics[1][1] =  -3; c->m_GOPList[27].m_deltaRefPics[1][2] = -7;
-
-        c->m_GOPList[28].m_deltaRefPics[1][0] =  -1; c->m_GOPList[28].m_deltaRefPics[1][1] =  -5;
-        c->m_GOPList[29].m_deltaRefPics[1][0] =  -2; c->m_GOPList[29].m_deltaRefPics[1][1] =   2;
-        c->m_GOPList[30].m_deltaRefPics[1][0] =  -1; c->m_GOPList[30].m_deltaRefPics[1][1] =  -3;
-        c->m_GOPList[31].m_deltaRefPics[1][0] =  -1; c->m_GOPList[31].m_deltaRefPics[1][1] =   1;
+      c->m_GOPList[ 0].m_numRefPics[0] = 3;
+      c->m_GOPList[ 1].m_numRefPics[0] = 2;
+      c->m_GOPList[ 2].m_numRefPics[0] = 2;
+      c->m_GOPList[ 3].m_numRefPics[0] = 2;
+      c->m_GOPList[ 4].m_numRefPics[0] = 2;
+      c->m_GOPList[ 5].m_numRefPics[0] = 2;
+      c->m_GOPList[ 6].m_numRefPics[0] = 2;
+      c->m_GOPList[ 7].m_numRefPics[0] = 2;
+      c->m_GOPList[ 8].m_numRefPics[0] = 2;
+      c->m_GOPList[ 9].m_numRefPics[0] = 3;
+      c->m_GOPList[10].m_numRefPics[0] = 2;
+      c->m_GOPList[11].m_numRefPics[0] = 2;
+      c->m_GOPList[12].m_numRefPics[0] = 2;
+      c->m_GOPList[13].m_numRefPics[0] = 3;
+      c->m_GOPList[14].m_numRefPics[0] = 3;
+      c->m_GOPList[15].m_numRefPics[0] = 3;
+
+      c->m_GOPList[16].m_numRefPics[0] = 4;
+      c->m_GOPList[17].m_numRefPics[0] = 2;
+      c->m_GOPList[18].m_numRefPics[0] = 2;
+      c->m_GOPList[19].m_numRefPics[0] = 2;
+      c->m_GOPList[20].m_numRefPics[0] = 2;
+      c->m_GOPList[21].m_numRefPics[0] = 3;
+      c->m_GOPList[22].m_numRefPics[0] = 3;
+      c->m_GOPList[23].m_numRefPics[0] = 3;
+      c->m_GOPList[24].m_numRefPics[0] = 4;
+      c->m_GOPList[25].m_numRefPics[0] = 3;
+      c->m_GOPList[26].m_numRefPics[0] = 3;
+      c->m_GOPList[27].m_numRefPics[0] = 3;
+      c->m_GOPList[28].m_numRefPics[0] = 4;
+      c->m_GOPList[29].m_numRefPics[0] = 3;
+      c->m_GOPList[30].m_numRefPics[0] = 3;
+      c->m_GOPList[31].m_numRefPics[0] = 4;
+
+      c->m_GOPList[ 0].m_deltaRefPics[0][0] = 32; c->m_GOPList[ 0].m_deltaRefPics[0][1] = 64; c->m_GOPList[ 0].m_deltaRefPics[0][2] = 48; //th swapped order of ref-pic 1 and 2
+      c->m_GOPList[ 1].m_deltaRefPics[0][0] = 16; c->m_GOPList[ 1].m_deltaRefPics[0][1] = 32;
+      c->m_GOPList[ 2].m_deltaRefPics[0][0] =  8; c->m_GOPList[ 2].m_deltaRefPics[0][1] = 24;
+      c->m_GOPList[ 3].m_deltaRefPics[0][0] =  4; c->m_GOPList[ 3].m_deltaRefPics[0][1] = 20;
+
+      c->m_GOPList[ 4].m_deltaRefPics[0][0] =  2; c->m_GOPList[ 4].m_deltaRefPics[0][1] = 18;
+      c->m_GOPList[ 5].m_deltaRefPics[0][0] =  1; c->m_GOPList[ 5].m_deltaRefPics[0][1] = -1;
+      c->m_GOPList[ 6].m_deltaRefPics[0][0] =  1; c->m_GOPList[ 6].m_deltaRefPics[0][1] =  3;
+      c->m_GOPList[ 7].m_deltaRefPics[0][0] =  2; c->m_GOPList[ 7].m_deltaRefPics[0][1] =  6;
+
+      c->m_GOPList[ 8].m_deltaRefPics[0][0] =  1; c->m_GOPList[ 8].m_deltaRefPics[0][1] =  5;
+      c->m_GOPList[ 9].m_deltaRefPics[0][0] =  1; c->m_GOPList[ 9].m_deltaRefPics[0][1] =  3; c->m_GOPList[ 9].m_deltaRefPics[0][2] =  7;
+      c->m_GOPList[10].m_deltaRefPics[0][0] =  4; c->m_GOPList[10].m_deltaRefPics[0][1] = 12;
+      c->m_GOPList[11].m_deltaRefPics[0][0] =  2; c->m_GOPList[11].m_deltaRefPics[0][1] = 10;
+
+      c->m_GOPList[12].m_deltaRefPics[0][0] =  1; c->m_GOPList[12].m_deltaRefPics[0][1] =  9;
+      c->m_GOPList[13].m_deltaRefPics[0][0] =  1; c->m_GOPList[13].m_deltaRefPics[0][1] =  3; c->m_GOPList[13].m_deltaRefPics[0][2] = 11;
+      c->m_GOPList[14].m_deltaRefPics[0][0] =  2; c->m_GOPList[14].m_deltaRefPics[0][1] =  6; c->m_GOPList[14].m_deltaRefPics[0][2] = 14;
+      c->m_GOPList[15].m_deltaRefPics[0][0] =  1; c->m_GOPList[15].m_deltaRefPics[0][1] =  5; c->m_GOPList[15].m_deltaRefPics[0][2] = 13;
+
+      c->m_GOPList[16].m_deltaRefPics[0][0] =  1; c->m_GOPList[16].m_deltaRefPics[0][1] =  3; c->m_GOPList[16].m_deltaRefPics[0][2] =  7; c->m_GOPList[16].m_deltaRefPics[0][3] = 15;
+      c->m_GOPList[17].m_deltaRefPics[0][0] =  8; c->m_GOPList[17].m_deltaRefPics[0][1] = 24;
+      c->m_GOPList[18].m_deltaRefPics[0][0] =  4; c->m_GOPList[18].m_deltaRefPics[0][1] = 20;
+      c->m_GOPList[19].m_deltaRefPics[0][0] =  2; c->m_GOPList[19].m_deltaRefPics[0][1] = 18;
+
+      c->m_GOPList[20].m_deltaRefPics[0][0] =  1; c->m_GOPList[20].m_deltaRefPics[0][1] = 17;
+      c->m_GOPList[21].m_deltaRefPics[0][0] =  1; c->m_GOPList[21].m_deltaRefPics[0][1] =  3; c->m_GOPList[21].m_deltaRefPics[0][2] = 19;
+      c->m_GOPList[22].m_deltaRefPics[0][0] =  2; c->m_GOPList[22].m_deltaRefPics[0][1] =  6; c->m_GOPList[22].m_deltaRefPics[0][2] = 22;
+      c->m_GOPList[23].m_deltaRefPics[0][0] =  1; c->m_GOPList[23].m_deltaRefPics[0][1] =  5; c->m_GOPList[23].m_deltaRefPics[0][2] = 21;
+
+      c->m_GOPList[24].m_deltaRefPics[0][0] =  1; c->m_GOPList[24].m_deltaRefPics[0][1] =  3; c->m_GOPList[24].m_deltaRefPics[0][2] =  7; c->m_GOPList[24].m_deltaRefPics[0][3] = 23;
+      c->m_GOPList[25].m_deltaRefPics[0][0] =  4; c->m_GOPList[25].m_deltaRefPics[0][1] = 12; c->m_GOPList[25].m_deltaRefPics[0][2] = 28;
+      c->m_GOPList[26].m_deltaRefPics[0][0] =  2; c->m_GOPList[26].m_deltaRefPics[0][1] = 10; c->m_GOPList[26].m_deltaRefPics[0][2] = 26;
+      c->m_GOPList[27].m_deltaRefPics[0][0] =  1; c->m_GOPList[27].m_deltaRefPics[0][1] =  9; c->m_GOPList[27].m_deltaRefPics[0][2] = 25;
+
+      c->m_GOPList[28].m_deltaRefPics[0][0] =  1; c->m_GOPList[28].m_deltaRefPics[0][1] =  3; c->m_GOPList[28].m_deltaRefPics[0][2] = 11; c->m_GOPList[28].m_deltaRefPics[0][3] = 27;
+      c->m_GOPList[29].m_deltaRefPics[0][0] =  2; c->m_GOPList[29].m_deltaRefPics[0][1] = 14; c->m_GOPList[29].m_deltaRefPics[0][2] = 30;
+      c->m_GOPList[30].m_deltaRefPics[0][0] =  1; c->m_GOPList[30].m_deltaRefPics[0][1] = 13; c->m_GOPList[30].m_deltaRefPics[0][2] = 29;
+      c->m_GOPList[31].m_deltaRefPics[0][0] =  1; c->m_GOPList[31].m_deltaRefPics[0][1] =  3; c->m_GOPList[31].m_deltaRefPics[0][2] = 15; c->m_GOPList[31].m_deltaRefPics[0][3] = 31;
+
+      c->m_GOPList[ 0].m_numRefPics[1] = 2;
+      c->m_GOPList[ 1].m_numRefPics[1] = 2;
+      c->m_GOPList[ 2].m_numRefPics[1] = 2;
+      c->m_GOPList[ 3].m_numRefPics[1] = 3;
+      c->m_GOPList[ 4].m_numRefPics[1] = 4;
+      c->m_GOPList[ 5].m_numRefPics[1] = 5;
+      c->m_GOPList[ 6].m_numRefPics[1] = 4;
+      c->m_GOPList[ 7].m_numRefPics[1] = 3;
+      c->m_GOPList[ 8].m_numRefPics[1] = 4;
+      c->m_GOPList[ 9].m_numRefPics[1] = 3;
+      c->m_GOPList[10].m_numRefPics[1] = 2;
+      c->m_GOPList[11].m_numRefPics[1] = 3;
+      c->m_GOPList[12].m_numRefPics[1] = 4;
+      c->m_GOPList[13].m_numRefPics[1] = 3;
+      c->m_GOPList[14].m_numRefPics[1] = 2;
+      c->m_GOPList[15].m_numRefPics[1] = 3;
+
+      c->m_GOPList[16].m_numRefPics[1] = 2;
+      c->m_GOPList[17].m_numRefPics[1] = 2;
+      c->m_GOPList[18].m_numRefPics[1] = 2;
+      c->m_GOPList[19].m_numRefPics[1] = 3;
+      c->m_GOPList[20].m_numRefPics[1] = 4;
+      c->m_GOPList[21].m_numRefPics[1] = 3;
+      c->m_GOPList[22].m_numRefPics[1] = 2;
+      c->m_GOPList[23].m_numRefPics[1] = 3;
+      c->m_GOPList[24].m_numRefPics[1] = 2;
+      c->m_GOPList[25].m_numRefPics[1] = 2;
+      c->m_GOPList[26].m_numRefPics[1] = 2;
+      c->m_GOPList[27].m_numRefPics[1] = 3;
+      c->m_GOPList[28].m_numRefPics[1] = 2;
+      c->m_GOPList[29].m_numRefPics[1] = 2;
+      c->m_GOPList[30].m_numRefPics[1] = 2;
+      c->m_GOPList[31].m_numRefPics[1] = 2;
+
+      c->m_GOPList[ 0].m_deltaRefPics[1][0] =  32; c->m_GOPList[ 0].m_deltaRefPics[1][1] =  64; //th48
+      c->m_GOPList[ 1].m_deltaRefPics[1][0] = -16; c->m_GOPList[ 1].m_deltaRefPics[1][1] =  16;
+      c->m_GOPList[ 2].m_deltaRefPics[1][0] =  -8; c->m_GOPList[ 2].m_deltaRefPics[1][1] = -24;
+      c->m_GOPList[ 3].m_deltaRefPics[1][0] =  -4; c->m_GOPList[ 3].m_deltaRefPics[1][1] = -12; c->m_GOPList[ 3].m_deltaRefPics[1][2] = -28;
+
+      c->m_GOPList[ 4].m_deltaRefPics[1][0] =  -2; c->m_GOPList[ 4].m_deltaRefPics[1][1] =  -6; c->m_GOPList[ 4].m_deltaRefPics[1][2] = -14; c->m_GOPList[ 4].m_deltaRefPics[1][3] = -30;
+      c->m_GOPList[ 5].m_deltaRefPics[1][0] =  -1; c->m_GOPList[ 5].m_deltaRefPics[1][1] =  -3; c->m_GOPList[ 5].m_deltaRefPics[1][2] =  -7; c->m_GOPList[ 5].m_deltaRefPics[1][3] = -15; c->m_GOPList[5].m_deltaRefPics[1][4] = -31;
+      c->m_GOPList[ 6].m_deltaRefPics[1][0] =  -1; c->m_GOPList[ 6].m_deltaRefPics[1][1] =  -5; c->m_GOPList[ 6].m_deltaRefPics[1][2] = -13; c->m_GOPList[ 6].m_deltaRefPics[1][3] = -29;
+      c->m_GOPList[ 7].m_deltaRefPics[1][0] =  -2; c->m_GOPList[ 7].m_deltaRefPics[1][1] = -10; c->m_GOPList[ 7].m_deltaRefPics[1][2] = -26;
+
+      c->m_GOPList[ 8].m_deltaRefPics[1][0] =  -1; c->m_GOPList[ 8].m_deltaRefPics[1][1] =  -3; c->m_GOPList[ 8].m_deltaRefPics[1][2] = -11; c->m_GOPList[ 8].m_deltaRefPics[1][3] = -27;
+      c->m_GOPList[ 9].m_deltaRefPics[1][0] =  -1; c->m_GOPList[ 9].m_deltaRefPics[1][1] =  -9; c->m_GOPList[ 9].m_deltaRefPics[1][2] = -25;
+      c->m_GOPList[10].m_deltaRefPics[1][0] =  -4; c->m_GOPList[10].m_deltaRefPics[1][1] = -20;
+      c->m_GOPList[11].m_deltaRefPics[1][0] =  -2; c->m_GOPList[11].m_deltaRefPics[1][1] =  -6; c->m_GOPList[11].m_deltaRefPics[1][2] = -22;
+
+      c->m_GOPList[12].m_deltaRefPics[1][0] =  -1; c->m_GOPList[12].m_deltaRefPics[1][1] =  -3; c->m_GOPList[12].m_deltaRefPics[1][2] =  -7; c->m_GOPList[12].m_deltaRefPics[1][3] = -23;
+      c->m_GOPList[13].m_deltaRefPics[1][0] =  -1; c->m_GOPList[13].m_deltaRefPics[1][1] =  -5; c->m_GOPList[13].m_deltaRefPics[1][2] = -21;
+      c->m_GOPList[14].m_deltaRefPics[1][0] =  -2; c->m_GOPList[14].m_deltaRefPics[1][1] = -18;
+      c->m_GOPList[15].m_deltaRefPics[1][0] =  -1; c->m_GOPList[15].m_deltaRefPics[1][1] =  -3; c->m_GOPList[15].m_deltaRefPics[1][2] = -19;
+
+      c->m_GOPList[16].m_deltaRefPics[1][0] =  -1; c->m_GOPList[16].m_deltaRefPics[1][1] = -17;
+      c->m_GOPList[17].m_deltaRefPics[1][0] =  -8; c->m_GOPList[17].m_deltaRefPics[1][1] =   8;
+      c->m_GOPList[18].m_deltaRefPics[1][0] =  -4; c->m_GOPList[18].m_deltaRefPics[1][1] = -12;
+      c->m_GOPList[19].m_deltaRefPics[1][0] =  -2; c->m_GOPList[19].m_deltaRefPics[1][1] =  -6; c->m_GOPList[19].m_deltaRefPics[1][2] = -14;
+
+      c->m_GOPList[20].m_deltaRefPics[1][0] =  -1; c->m_GOPList[20].m_deltaRefPics[1][1] =  -3; c->m_GOPList[20].m_deltaRefPics[1][2] =  -7; c->m_GOPList[20].m_deltaRefPics[1][3] = -15;
+      c->m_GOPList[21].m_deltaRefPics[1][0] =  -1; c->m_GOPList[21].m_deltaRefPics[1][1] =  -5; c->m_GOPList[21].m_deltaRefPics[1][2] = -13;
+      c->m_GOPList[22].m_deltaRefPics[1][0] =  -2; c->m_GOPList[22].m_deltaRefPics[1][1] = -10;
+      c->m_GOPList[23].m_deltaRefPics[1][0] =  -1; c->m_GOPList[23].m_deltaRefPics[1][1] =  -3; c->m_GOPList[23].m_deltaRefPics[1][2] = -11;
+
+      c->m_GOPList[24].m_deltaRefPics[1][0] =  -1; c->m_GOPList[24].m_deltaRefPics[1][1] =  -9;
+      c->m_GOPList[25].m_deltaRefPics[1][0] =  -4; c->m_GOPList[25].m_deltaRefPics[1][1] =   4;
+      c->m_GOPList[26].m_deltaRefPics[1][0] =  -2; c->m_GOPList[26].m_deltaRefPics[1][1] =  -6;
+      c->m_GOPList[27].m_deltaRefPics[1][0] =  -1; c->m_GOPList[27].m_deltaRefPics[1][1] =  -3; c->m_GOPList[27].m_deltaRefPics[1][2] = -7;
+
+      c->m_GOPList[28].m_deltaRefPics[1][0] =  -1; c->m_GOPList[28].m_deltaRefPics[1][1] =  -5;
+      c->m_GOPList[29].m_deltaRefPics[1][0] =  -2; c->m_GOPList[29].m_deltaRefPics[1][1] =   2;
+      c->m_GOPList[30].m_deltaRefPics[1][0] =  -1; c->m_GOPList[30].m_deltaRefPics[1][1] =  -3;
+      c->m_GOPList[31].m_deltaRefPics[1][0] =  -1; c->m_GOPList[31].m_deltaRefPics[1][1] =   1;
       }
       for( int i = 0; i < 32; i++ )
       {
@@ -1780,15 +1780,9 @@
                 c->m_GOPList[i].m_QPOffsetModelOffset = -4.9309;
                 c->m_GOPList[i].m_QPOffsetModelScale  =  0.2265;
                 break;
-<<<<<<< HEAD
-        case 2: c->m_GOPList[i].m_QPOffset   = c->m_addGOP32refPics ? 1 : 0;
-                c->m_GOPList[i].m_QPOffsetModelOffset = -4.5000;
-                c->m_GOPList[i].m_QPOffsetModelScale  =  c->m_addGOP32refPics ? 0.1900 : 0.2353;
-=======
         case 2: c->m_GOPList[i].m_QPOffset   = 0;
-                c->m_GOPList[i].m_QPOffsetModelOffset = -3.0625;
-                c->m_GOPList[i].m_QPOffsetModelScale  =  0.1875;
->>>>>>> 3adb8e77
+                c->m_GOPList[i].m_QPOffsetModelOffset =  c->m_addGOP32refPics ? -4.5000 : -3.0625;
+                c->m_GOPList[i].m_QPOffsetModelScale  =  c->m_addGOP32refPics ?  0.1900 : 0.1875;
                 break;
         case 3: c->m_GOPList[i].m_QPOffset   = 3;
                 c->m_GOPList[i].m_QPOffsetModelOffset = -5.4095;
@@ -2421,7 +2415,7 @@
   vvenc_confirmParameter( c, c->m_bipredSearchRange < 0 ,                                                   "Bi-prediction refinement search range must be more than 0" );
   vvenc_confirmParameter( c, c->m_minSearchWindow < 0,                                                      "Minimum motion search window size for the adaptive window ME must be greater than or equal to 0" );
 
-  vvenc_confirmParameter( c, c->m_vvencMCTF.numFrames != c->m_vvencMCTF.numStrength,            "MCTF parameter list sizes differ" );
+  vvenc_confirmParameter( c, c->m_vvencMCTF.numFrames != c->m_vvencMCTF.numStrength,            "MCTF parameter list sizes differ");
   vvenc_confirmParameter( c, c->m_vvencMCTF.MCTFSpeed < 0 || c->m_vvencMCTF.MCTFSpeed > 3,      "MCTFSpeed exceeds supported range (0..3)" );
   static const std::string errorSegLessRng = std::string( "When using segment parallel encoding more then " ) + static_cast< char >( VVENC_MCTF_RANGE + '0' ) + " frames have to be encoded";
   vvenc_confirmParameter( c, c->m_SegmentMode != VVENC_SEG_OFF && c->m_framesToBeEncoded < VVENC_MCTF_RANGE, errorSegLessRng.c_str() );

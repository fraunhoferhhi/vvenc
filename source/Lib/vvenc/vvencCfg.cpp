/* -----------------------------------------------------------------------------
The copyright in this software is being made available under the Clear BSD
License, included below. No patent rights, trademark rights and/or
other Intellectual Property Rights other than the copyrights concerning
the Software are granted under this license.

The Clear BSD License

Copyright (c) 2019-2023, Fraunhofer-Gesellschaft zur Förderung der angewandten Forschung e.V. & The VVenC Authors.
All rights reserved.

Redistribution and use in source and binary forms, with or without modification,
are permitted (subject to the limitations in the disclaimer below) provided that
the following conditions are met:

     * Redistributions of source code must retain the above copyright notice,
     this list of conditions and the following disclaimer.

     * Redistributions in binary form must reproduce the above copyright
     notice, this list of conditions and the following disclaimer in the
     documentation and/or other materials provided with the distribution.

     * Neither the name of the copyright holder nor the names of its
     contributors may be used to endorse or promote products derived from this
     software without specific prior written permission.

NO EXPRESS OR IMPLIED LICENSES TO ANY PARTY'S PATENT RIGHTS ARE GRANTED BY
THIS LICENSE. THIS SOFTWARE IS PROVIDED BY THE COPYRIGHT HOLDERS AND
CONTRIBUTORS "AS IS" AND ANY EXPRESS OR IMPLIED WARRANTIES, INCLUDING, BUT NOT
LIMITED TO, THE IMPLIED WARRANTIES OF MERCHANTABILITY AND FITNESS FOR A
PARTICULAR PURPOSE ARE DISCLAIMED. IN NO EVENT SHALL THE COPYRIGHT HOLDER OR
CONTRIBUTORS BE LIABLE FOR ANY DIRECT, INDIRECT, INCIDENTAL, SPECIAL,
EXEMPLARY, OR CONSEQUENTIAL DAMAGES (INCLUDING, BUT NOT LIMITED TO,
PROCUREMENT OF SUBSTITUTE GOODS OR SERVICES; LOSS OF USE, DATA, OR PROFITS; OR
BUSINESS INTERRUPTION) HOWEVER CAUSED AND ON ANY THEORY OF LIABILITY, WHETHER
IN CONTRACT, STRICT LIABILITY, OR TORT (INCLUDING NEGLIGENCE OR OTHERWISE)
ARISING IN ANY WAY OUT OF THE USE OF THIS SOFTWARE, EVEN IF ADVISED OF THE
POSSIBILITY OF SUCH DAMAGE.


------------------------------------------------------------------------------------------- */


/** \file     vvencCfg.cpp
    \brief    encoder configuration class
*/

#include "vvenc/vvencCfg.h"

#include "CommonLib/CommonDef.h"
#include "CommonLib/Slice.h"
#include "CommonLib/ProfileLevelTier.h"
#include "Utilities/MsgLog.h"
#include "EncoderLib/GOPCfg.h"

#include <math.h>
#include <thread>

#include "apputils/VVEncAppCfg.h"


VVENC_NAMESPACE_BEGIN

static bool checkCfgParameter( vvenc_config *cfg );
static void checkCfgPicPartitioningParameter( vvenc_config *c );
static void checkCfgInputArrays( vvenc_config *c, int &lastNonZeroCol, int &lastNonZeroRow, bool &cfgIsValid );
static std::string vvenc_cfgString;

static int vvenc_getQpValsSize( int QpVals[] )
{
  int size=0;
  for ( int i = 0; i < VVENC_MAX_QP_VALS_CHROMA; i++ )
  {
    if( QpVals[i] > 0) size++;
    else break;
  }

  if( size == 0)
  {
    size = 1;  // at least first value must be set to 0
  }

  return size;
}

static std::vector<int> vvenc_getQpValsAsVec( int QpVals[] )
{
  std::vector<int> QpValsVec;
  for ( int i = 0; i < VVENC_MAX_QP_VALS_CHROMA; i++ )
  {
    if( QpVals[i] > 0) QpValsVec.push_back( QpVals[i] );
    else break;
  }
  if( QpValsVec.empty() )
  {
    QpValsVec = { 0 };
  }
  return QpValsVec;
}


static void vvenc_checkCharArrayStr( char array[], int size )
{
  bool resetArray = false;
  if ( 0 == strcmp(array, "empty") )
  {
    resetArray = true;
  }
  else if ( 0 == strcmp(array, "undef") )
  {
    resetArray = true;
  }
  else if ( 0 == strcmp(array, "''") )
  {
    resetArray = true;
  }
  else if ( 0 == strcmp(array, "\"\"") )
  {
    resetArray = true;
  }
  else if ( 0 == strcmp(array, "[]") )
  {
    resetArray = true;
  }

  if( resetArray )
  {
    for( int i = 0; i < size; i++ ) memset(&array[i],0, sizeof(char));
    array[0] = '\0';
  }
}

static inline std::string getProfileStr( int profile )
{
  std::string cT;
  switch( profile )
  {
    case VVENC_MAIN_10                              : cT = "main_10"; break;
    case VVENC_MAIN_10_STILL_PICTURE                : cT = "main_10_still_picture"; break;
    case VVENC_MAIN_10_444                          : cT = "main_10_444"; break;
    case VVENC_MAIN_10_444_STILL_PICTURE            : cT = "main_10_444_still_picture"; break;
    case VVENC_MULTILAYER_MAIN_10                   : cT = "multilayer_main_10"; break;
    case VVENC_MULTILAYER_MAIN_10_STILL_PICTURE     : cT = "multilayer_main_10_still_picture"; break;
    case VVENC_MULTILAYER_MAIN_10_444               : cT = "multilayer_main_10_444"; break;
    case VVENC_MULTILAYER_MAIN_10_444_STILL_PICTURE : cT = "multilayer_main_10_444_still_picture"; break;
    case VVENC_PROFILE_AUTO                         : cT = "auto"; break;
    default                                            : cT = "unknown"; break;
  }
  return cT;
}

static inline std::string getLevelStr( int level )
{
  std::string cT;
  switch( level )
  {
    case VVENC_LEVEL_AUTO: cT = "auto";    break;
    case VVENC_LEVEL1    : cT = "1";       break;
    case VVENC_LEVEL2    : cT = "2";       break;
    case VVENC_LEVEL2_1  : cT = "2.1";     break;
    case VVENC_LEVEL3    : cT = "3";       break;
    case VVENC_LEVEL3_1  : cT = "3.1";     break;
    case VVENC_LEVEL4    : cT = "4";       break;
    case VVENC_LEVEL4_1  : cT = "4.1";     break;
    case VVENC_LEVEL5    : cT = "5";       break;
    case VVENC_LEVEL5_1  : cT = "5.1";     break;
    case VVENC_LEVEL5_2  : cT = "5.2";     break;
    case VVENC_LEVEL6    : cT = "6";       break;
    case VVENC_LEVEL6_1  : cT = "6.1";     break;
    case VVENC_LEVEL6_2  : cT = "6.2";     break;
    case VVENC_LEVEL6_3  : cT = "6.3";     break;
    case VVENC_LEVEL15_5 : cT = "15.5";    break;
    default               : cT = "unknown"; break;
  }
  return cT;
}

static inline std::string getCostFunctionStr( int cost )
{
  std::string cT;
  switch( cost )
  {
    case VVENC_COST_STANDARD_LOSSY               : cT = "Lossy coding"; break;
    case VVENC_COST_SEQUENCE_LEVEL_LOSSLESS      : cT = "Sequence level lossless coding"; break;
    case VVENC_COST_LOSSLESS_CODING              : cT = "Lossless coding"; break;
    case VVENC_COST_MIXED_LOSSLESS_LOSSY_CODING  : cT = "Mixed lossless lossy coding"; break;
    default                                : cT = "Unknown"; break;
  }
  return cT;
}

static inline std::string getDynamicRangeStr( int dynamicRange )
{
  std::string cT;
  switch( dynamicRange )
  {
    case VVENC_HDR_OFF            : cT = "SDR"; break;
    case VVENC_HDR_PQ             : cT = "HDR10/PQ"; break;
    case VVENC_HDR_HLG            : cT = "HDR HLG"; break;
    case VVENC_HDR_PQ_BT2020      : cT = "HDR10/PQ BT.2020"; break;
    case VVENC_HDR_HLG_BT2020     : cT = "HDR HLG BT.2020"; break;
    case VVENC_HDR_USER_DEFINED   : cT = "HDR user defined"; break;
    case VVENC_SDR_BT709          : cT = "SDR BT.709"; break;
    case VVENC_SDR_BT2020         : cT = "SDR BT.2020"; break;
    case VVENC_SDR_BT470BG        : cT = "SDR BT.470 B/G"; break;
    default                       : cT = "unknown"; break;
  }
  return cT;
}

static inline std::string vvenc_getMasteringDisplayStr( unsigned int md[10]  )
{
  std::stringstream css;

  css << "G(" << md[0] << "," << md[1] << ")";
  css << "B(" << md[2] << "," << md[3] << ")";
  css << "R(" << md[4] << "," << md[5] << ")";
  css << "WP("<< md[6] << "," << md[7] << ")";
  css << "L(" << md[8] << "," << md[9] << ")";

  css << " (= nits: ";
  css << "G(" << md[0]/50000.0 << "," << md[1]/50000.0 << ")";
  css << "B(" << md[2]/50000.0 << "," << md[3]/50000.0 << ")";
  css << "R(" << md[4]/50000.0 << "," << md[5]/50000.0 << ")";
  css << "WP("<< md[6]/50000.0 << "," << md[7]/50000.0 << ")";
  css << "L(" << md[8]/10000.0 << "," << md[9]/10000.0 << ")";
  css << ")";
  return css.str();
}

static inline std::string vvenc_getContentLightLevelStr( unsigned int cll[2] )
{
  std::stringstream css;

  css << cll[0] << "," << cll[1] << " (cll,fall)";
  return css.str();
}

VVENC_DECL void vvenc_GOPEntry_default(vvencGOPEntry *GOPEntry )
{
  GOPEntry->m_POC                       = -1;
  GOPEntry->m_QPOffset                  = 0;
  GOPEntry->m_QPOffsetModelOffset       = 0.0;
  GOPEntry->m_QPOffsetModelScale        = 0.0;
  GOPEntry->m_CbQPoffset                = 0;
  GOPEntry->m_CrQPoffset                = 0;
  GOPEntry->m_QPFactor                  = 0.0;
  GOPEntry->m_tcOffsetDiv2              = 0;
  GOPEntry->m_betaOffsetDiv2            = 0;
  GOPEntry->m_cfgUnused1                = 0;
  GOPEntry->m_cfgUnused2                = 0;
  GOPEntry->m_cfgUnused3                = 0;
  GOPEntry->m_cfgUnused4                = 0;
  GOPEntry->m_temporalId                = 0;
  GOPEntry->m_sliceType                 = 'P';
  memset( GOPEntry->m_numRefPicsActive, 0, sizeof( GOPEntry->m_numRefPicsActive ) );
  memset( GOPEntry->m_numRefPics, 0, sizeof( GOPEntry->m_numRefPics ) );
  memset( GOPEntry->m_deltaRefPics, 0, sizeof( GOPEntry->m_deltaRefPics ) );
}

VVENC_DECL void vvenc_WCGChromaQPControl_default(vvencWCGChromaQPControl *WCGChromaQPControl )
{
  WCGChromaQPControl->enabled         = false;  ///< Enabled flag (0:default)
  WCGChromaQPControl->chromaCbQpScale = 1.0;    ///< Chroma Cb QP Scale (1.0:default)
  WCGChromaQPControl->chromaCrQpScale = 1.0;    ///< Chroma Cr QP Scale (1.0:default)
  WCGChromaQPControl->chromaQpScale   = 0.0;    ///< Chroma QP Scale (0.0:default)
  WCGChromaQPControl->chromaQpOffset  = 0-0;    ///< Chroma QP Offset (0.0:default)
}

VVENC_DECL void vvenc_ChromaQpMappingTableParams_default(vvencChromaQpMappingTableParams *p )
{
  p->m_numQpTables                                          = 0;
  p->m_qpBdOffset                                           = 12;
  p->m_sameCQPTableForAllChromaFlag                         = true;

  memset( p->m_qpTableStartMinus26, 0, sizeof( p->m_qpTableStartMinus26 ) );
  memset( p->m_numPtsInCQPTableMinus1, 0, sizeof( p->m_numPtsInCQPTableMinus1 ) );
  memset( p->m_deltaQpInValMinus1, 0, sizeof( p->m_deltaQpInValMinus1 ) );
  memset( p->m_deltaQpOutVal, 0, sizeof( p->m_deltaQpOutVal ) );
}

VVENC_DECL void vvenc_RPLEntry_default(vvencRPLEntry *RPLEntry )
{
  RPLEntry->m_POC                              = -1;
  RPLEntry->m_temporalId                       = 0;
  RPLEntry->m_refPic                           = false;
  RPLEntry->m_ltrp_in_slice_header_flag        = false;
  RPLEntry->m_numRefPicsActive                 = 0;
  RPLEntry->m_sliceType                        ='P';
  RPLEntry->m_numRefPics                       = 0;

  memset(&RPLEntry->m_deltaRefPics,0, sizeof(RPLEntry->m_deltaRefPics));
}

VVENC_DECL void vvenc_ReshapeCW_default(vvencReshapeCW *reshapeCW )
{
  memset( reshapeCW->binCW, 0, sizeof( reshapeCW->binCW ) );
  reshapeCW->updateCtrl = 0;
  reshapeCW->adpOption  = 0;
  reshapeCW->initialCW  = 0;
  reshapeCW->rspPicSize = 0;
  reshapeCW->rspFps     = 0;
  reshapeCW->rspTid     = 0;
  reshapeCW->rspFpsToIp = 0;
}

VVENC_DECL void vvenc_vvencMCTF_default(vvencMCTF *vvencMCTF )
{
  vvencMCTF->MCTF = 0;
  vvencMCTF->MCTFSpeed = 0;
  vvencMCTF->MCTFFutureReference = true;
  vvencMCTF->numFrames = 0;
  vvencMCTF->numStrength = 0;
  vvencMCTF->MCTFUnitSize = -1;
  memset( vvencMCTF->MCTFFrames, 0, sizeof( vvencMCTF->MCTFFrames ) );
  memset( vvencMCTF->MCTFStrengths, 0, sizeof( vvencMCTF->MCTFStrengths ) );
}

VVENC_DECL void vvenc_config_default(vvenc_config *c )
{
  int i = 0;

  // internal params
  c->m_configDone                              = false;         ///< state variable, Private context used for internal data ( do not change )
  c->m_confirmFailed                           = false;         ///< state variable, Private context used for internal data ( do not change )
  c->m_msgFnc                                  = nullptr;
  c->m_msgCtx                                  = nullptr;

  // core params
  c->m_SourceWidth                             = 0;             ///< source width in pixel
  c->m_SourceHeight                            = 0;             ///< source height in pixel (when interlaced = field height)
  c->m_FrameRate                               = 0;             ///< source frame-rates (Hz) Numerator
  c->m_FrameScale                              = 1;             ///< source frame-rates (Hz) Denominator
  c->m_TicksPerSecond                          = 27000000;      ///< ticks per second for dts generation (default: 27000000, 1..27000000, -1: ticks per frame=1)

  c->m_framesToBeEncoded                       = 0;             ///< number of encoded frames

  c->m_inputBitDepth[0]                        = 8;             ///< bit-depth of input
  c->m_inputBitDepth[1]                        = 0;

  c->m_numThreads                              = 0;             ///< number of worker threads

  c->m_QP                                      = VVENC_DEFAULT_QP;
  c->m_RCTargetBitrate                         = 0;

  c->m_verbosity                               = VVENC_VERBOSE; ///< encoder verbosity

  // basic params
  c->m_profile                                 = vvencProfile::VVENC_PROFILE_AUTO;
  c->m_levelTier                               = vvencTier::VVENC_TIER_MAIN ;
  c->m_level                                   = vvencLevel::VVENC_LEVEL_AUTO;

  c->m_IntraPeriod                             = 0;             ///< period of I-slice (random access period)
  c->m_IntraPeriodSec                          = 1;             ///< period of I-slice in seconds (random access period)
  c->m_DecodingRefreshType                     = VVENC_DRT_CRA;       ///< random access type
  c->m_GOPSize                                 = 32;            ///< GOP size
  c->m_picReordering                           = 1;

  c->m_usePerceptQPA                           = false;         ///< perceptually motivated input-adaptive QP modification, abbrev. perceptual QP adaptation (QPA)
  c->m_sliceTypeAdapt                          = -1;            ///< perceptually and objectively motivated slice type adaptation (STA)

  c->m_RCNumPasses                             = -1;
  c->m_RCPass                                  = -1;
  c->m_LookAhead                               = -1;

  c->m_SegmentMode                             = VVENC_SEG_OFF;

  c->m_internalBitDepth[0]                     =10;                                 ///< bit-depth codec operates at (input/output files will be converted)
  c->m_internalBitDepth[1]                     =0;

  c->m_HdrMode                                 = VVENC_HDR_OFF;

  // expert options
  c->m_conformanceWindowMode                   = 1;
  c->m_confWinLeft                             = 0;
  c->m_confWinRight                            = 0;
  c->m_confWinTop                              = 0;
  c->m_confWinBottom                           = 0;

  c->m_PadSourceWidth                          = 0;                                     ///< source width in pixel
  c->m_PadSourceHeight                         = 0;                                     ///< source height in pixel (when interlaced = field height)

  memset(&c->m_aiPad,0, sizeof(c->m_aiPad));                                    ///< number of padded pixels for width and height
  c->m_enablePictureHeaderInSliceHeader        = true;
  c->m_AccessUnitDelimiter                     = -1;                                    ///< add Access Unit Delimiter NAL units, default: auto (only enable if needed by dependent options)

  c->m_printMSEBasedSequencePSNR               = false;
  c->m_printHexPsnr                            = false;
  c->m_printFrameMSE                           = false;
  c->m_printSequenceMSE                        = false;
  c->m_cabacZeroWordPaddingEnabled             = true;

  c->m_subProfile                              = 0;
  c->m_bitDepthConstraintValue                 = 10;
  c->m_intraOnlyConstraintFlag                 = false;

  c->m_rewriteParamSets                        = true;                                 ///< Flag to enable rewriting of parameter sets at random access points
  c->m_idrRefParamList                         = false;                                 ///< indicates if reference picture list syntax elements are present in slice headers of IDR pictures
  for( i = 0; i < VVENC_MAX_GOP; i++ )
  {
    vvenc_GOPEntry_default( &c->m_GOPList[i]);                                          ///< the coding structure entries from the config file
  }

  c->m_useSameChromaQPTables                   = true;

  vvenc_ChromaQpMappingTableParams_default( &c->m_chromaQpMappingTableParams );
  c->m_intraQPOffset                           = 0;                                     ///< QP offset for intra slice (integer)
  c->m_lambdaFromQPEnable                      = false;                                 ///< enable flag for QP:lambda fix

  for( i = 0; i < VVENC_MAX_TLAYER; i++ )
  {
    c->m_adLambdaModifier[i] = 1.0;                                                     ///< Lambda modifier array for each temporal layer
    c->m_adIntraLambdaModifier[i] = 0.0;                                                ///< Lambda modifier for Intra pictures, one for each temporal layer. If size>temporalLayer, then use [temporalLayer], else if size>0, use [size()-1], else use m_adLambdaModifier.
  }

  c->m_dIntraQpFactor                          = -1.0;                                  ///< Intra Q Factor. If negative, use a default equation: 0.57*(1.0 - Clip3( 0.0, 0.5, 0.05*(double)(isField ? (GopSize-1)/2 : GopSize-1) ))

  memset(&c->m_qpInValsCb    ,0, sizeof(c->m_qpInValsCb));                      ///< qp input values used to derive the chroma QP mapping table
  memset(&c->m_qpInValsCr    ,0, sizeof(c->m_qpInValsCr));                      ///< qp input values used to derive the chroma QP mapping table
  memset(&c->m_qpInValsCbCr  ,0, sizeof(c->m_qpInValsCbCr));                      ///< qp input values used to derive the chroma QP mapping table
  memset(&c->m_qpOutValsCb   ,0, sizeof(c->m_qpOutValsCb));                      ///< qp output values used to derive the chroma QP mapping table
  memset(&c->m_qpOutValsCr   ,0, sizeof(c->m_qpOutValsCr));                      ///< qp output values used to derive the chroma QP mapping table
  memset(&c->m_qpOutValsCbCr ,0, sizeof(c->m_qpOutValsCbCr));                      ///< qp output values used to derive the chroma QP mapping table

  c->m_qpInValsCb[0] = 17;  c->m_qpInValsCb[1] = 22;  c->m_qpInValsCb[2] = 34;  c->m_qpInValsCb[3] = 42;
  c->m_qpOutValsCb[0] = 17; c->m_qpOutValsCb[1] = 23; c->m_qpOutValsCb[2] = 35; c->m_qpOutValsCb[3] = 39;

  c->m_cuQpDeltaSubdiv                         = -1;                                    ///< Maximum subdiv for CU luma Qp adjustment (0:default)
  c->m_cuChromaQpOffsetSubdiv                  = -1;                                    ///< If negative, then do not apply chroma qp offsets.
  c->m_chromaCbQpOffset                        = 0;                                     ///< Chroma Cb QP Offset (0:default)
  c->m_chromaCrQpOffset                        = 0;                                     ///< Chroma Cr QP Offset (0:default)
  c->m_chromaCbQpOffsetDualTree                = 0;                                     ///< Chroma Cb QP Offset for dual tree (overwrite m_chromaCbQpOffset for dual tree)
  c->m_chromaCrQpOffsetDualTree                = 0;                                     ///< Chroma Cr QP Offset for dual tree (overwrite m_chromaCrQpOffset for dual tree)
  c->m_chromaCbCrQpOffset                      = -1;                                    ///< QP Offset for joint Cb-Cr mode
  c->m_chromaCbCrQpOffsetDualTree              = 0;                                     ///< QP Offset for joint Cb-Cr mode (overwrite m_chromaCbCrQpOffset for dual tree)
  c->m_sliceChromaQpOffsetPeriodicity          = -1;                                    ///< Used in conjunction with Slice Cb/Cr QpOffsetIntraOrPeriodic. Use 0 (default) to disable periodic nature.

  memset(&c->m_sliceChromaQpOffsetIntraOrPeriodic,0, sizeof(c->m_sliceChromaQpOffsetIntraOrPeriodic));            ///< Chroma Cb QP Offset at slice level for I slice or for periodic inter slices as defined by SliceChromaQPOffsetPeriodicity. Replaces offset in the GOP table.

  c->m_usePerceptQPATempFiltISlice             = -1;                                    ///< Flag indicating if temporal high-pass filtering in visual activity calculation in QPA should (true) or shouldn't (false) be applied for I-slices

  c->m_lumaLevelToDeltaQPEnabled               = false;
  vvenc_WCGChromaQPControl_default(&c->m_wcgChromaQpControl );

  c->m_internChromaFormat                      = VVENC_NUM_CHROMA_FORMAT;
  c->m_useIdentityTableForNon420Chroma         = true;
  c->m_outputBitDepth[0]      = c->m_outputBitDepth[1]      = 0;                              ///< bit-depth of output file
  c->m_MSBExtendedBitDepth[0] = c->m_MSBExtendedBitDepth[1] = 0;                    ///< bit-depth of input samples after MSB extension
  c->m_costMode                                = VVENC_COST_STANDARD_LOSSY;                   ///< Cost mode to use

  c->m_decodedPictureHashSEIType               = VVENC_HASHTYPE_NONE;                         ///< Checksum mode for decoded picture hash SEI message
  c->m_bufferingPeriodSEIEnabled               = false;
  c->m_pictureTimingSEIEnabled                 = false;
  c->m_decodingUnitInfoSEIEnabled              = false;

  c->m_entropyCodingSyncEnabled                = false;
  c->m_entryPointsPresent                      = true;

  c->m_CTUSize                                 = 128;
  c->m_MinQT[0] = c->m_MinQT[1] = 8;                                            ///< 0: I slice luma; 1: P/B slice; 2: I slice chroma
  c->m_MinQT[2] = 4;
  c->m_MaxQT[0] = c->m_MaxQT[1] = c->m_MaxQT[2] = 128;
  c->m_maxMTTDepth                             = 3;
  c->m_maxMTTDepthI                            = 3;
  c->m_maxMTTDepthIChroma                      = -1;

  c->m_maxBT[0]=32;  c->m_maxBT[1]=128;  c->m_maxBT[2]=64;
  c->m_maxTT[0]=32;  c->m_maxTT[1]=64;  c->m_maxTT[2]=32;
  c->m_dualITree                               = true;
  c->m_log2MaxTbSize                           = 6;
  c->m_log2MinCodingBlockSize                  = 2;

  c->m_bUseASR                                 = false;                                 ///< flag for using adaptive motion search range
  c->m_bUseHADME                               = true;                                  ///< flag for using HAD in sub-pel ME
  c->m_fastHad                                 = false;
  c->m_RDOQ                                    = 1;                                     ///< flag for using RD optimized quantization
  c->m_useRDOQTS                               = true;                                  ///< flag for using RD optimized quantization for transform skip
  c->m_useSelectiveRDOQ                        = false;                                 ///< flag for using selective RDOQ

  c->m_JointCbCrMode                           = false;
  c->m_cabacInitPresent                        = -1;
  c->m_useFastLCTU                             = false;
  c->m_usePbIntraFast                          = 0;
  c->m_useFastMrg                              = 0;
  c->m_useAMaxBT                               = -1;
  c->m_fastQtBtEnc                             = true;
  c->m_contentBasedFastQtbt                    = false;
  c->m_fastInterSearchMode                     = VVENC_FASTINTERSEARCH_MODE3;
  c->m_useEarlyCU                              = 0;
  c->m_useFastDecisionForMerge                 = true;

  c->m_bDisableIntraCUsInInterSlices           = false;
  c->m_bFastUDIUseMPMEnabled                   = true;
  c->m_bFastMEForGenBLowDelayEnabled           = true;

  c->m_MTSImplicit                             = false;
  c->m_TMVPModeId                              = 1;
  c->m_DepQuantEnabled                         = true;
  c->m_SignDataHidingEnabled                   = false;

  c->m_MIP                                     = false;
  c->m_useFastMIP                              = 0;

  c->m_maxNumMergeCand                         = 5;
  c->m_maxNumAffineMergeCand                   = 5;
  c->m_Geo                                     = 0;
  c->m_maxNumGeoCand                           = 5;
  c->m_FastIntraTools                          = 0;
  c->m_IntraEstDecBit                          = 1;

  c->m_RCInitialQP                             = 0;

  c->m_motionEstimationSearchMethod            = VVENC_MESEARCH_DIAMOND;
  c->m_motionEstimationSearchMethodSCC         = 0;
  c->m_SearchRange                             = 96;
  c->m_bipredSearchRange                       = 4;
  c->m_minSearchWindow                         = 8;
  c->m_bClipForBiPredMeEnabled                 = false;
  c->m_bFastMEAssumingSmootherMVEnabled        = true;
  c->m_bIntegerET                              = false;
  c->m_fastSubPel                              = 0;
  c->m_meReduceTap                             = 0;
  c->m_SMVD                                    = 0;
  c->m_AMVRspeed                               = 0;
  c->m_LMChroma                                = false;
  c->m_horCollocatedChromaFlag                 = true;
  c->m_verCollocatedChromaFlag                 = false;
  c->m_MRL                                     = true;
  c->m_BDOF                                    = false;
  c->m_DMVR                                    = false;
  c->m_EDO                                     = 0;
  c->m_lumaReshapeEnable                       = 0;
  c->m_reshapeSignalType                       = 0;
  c->m_updateCtrl                              = 0;
  c->m_adpOption                               = 0;
  c->m_initialCW                               = 0;
  c->m_LMCSOffset                              = 0;
  vvenc_ReshapeCW_default( &c->m_reshapeCW );
  c->m_Affine                                  = 0;
  c->m_PROF                                    = false;
  c->m_AffineType                              = true;
  c->m_MMVD                                    = 0;
  c->m_MmvdDisNum                              = 6;
  c->m_allowDisFracMMVD                        = false;
  c->m_CIIP                                    = 0;
  c->m_SbTMVP                                  = false;
  c->m_SBT                                     = 0;
  c->m_LFNST                                   = 0;
  c->m_MTS                                     = 0;
  c->m_MTSIntraMaxCand                         = 3;
  c->m_ISP                                     = 0;
  c->m_TS                                      = 0;
  c->m_TSsize                                  = 3;
  c->m_useChromaTS                             = 0;
  c->m_useBDPCM                                = 0;

  c->m_rprEnabledFlag                          = -1;
  c->m_resChangeInClvsEnabled                  = false;
  c->m_craAPSreset                             = false;
  c->m_rprRASLtoolSwitch                       = false;

  c->m_IBCMode                                 = 0;
  c->m_IBCFastMethod                           = 1;

  c->m_BCW                                     = 0;

  c->m_FIMMode                                 = 0;
  c->m_FastInferMerge                          = 0;

  c->m_bLoopFilterDisable                      = false;
  c->m_loopFilterOffsetInPPS                   = true;

  memset(&c->m_loopFilterBetaOffsetDiv2,0, sizeof(c->m_loopFilterBetaOffsetDiv2));
  memset(&c->m_loopFilterTcOffsetDiv2,0, sizeof(c->m_loopFilterTcOffsetDiv2));

  c->m_bDisableLFCrossTileBoundaryFlag         = false;
  c->m_bDisableLFCrossSliceBoundaryFlag        = false;

  c->m_bUseSAO                                 = true;
  c->m_saoScc                                  = false;
  c->m_saoEncodingRate                         = -1.0;
  c->m_saoEncodingRateChroma                   = -1.0;
  c->m_log2SaoOffsetScale[0]=c->m_log2SaoOffsetScale[1] = 0;
  c->m_saoOffsetBitShift[0]=c->m_saoOffsetBitShift[1] = 0;

  c->m_decodingParameterSetEnabled             = false;
  c->m_vuiParametersPresent                    = -1;
  c->m_hrdParametersPresent                    = true;
  c->m_aspectRatioInfoPresent                  = false;
  c->m_aspectRatioIdc                          = 0;
  c->m_sarWidth                                = 0;
  c->m_sarHeight                               = 0;
  c->m_colourDescriptionPresent                = false;
  c->m_colourPrimaries                         = 2;
  c->m_transferCharacteristics                 = 2;
  c->m_matrixCoefficients                      = 2;
  c->m_chromaLocInfoPresent                    = false;
  c->m_chromaSampleLocTypeTopField             = 0;
  c->m_chromaSampleLocTypeBottomField          = 0;
  c->m_chromaSampleLocType                     = 0;
  c->m_overscanInfoPresent                     = false;
  c->m_overscanAppropriateFlag                 = false;
  c->m_videoFullRangeFlag                      = false;

  memset(&c->m_masteringDisplay,0, sizeof(c->m_masteringDisplay));
  memset(&c->m_contentLightLevel,0, sizeof(c->m_contentLightLevel));
  c->m_preferredTransferCharacteristics        = -1;

  c->m_alf                                     = false;
  c->m_alfSpeed                                = 0;
  c->m_useNonLinearAlfLuma                     = true;
  c->m_useNonLinearAlfChroma                   = true;
  c->m_maxNumAlfAlternativesChroma             = VVENC_MAX_NUM_ALF_ALTERNATIVES_CHROMA;
  c->m_ccalf                                   = false;
  c->m_ccalfQpThreshold                        = 37;
  c->m_alfTempPred                             = -1;
  c->m_alfUnitSize                             = -1;

  vvenc_vvencMCTF_default( &c->m_vvencMCTF );

  c->m_blockImportanceMapping                  = true;

  c->m_quantThresholdVal                       = -1;
  c->m_qtbttSpeedUp                            = 1;
  c->m_qtbttSpeedUpMode                        = 0;
  c->m_fastTTSplit                             = 0;

  c->m_fastLocalDualTreeMode                   = 0;

  c->m_maxParallelFrames                       = -1;
  c->m_ensureWppBitEqual                       = -1;
  c->m_tileParallelCtuEnc                      = true;

  c->m_picPartitionFlag                        = false;
  memset( c->m_tileColumnWidth, 0, sizeof(c->m_tileColumnWidth) );
  memset( c->m_tileRowHeight,   0, sizeof(c->m_tileRowHeight) );
  c->m_numExpTileCols                          = 1;
  c->m_numExpTileRows                          = 1;
  c->m_numTileCols                             = 1;
  c->m_numTileRows                             = 1;
  c->m_numSlicesInPic                          = 1;

  memset( c->m_summaryOutFilename    , '\0', sizeof(c->m_summaryOutFilename) );
  memset( c->m_summaryPicFilenameBase, '\0', sizeof(c->m_summaryPicFilenameBase) );
  c->m_summaryVerboseness                      = 0;

  memset( c->m_decodeBitstreams[0], '\0', sizeof(c->m_decodeBitstreams[0]) );
  memset( c->m_decodeBitstreams[1], '\0', sizeof(c->m_decodeBitstreams[1]) );

  c->m_switchPOC                               = -1;
  c->m_switchDQP                               = 0;
  c->m_fastForwardToPOC                        = -1;
  c->m_stopAfterFFtoPOC                        = false;
  c->m_bs2ModPOCAndType                        = false;
  c->m_forceDecodeBitstream1                   = false;

  c->m_listTracingChannels                     = false;
  memset( c->m_traceRule, '\0', sizeof(c->m_traceRule) );
  memset( c->m_traceFile, '\0', sizeof(c->m_traceFile) );

  c->m_numIntraModesFullRD                     = -1;
  c->m_reduceIntraChromaModesFullRD            = false;

  c->m_treatAsSubPic                           = false;
  c->m_explicitAPSid                           = 0;

  c->m_leadFrames                              = 0;
  c->m_trailFrames                             = 0;

  c-> m_deblockLastTLayers                     = 0;
  c->m_addGOP32refPics                         = false;
  c->m_numRefPics                              = 0;
  c->m_numRefPicsSCC                           = -1;

  memset( c->m_reservedInt, 0, sizeof(c->m_reservedInt) );
  memset( c->m_reservedFlag, 0, sizeof(c->m_reservedFlag) );
  memset( c->m_reservedDouble, 0, sizeof(c->m_reservedDouble) );

  // init default preset
  vvenc_init_preset( c, vvencPresetMode::VVENC_MEDIUM );
}

static bool vvenc_confirmParameter ( vvenc_config *c, bool bflag, const char* message )
{
  if ( ! bflag )
    return false;

  vvenc::MsgLog msg(c->m_msgCtx,c->m_msgFnc);
  msg.log( VVENC_ERROR, "Parameter Check Error: %s\n", message );

  c->m_confirmFailed = true;
  return true;
}

VVENC_DECL bool vvenc_init_config_parameter( vvenc_config *c )
{
  c->m_confirmFailed = false;

  // check for valid base parameter
  vvenc_confirmParameter( c,  (c->m_SourceWidth <= 0 || c->m_SourceHeight <= 0), "Input resolution not set");

  vvenc_confirmParameter( c, c->m_inputBitDepth[0] < 8 || c->m_inputBitDepth[0] > 16,                    "InputBitDepth must be at least 8" );
  vvenc_confirmParameter( c, c->m_inputBitDepth[0] != 8 && c->m_inputBitDepth[0] != 10,                  "Input bitdepth must be 8 or 10 bit" );
  vvenc_confirmParameter( c, c->m_internalBitDepth[0] != 8 && c->m_internalBitDepth[0] != 10,            "Internal bitdepth must be 8 or 10 bit" );

  vvenc_confirmParameter( c, c->m_FrameRate <= 0,                                                        "Frame rate must be greater than 0" );
  vvenc_confirmParameter( c, c->m_FrameScale <= 0,                                                       "Frame scale must be greater than 0" );
  vvenc_confirmParameter( c, c->m_TicksPerSecond < -1 || c->m_TicksPerSecond == 0 || c->m_TicksPerSecond > 27000000, "TicksPerSecond must be in range from 1 to 27000000, or -1 for ticks per frame=1" );
  vvenc_confirmParameter( c, ( c->m_TicksPerSecond > 0 ) && ((int64_t)c->m_TicksPerSecond*(int64_t)c->m_FrameScale)%c->m_FrameRate, "TicksPerSecond should be a multiple of FrameRate/Framescale. Use 27000000 for NTSC content" );

  vvenc_confirmParameter( c, c->m_numThreads < -1 || c->m_numThreads > 256,                              "Number of threads out of range (-1 <= t <= 256)");

  vvenc_confirmParameter( c, c->m_IntraPeriod < -1,                                                      "IDR period (in frames) must be >= -1");
  vvenc_confirmParameter( c, c->m_IntraPeriodSec < 0,                                                    "IDR period (in seconds) must be >= 0");

  vvenc_confirmParameter( c, c->m_GOPSize < 1 || c->m_GOPSize > VVENC_MAX_GOP,                           "GOP Size must be between 1 and 64" );
  vvenc_confirmParameter( c, c->m_leadFrames < 0 || c->m_leadFrames > VVENC_MAX_GOP,                     "Lead frames exceeds supported range (0 to 64)" );
  vvenc_confirmParameter( c, c->m_trailFrames < 0 || c->m_trailFrames > VVENC_MCTF_RANGE,                "Trail frames exceeds supported range (0 to 4)" );
  vvenc_confirmParameter( c, c->m_sliceTypeAdapt < -1 || c->m_sliceTypeAdapt > 2,                        "Slice type adaptation (STA) invalid parameter given, range is (-1 .. 2)" );

  if( VVENC_RC_OFF == c->m_RCTargetBitrate )
  {
     vvenc_confirmParameter( c, c->m_bufferingPeriodSEIEnabled,         "bufferingPeriod SEI enabled requires rate control" );
     vvenc_confirmParameter( c, c->m_pictureTimingSEIEnabled,           "pictureTiming SEI enabled requires rate control" );
  }

  vvenc_confirmParameter( c, c->m_HdrMode < VVENC_HDR_OFF || c->m_HdrMode > VVENC_SDR_BT470BG,  "Sdr/Hdr Mode must be in the range 0 - 8" );

  vvenc_confirmParameter( c, c->m_verbosity < VVENC_SILENT || c->m_verbosity > VVENC_DETAILS, "verbosity is out of range[0..6]" );

  vvenc_confirmParameter( c,  (c->m_numIntraModesFullRD < -1 || c->m_numIntraModesFullRD == 0 || c->m_numIntraModesFullRD > 3), "NumIntraModesFullRD must be -1 or between 1 and 3");

#if ! ENABLE_TRACING
  vvenc_confirmParameter( c, c->m_traceFile[0] != '\0', "trace file option '--tracefile' set, but encoder lib not compiled with tracing support, use make ... enable-tracing=1 or set ENABLE_TRACING" );
  vvenc_confirmParameter( c, c->m_traceRule[0] != '\0', "trace rule option '--tracerule' set, but encoder lib not compiled with tracing support, use make ... enable-tracing=1 or set ENABLE_TRACING" );
  vvenc_confirmParameter( c, c->m_listTracingChannels, "list trace channels option '--tracechannellist' set, but encoder lib not compiled with tracing support, use make ... enable-tracing=1 or set ENABLE_TRACING" );
#endif

  if ( c->m_confirmFailed )
  {
    return c->m_confirmFailed;
  }

  //
  // set a lot of dependent parameters
  //

  vvenc::MsgLog msg(c->m_msgCtx,c->m_msgFnc);

  // TODO 2.0: make this an error
  //vvenc_confirmParameter( c, c->m_RCTargetBitrate != VVENC_RC_OFF && c->m_QP != VVENC_AUTO_QP && c->m_QP != VVENC_DEFAULT_QP, "Rate-control and QP based encoding are mutually exclusive!" );

  if( c->m_RCTargetBitrate != VVENC_RC_OFF && c->m_QP != VVENC_AUTO_QP && c->m_QP != VVENC_DEFAULT_QP )
  {
    msg.log( VVENC_WARNING, "Configuration warning: Rate control is enabled since a target bitrate is specified, ignoring QP value\n\n" );
    c->m_QP = VVENC_AUTO_QP;
  }

  if( c->m_QP == VVENC_AUTO_QP ) c->m_QP = VVENC_DEFAULT_QP;
  vvenc_confirmParameter( c, c->m_RCTargetBitrate == VVENC_RC_OFF && ( c->m_QP < 0 || c->m_QP > vvenc::MAX_QP ), "QP exceeds supported range (0 to 63)" );

  vvenc_confirmParameter( c, c->m_RCTargetBitrate != VVENC_RC_OFF && ( c->m_RCTargetBitrate < 0 || c->m_RCTargetBitrate > 800000000 ), "TargetBitrate must be between 0 - 800000000" );

  if ( c->m_internChromaFormat < 0 || c->m_internChromaFormat >= VVENC_NUM_CHROMA_FORMAT )
  {
    c->m_internChromaFormat = VVENC_CHROMA_420;
  }

  if( c->m_profile == vvencProfile::VVENC_PROFILE_AUTO )
  {
    const int maxBitDepth= std::max(c->m_internalBitDepth[0], c->m_internalBitDepth[c->m_internChromaFormat==vvencChromaFormat::VVENC_CHROMA_400 ? 0 : 1]);

    if (c->m_internChromaFormat==vvencChromaFormat::VVENC_CHROMA_400 || c->m_internChromaFormat==vvencChromaFormat::VVENC_CHROMA_420)
    {
      if (maxBitDepth<=10)
      {
        c->m_profile=vvencProfile::VVENC_MAIN_10;
      }
    }
    else if (c->m_internChromaFormat==vvencChromaFormat::VVENC_CHROMA_422 || c->m_internChromaFormat==vvencChromaFormat::VVENC_CHROMA_444)
    {
      if (maxBitDepth<=10)
      {
        c->m_profile=vvencProfile::VVENC_MAIN_10_444;
      }
    }

    if( c->m_framesToBeEncoded == 1 )
    {
      if( c->m_profile == vvencProfile::VVENC_MAIN_10     ) c->m_profile = vvencProfile::VVENC_MAIN_10_STILL_PICTURE;
      if( c->m_profile == vvencProfile::VVENC_MAIN_10_444 ) c->m_profile = vvencProfile::VVENC_MAIN_10_444_STILL_PICTURE;
    }

    vvenc_confirmParameter( c, c->m_profile == vvencProfile::VVENC_PROFILE_AUTO, "Unable to infer profile from input!" );
  }

  if( c->m_level == vvencLevel::VVENC_LEVEL_AUTO )
  {
    c->m_level = vvenc::LevelTierFeatures::getLevelForInput( c->m_SourceWidth, c->m_SourceHeight, c->m_levelTier, c->m_FrameRate, c->m_FrameScale, c->m_RCTargetBitrate );
    vvenc_confirmParameter( c, c->m_level == vvencLevel::VVENC_LEVEL_AUTO || c->m_level == vvencLevel::VVENC_NUMBER_OF_LEVELS, "Unable to infer level from input!" );
  }
  else
  {
    const vvencLevel inferedLevel = vvenc::LevelTierFeatures::getLevelForInput( c->m_SourceWidth, c->m_SourceHeight, c->m_levelTier, c->m_FrameRate, c->m_FrameScale, c->m_RCTargetBitrate );
    vvenc_confirmParameter( c, c->m_level < inferedLevel, "The level set is too low given the input dimensions (size/rate)!" );
  }

  {
    const vvenc::ProfileFeatures *profileFeatures = vvenc::ProfileFeatures::getProfileFeatures( c->m_profile );
    vvenc_confirmParameter( c, !profileFeatures, "Invalid profile!" );
    vvenc_confirmParameter( c, c->m_level == vvencLevel::VVENC_LEVEL15_5 && !profileFeatures->canUseLevel15p5, "The video dimensions (size/rate) exceed the allowed maximum throughput for the level/profile combination!" );
  }

  c->m_maxBT[0] = std::min( c->m_CTUSize, c->m_maxBT[0] );
  c->m_maxBT[1] = std::min( c->m_CTUSize, c->m_maxBT[1] );
  c->m_maxBT[2] = std::min( c->m_CTUSize, c->m_maxBT[2] );

  c->m_maxTT[0] = std::min( c->m_CTUSize, c->m_maxTT[0] );
  c->m_maxTT[1] = std::min( c->m_CTUSize, c->m_maxTT[1] );
  c->m_maxTT[2] = std::min( c->m_CTUSize, c->m_maxTT[2] );

  if( c->m_maxMTTDepthIChroma < 0 )
  {
    c->m_maxMTTDepthIChroma = c->m_maxMTTDepthI;
  }

  // rate control
  if( c->m_RCNumPasses < 0 )
  {
    c->m_RCNumPasses = ( c->m_RCPass > 0 ? 2 : 1 ); // single pass by default (SDK usage)
  }
  if ( c->m_LookAhead < 0 )
  {
    c->m_LookAhead = c->m_RCTargetBitrate > 0 && c->m_RCNumPasses == 1 ? 1 : 0;
  }

  // threading
  if( c->m_numThreads < 0 )
  {
    const int numCores = std::thread::hardware_concurrency();
    c->m_numThreads = c->m_SourceWidth >= 1280 && c->m_SourceHeight >= 720 ? 8 : 4;
    c->m_numThreads = std::min( c->m_numThreads, numCores );
  }
  if( c->m_ensureWppBitEqual < 0 )       c->m_ensureWppBitEqual     = c->m_numThreads ? 1   : 0   ;
  if( c->m_useAMaxBT < 0 )               c->m_useAMaxBT             = c->m_numThreads ? 0   : 1   ;
  if( c->m_cabacInitPresent < 0 )        c->m_cabacInitPresent      = c->m_numThreads ? 0   : 1   ;
  if( c->m_alfTempPred < 0 )             c->m_alfTempPred           = 1   ;
  if( c->m_saoEncodingRate < 0.0 )       c->m_saoEncodingRate       = c->m_numThreads ? 0.0 : 0.75;
  if( c->m_saoEncodingRateChroma < 0.0 ) c->m_saoEncodingRateChroma = c->m_numThreads ? 0.0 : 0.5 ;
  if( c->m_maxParallelFrames < 0 )
  {
    c->m_maxParallelFrames = std::min( c->m_numThreads, 4 );
  }

  if( c->m_alfUnitSize < 0 )
    c->m_alfUnitSize = c->m_CTUSize;

  // quantization threshold
  if( c->m_quantThresholdVal < 0 )
  {
    c->m_quantThresholdVal = 8;
  }

  /* rules for input, output and internal bitdepths as per help text */
  if (c->m_MSBExtendedBitDepth[0] == 0)
    c->m_MSBExtendedBitDepth  [0] = c->m_inputBitDepth      [0];
  if (c->m_MSBExtendedBitDepth[1] == 0)
    c->m_MSBExtendedBitDepth  [1] = c->m_MSBExtendedBitDepth[0];
  if (c->m_internalBitDepth   [0] == 0)
    c->m_internalBitDepth     [0] = c->m_MSBExtendedBitDepth[0];
  if (c->m_internalBitDepth   [1] == 0)
    c->m_internalBitDepth     [1] = c->m_internalBitDepth   [0];
  if (c->m_inputBitDepth      [1] == 0)
    c->m_inputBitDepth        [1] = c->m_inputBitDepth      [0];
  if (c->m_outputBitDepth     [0] == 0)
    c->m_outputBitDepth       [0] = c->m_internalBitDepth   [0];
  if (c->m_outputBitDepth     [1] == 0)
    c->m_outputBitDepth       [1] = c->m_outputBitDepth     [0];

  if( c->m_HdrMode == VVENC_HDR_OFF &&
     (( c->m_masteringDisplay[0] != 0 && c->m_masteringDisplay[1] != 0 && c->m_masteringDisplay[8] != 0 && c->m_masteringDisplay[9] != 0 ) ||
     ( c->m_contentLightLevel[0] != 0 && c->m_contentLightLevel[1] != 0 ) ) )
  {
    // enable hdr pq bt2020/bt709 mode (depending on set colour primaries)
    c->m_HdrMode = c->m_colourPrimaries==9 ? VVENC_HDR_PQ_BT2020 : VVENC_HDR_PQ;
  }

  if ( c->m_HdrMode != VVENC_HDR_OFF && c->m_HdrMode != VVENC_HDR_USER_DEFINED )
  {
    // VUI and SEI options
    c->m_colourDescriptionPresent = true;                                // enable colour_primaries, transfer_characteristics and matrix_coefficients in vui
    if( c->m_vuiParametersPresent < 0 )
    {
      c->m_vuiParametersPresent  = 1;                                    // enable vui only if not explicitly disabled
    }
  } 

  if( c->m_HdrMode == VVENC_HDR_PQ || c->m_HdrMode == VVENC_HDR_PQ_BT2020 )
  {
    c->m_reshapeSignalType       = vvenc::RESHAPE_SIGNAL_PQ;
    c->m_LMCSOffset              = 1;
    c->m_useSameChromaQPTables   = false;
    c->m_verCollocatedChromaFlag = true;

    vvenc_config cBaseCfg;
    vvenc_config_default(&cBaseCfg);
    // if qpInVal/qpOutVal are set to default value and not overwritten by user defined values, overwrite them with PQ/HLG specifc qp values
    if( memcmp( c->m_qpInValsCb, cBaseCfg.m_qpInValsCb, sizeof( c->m_qpInValsCb ) ) == 0 )
    {
      memset(&c->m_qpInValsCb,0, sizeof(c->m_qpInValsCb));
      std::vector<int>  qpInVals = { 13,20,36,38,43,54 };
      std::copy(qpInVals.begin(), qpInVals.end(), c->m_qpInValsCb);
    }
    if( memcmp( c->m_qpOutValsCb, cBaseCfg.m_qpOutValsCb, sizeof( c->m_qpOutValsCb ) ) == 0 )
    {
      memset(&c->m_qpOutValsCb,0, sizeof(c->m_qpOutValsCb));
      std::vector<int>  qpInVals = { 13,21,29,29,32,37 };
      std::copy(qpInVals.begin(), qpInVals.end(), c->m_qpOutValsCb);
    }
    if( memcmp( c->m_qpInValsCr, cBaseCfg.m_qpInValsCr, sizeof( c->m_qpInValsCr ) ) == 0 )
    {
      memset(&c->m_qpInValsCr,0, sizeof(c->m_qpInValsCr));
      std::vector<int>  qpInVals = { 13,20,37,41,44,54 };
      std::copy(qpInVals.begin(), qpInVals.end(), c->m_qpInValsCr);
    }
    if( memcmp( c->m_qpOutValsCr, cBaseCfg.m_qpOutValsCr, sizeof( c->m_qpOutValsCr ) ) == 0 )
    {
      memset(&c->m_qpOutValsCr,0, sizeof(c->m_qpOutValsCr));
      std::vector<int>  qpInVals = { 13,21,27,29,32,37 };
      std::copy(qpInVals.begin(), qpInVals.end(), c->m_qpOutValsCr);
    }
    if( memcmp( c->m_qpInValsCbCr, cBaseCfg.m_qpInValsCbCr, sizeof( c->m_qpInValsCbCr ) ) == 0 )
    {
      memset(&c->m_qpInValsCbCr,0, sizeof(c->m_qpInValsCbCr));
      std::vector<int>  qpInVals = { 12,21,41,43,54 };
      std::copy(qpInVals.begin(), qpInVals.end(), c->m_qpInValsCbCr);
    }
    if( memcmp( c->m_qpOutValsCbCr, cBaseCfg.m_qpOutValsCbCr, sizeof( c->m_qpOutValsCbCr ) ) == 0 )
    {
      memset(&c->m_qpOutValsCbCr,0, sizeof(c->m_qpOutValsCbCr));
      std::vector<int>  qpInVals = { 12,22,30,32,37 };
      std::copy(qpInVals.begin(), qpInVals.end(), c->m_qpOutValsCbCr);
    }

    c->m_transferCharacteristics = 16; // smpte2084 - HDR10
    if( c->m_colourPrimaries == 2 )
    {
      c->m_colourPrimaries = c->m_HdrMode == VVENC_HDR_PQ_BT2020 ? 9 : 1; //  bt2020(9) : bt709 (1)
    }
    if( c->m_matrixCoefficients == 2 )
    {
      c->m_matrixCoefficients = c->m_HdrMode == VVENC_HDR_PQ_BT2020 ? 9 : 1; // bt2020nc : bt709
    }
  }
  else if( c->m_HdrMode == VVENC_HDR_HLG || c->m_HdrMode == VVENC_HDR_HLG_BT2020 )
  {
    c->m_reshapeSignalType       = vvenc::RESHAPE_SIGNAL_HLG;
    c->m_LMCSOffset              = 0;
    c->m_useSameChromaQPTables   = true;
    c->m_verCollocatedChromaFlag = true;

    vvenc_config cBaseCfg;
    vvenc_config_default(&cBaseCfg);
    // if qpInVal/qpOutVal are set to default value and not overwritten by user defined values, overwrite them with PQ/HLG specifc qp values
    if( memcmp( c->m_qpInValsCb, cBaseCfg.m_qpInValsCb, sizeof( c->m_qpInValsCb ) ) == 0 )
    {
      std::vector<int>  qpVals = { 9, 23, 33, 42 };
      std::copy(qpVals.begin(), qpVals.end(), c->m_qpInValsCb);
    }
    if( memcmp( c->m_qpOutValsCb, cBaseCfg.m_qpOutValsCb, sizeof( c->m_qpOutValsCb ) ) == 0 )
    {
      std::vector<int>  qpVals = { 9, 24, 33, 37 };
      std::copy(qpVals.begin(), qpVals.end(), c->m_qpOutValsCb);
    }

    if( c->m_colourPrimaries == 2 )
    {
      c->m_colourPrimaries = c->m_HdrMode == VVENC_HDR_HLG_BT2020 ? 9 : 1; //  bt2020(9) : bt709 (1)
    }

    if( c->m_matrixCoefficients == 2 )
    {
      c->m_matrixCoefficients = c->m_HdrMode == VVENC_HDR_HLG_BT2020 ? 9 : 1; // bt2020nc : bt709
    }

    if( c->m_transferCharacteristics == 2 )
    {
      c->m_transferCharacteristics = c->m_HdrMode == VVENC_HDR_HLG_BT2020 ? 14 : 1; // bt2020-10 : bt709
    }

    if( c->m_preferredTransferCharacteristics < 0 )
    {
      c->m_preferredTransferCharacteristics = 18; // ARIB STD-B67 (HLG)
    }
  }
  else if( c->m_HdrMode == VVENC_SDR_BT709 )
  {
    c->m_transferCharacteristics = 1;  // bt709
    c->m_colourPrimaries         = 1;  // bt709
    c->m_matrixCoefficients      = 1;  // bt709
  }
  else if( c->m_HdrMode == VVENC_SDR_BT2020 )
  {
    c->m_transferCharacteristics = 14; // bt2020-10
    c->m_colourPrimaries         = 9;  // bt2020nc
    c->m_matrixCoefficients      = 9;  // bt2020nc
  }
  else if( c->m_HdrMode == VVENC_SDR_BT470BG )
  {
    c->m_transferCharacteristics = 5;  // bt470bg
    c->m_colourPrimaries         = 5;  // bt470bg
    c->m_matrixCoefficients      = 5;  // bt470bg
  }

  if( c->m_preferredTransferCharacteristics < 0 )
  {
    c->m_preferredTransferCharacteristics = 0;
  }

  if( c->m_AccessUnitDelimiter < 0 )
  {
    c->m_AccessUnitDelimiter = 0;
  }

  if ( c->m_vuiParametersPresent < 0 )
  {
    c->m_vuiParametersPresent = 0;
  }

  switch ( c->m_conformanceWindowMode)
  {
  case 0:
    {
      // no conformance or padding
      c->m_confWinLeft = c->m_confWinRight = c->m_confWinTop = c->m_confWinBottom = 0;
      c->m_aiPad[1] = c->m_aiPad[0] = 0;
      break;
    }
  case 1:
    {
      // automatic padding to minimum CU size
      const int minCuSize = std::max( 1 << ( vvenc::MIN_CU_LOG2 + 1 ), 1 << c->m_log2MinCodingBlockSize );
      if (c->m_SourceWidth % minCuSize)
      {
        c->m_aiPad[0] = c->m_confWinRight  = ((c->m_SourceWidth / minCuSize) + 1) * minCuSize - c->m_SourceWidth;
      }
      if (c->m_SourceHeight % minCuSize)
      {
        c->m_aiPad[1] =c->m_confWinBottom = ((c->m_SourceHeight / minCuSize) + 1) * minCuSize - c->m_SourceHeight;
      }
      break;
    }
  case 2:
    {
      //padding
      c->m_confWinRight  = c->m_aiPad[0];
      c->m_confWinBottom = c->m_aiPad[1];
      break;
    }
  case 3:
    {
      // conformance
      if( ( c->m_confWinLeft == 0 ) && ( c->m_confWinRight == 0 ) && ( c->m_confWinTop == 0 ) && ( c->m_confWinBottom == 0 ) )
      {
        msg.log( VVENC_WARNING, "Configuration warning: conformance window enabled, but all conformance window parameters set to zero\n\n" );
      }
      if( ( c->m_aiPad[1] != 0 ) || ( c->m_aiPad[0] != 0 ) )
      {
        msg.log( VVENC_WARNING, "Configuration warning: conformance window enabled, padding parameters will be ignored\n" );
      }
      c->m_aiPad[1] = c->m_aiPad[0] = 0;
      break;
    }
  }
  c->m_PadSourceWidth  = c->m_SourceWidth  + c->m_aiPad[0];
  c->m_PadSourceHeight = c->m_SourceHeight + c->m_aiPad[1];

  for(uint32_t ch=0; ch < 2; ch++ )
  {
    if (c->m_saoOffsetBitShift[ch]<0)
    {
      if (c->m_internalBitDepth[ch]>10)
      {
        c->m_log2SaoOffsetScale[ch]=uint32_t(vvenc::Clip3<int>(0, c->m_internalBitDepth[ch]-10, int(c->m_internalBitDepth[ch]-10 + 0.165*c->m_QP - 3.22 + 0.5) ) );
      }
      else
      {
        c->m_log2SaoOffsetScale[ch]=0;
      }
    }
    else
    {
      c->m_log2SaoOffsetScale[ch]=uint32_t(c->m_saoOffsetBitShift[ch]);
    }
  }

  c->m_chromaQpMappingTableParams.m_sameCQPTableForAllChromaFlag = c->m_useSameChromaQPTables;

  if (c->m_useIdentityTableForNon420Chroma && c->m_internChromaFormat != VVENC_CHROMA_420)
  {
    c->m_chromaQpMappingTableParams.m_sameCQPTableForAllChromaFlag = true;
    memset(&c->m_qpInValsCb   ,0, sizeof(c->m_qpInValsCb));
    memset(&c->m_qpInValsCr   ,0, sizeof(c->m_qpInValsCr));
    memset(&c->m_qpInValsCbCr ,0, sizeof(c->m_qpInValsCbCr));
    memset(&c->m_qpOutValsCb  ,0, sizeof(c->m_qpOutValsCb));
    memset(&c->m_qpOutValsCr  ,0, sizeof(c->m_qpOutValsCr));
    memset(&c->m_qpOutValsCbCr,0, sizeof(c->m_qpOutValsCbCr));
  }

  std::vector<int> qpInValsCb  = vvenc_getQpValsAsVec( c->m_qpInValsCb );
  std::vector<int> qpInValsCr = vvenc_getQpValsAsVec( c->m_qpInValsCr );
  std::vector<int> qpInValsCbCr= vvenc_getQpValsAsVec( c->m_qpInValsCbCr );
  std::vector<int> qpOutValsCb= vvenc_getQpValsAsVec( c->m_qpOutValsCb );
  std::vector<int> qpOutValsCr= vvenc_getQpValsAsVec( c->m_qpOutValsCr );
  std::vector<int> qpOutValsCbCr= vvenc_getQpValsAsVec( c->m_qpOutValsCbCr );

  c->m_chromaQpMappingTableParams.m_numQpTables = c->m_chromaQpMappingTableParams.m_sameCQPTableForAllChromaFlag? 1 : (c->m_JointCbCrMode ? 3 : 2);
  c->m_chromaQpMappingTableParams.m_numPtsInCQPTableMinus1[0] = (qpOutValsCb.size() > 1) ? (int)qpOutValsCb.size() - 2 : 0;
  c->m_chromaQpMappingTableParams.m_qpTableStartMinus26[0] = (qpOutValsCb.size() > 1) ? -26 + qpInValsCb[0] : 0;
  for ( size_t i = 0; i < qpInValsCb.size() - 1; i++)
  {
    c->m_chromaQpMappingTableParams.m_deltaQpInValMinus1[0][i] = qpInValsCb[i + 1] - qpInValsCb[i] - 1;
    c->m_chromaQpMappingTableParams.m_deltaQpOutVal[0][i] = qpOutValsCb[i + 1] - qpOutValsCb[i];
  }
  if (!c->m_chromaQpMappingTableParams.m_sameCQPTableForAllChromaFlag)
  {
    c->m_chromaQpMappingTableParams.m_numPtsInCQPTableMinus1[1] = (qpOutValsCr.size() > 1) ? (int)qpOutValsCr.size() - 2 : 0;
    c->m_chromaQpMappingTableParams.m_qpTableStartMinus26[1] = (qpOutValsCr.size() > 1) ? -26 + qpInValsCr[0] : 0;
    for (size_t i = 0; i < qpInValsCr.size() - 1; i++)
    {
      c->m_chromaQpMappingTableParams.m_deltaQpInValMinus1[1][i] = qpInValsCr[i + 1] - qpInValsCr[i] - 1;
      c->m_chromaQpMappingTableParams.m_deltaQpOutVal[1][i] = qpOutValsCr[i + 1] - qpOutValsCr[i];
    }
    c->m_chromaQpMappingTableParams.m_numPtsInCQPTableMinus1[2] = (qpOutValsCbCr.size() > 1) ? (int)qpOutValsCbCr.size() - 2 : 0;
    c->m_chromaQpMappingTableParams.m_qpTableStartMinus26[2] = (qpOutValsCbCr.size() > 1) ? -26 + qpInValsCbCr[0] : 0;
    for (size_t i = 0; i < qpInValsCbCr.size() - 1; i++)
    {
      c->m_chromaQpMappingTableParams.m_deltaQpInValMinus1[2][i] = qpInValsCbCr[i + 1] - qpInValsCbCr[i] - 1;
      c->m_chromaQpMappingTableParams.m_deltaQpOutVal[2][i] = qpInValsCbCr[i + 1] - qpInValsCbCr[i];
    }
  }

  int fps = c->m_FrameRate/c->m_FrameScale;

  c->m_reshapeCW.rspFps     = fps;
  c->m_reshapeCW.rspPicSize = c->m_PadSourceWidth*c->m_PadSourceHeight;
  c->m_reshapeCW.rspFpsToIp = std::max(16, 16 * (int)(round((double)c->m_reshapeCW.rspFps/16.0)));
  c->m_reshapeCW.updateCtrl = c->m_updateCtrl;
  c->m_reshapeCW.adpOption  = c->m_adpOption;
  c->m_reshapeCW.initialCW  = c->m_initialCW;

  if( c->m_rprEnabledFlag == -1 )
  {
    c->m_rprEnabledFlag = c->m_DecodingRefreshType == VVENC_DRT_CRA_CRE ? 2 : 0;
  }

  vvenc_confirmParameter( c, c->m_rprEnabledFlag < -1 || c->m_rprEnabledFlag > 2, "RPR must be either -1, 0, 1 or 2" );
  vvenc_confirmParameter( c, c->m_rprEnabledFlag == 2 && c->m_DecodingRefreshType != VVENC_DRT_CRA_CRE, "for using RPR=2 constrained rasl encoding, DecodingRefreshType has to be set to VVENC_DRT_CRA_CRE" );

  if( c->m_rprEnabledFlag == 2 )
  {
    c->m_resChangeInClvsEnabled = true;
    c->m_craAPSreset            = true;
    c->m_rprRASLtoolSwitch      = true;
  }

  if( c->m_IntraPeriod == 0 && c->m_IntraPeriodSec > 0 )
  {
    if ( fps % c->m_GOPSize == 0 )
    {
      c->m_IntraPeriod = fps * c->m_IntraPeriodSec;
    }
    else
    {
      int iIDRPeriod  = (fps * c->m_IntraPeriodSec);
      if( iIDRPeriod < c->m_GOPSize )
      {
        iIDRPeriod = c->m_GOPSize;
      }

      int iDiff = iIDRPeriod % c->m_GOPSize;
      if( iDiff < c->m_GOPSize >> 1 )
      {
        c->m_IntraPeriod = iIDRPeriod - iDiff;
      }
      else
      {
        c->m_IntraPeriod = iIDRPeriod + c->m_GOPSize - iDiff;
      }
    }
  }
  else if( c->m_IntraPeriod == 1 && c->m_GOPSize != 1 )
  {
    // TODO 2.0: make this an error
    msg.log( VVENC_WARNING, "Configuration warning: IntraPeriod is 1, thus GOPSize is set to 1 too and given gop structures are resetted\n\n" );
    c->m_GOPSize = 1;
    for( int i = 0; i < VVENC_MAX_GOP; i++ )
    {
      vvenc_GOPEntry_default( &c->m_GOPList[i] );
    }
  }
  vvenc_confirmParameter( c, c->m_IntraPeriod == 0, "intra period must not be equal 0" );

  if( c->m_IntraPeriod >= 16 && c->m_GOPSize >= 16 && c->m_IntraPeriod % c->m_GOPSize >= 1 && c->m_IntraPeriod % c->m_GOPSize <= 4 )
  {
    msg.log( VVENC_WARNING, "Configuration warning: setting IntraPeriod in the range of ( N * GOPSize + 1 ) .. ( N * GOPSize + 4 ), i.e. only a small distance above a multiple of the GOPSize, will lead to degraded results.\n" );
    msg.log( VVENC_WARNING, "                       consider changing the IntraPeriod for better results. For optimal results, set the IntraPeriod to a multiple of GOPSize.\n\n" );
  }

  if( c->m_GOPSize > 1 && c->m_GOPList[ 0 ].m_POC != -1  )
  {
    bool bPicReordering = false;
    for( int i = 1; i < c->m_GOPSize; i++ )
    {
      if( c->m_GOPList[ i - 1 ].m_POC > c->m_GOPList[ i ].m_POC )
      {
        bPicReordering = true;
        break;
      }
    }
    vvenc_confirmParameter( c, ! c->m_picReordering && bPicReordering, "PicReordering disabled, but given GOP configuration uses picture reordering" );
    if( c->m_picReordering && ! bPicReordering )
    {
      msg.log( VVENC_WARNING, "Configuration warning: PicReordering enabled, but not used in given GOP configuration, disabling PicReordering\n\n" );
      c->m_picReordering = false;
    }
  }

  // slice type adaptation (STA)
  if( c->m_sliceTypeAdapt < 0 )
  {
    c->m_sliceTypeAdapt = c->m_GOPSize > 8 ? 1 : 0;
  }
  vvenc_confirmParameter( c, c->m_GOPSize <= 8 && c->m_sliceTypeAdapt > 0, "Slice type adaptation for GOPSize <= 8 not supported" );

  // set number of lead / trail frames in segment mode
  const int staFrames  = c->m_sliceTypeAdapt                       ? c->m_GOPSize     : 0;
  const int mctfFrames = c->m_vvencMCTF.MCTF || c->m_usePerceptQPA ? VVENC_MCTF_RANGE : 0;
  switch( c->m_SegmentMode )
  {
    case VVENC_SEG_FIRST:
      c->m_leadFrames  = 0;
      c->m_trailFrames = mctfFrames;
      break;
    case VVENC_SEG_MID:
      c->m_leadFrames  = std::max( staFrames, mctfFrames );
      c->m_trailFrames = mctfFrames;
      break;
    case VVENC_SEG_LAST:
      c->m_leadFrames  = std::max( staFrames, mctfFrames );
      c->m_trailFrames = 0;
      break;
    default:
      // do nothing
      break;
  }

  vvenc_confirmParameter( c, c->m_trailFrames > 0 && c->m_framesToBeEncoded <= 0, "If number of trailing frames is given, the total number of frames to be encoded has to be set" );

  //
  // do some check and set of parameters next
  //

  if ( c->m_lumaReshapeEnable )
  {
    if ( c->m_updateCtrl > 0 && c->m_adpOption > 2 ) { c->m_adpOption -= 2; }
  }

  if ( c->m_JointCbCrMode && ( c->m_internChromaFormat == VVENC_CHROMA_400 ) )
  {
    c->m_JointCbCrMode = false;
  }

  if( c->m_vvencMCTF.MCTFUnitSize == -1 )
  {
    c->m_vvencMCTF.MCTFUnitSize = c->m_SourceWidth <= 1280 && c->m_SourceHeight <= 720 ? 8 : 16;
  }

  if ( c->m_vvencMCTF.MCTF && c->m_QP < 17 )
  {
    // TODO 2.0: add some kind of auto-behavior
    msg.log( VVENC_WARNING, "Configuration warning: disabling MCTF (and BIM), because QP < 17\n\n" );
    c->m_vvencMCTF.MCTF         = 0;
    c->m_blockImportanceMapping = false; // TODO: change, when BIM is independent from MCTF
  }
  if ( c->m_vvencMCTF.MCTF && c->m_vvencMCTF.numFrames == 0 && c->m_vvencMCTF.numStrength == 0 )
  {
    const int log2GopSize = std::min<int>( 6, vvenc::floorLog2( c->m_GOPSize ) );

    c->m_vvencMCTF.numFrames = c->m_vvencMCTF.numStrength = std::max( 1, log2GopSize - ( ( c->m_QP - ( c->m_RCTargetBitrate > 0 ? 1 : 0 ) ) >> 4 ) );

    for ( int i = 0; i < c->m_vvencMCTF.numFrames; i++ )
    {
      c->m_vvencMCTF.MCTFFrames[i] = c->m_GOPSize >> ( c->m_vvencMCTF.numFrames - i - 1 );
      c->m_vvencMCTF.MCTFStrengths[i] = 2.0 / double ( c->m_vvencMCTF.numFrames - i );
    }
    c->m_vvencMCTF.MCTFStrengths[c->m_vvencMCTF.numFrames - 1] = 1.5;  // used by JVET
  }

  vvenc_confirmParameter( c, c->m_blockImportanceMapping && !c->m_vvencMCTF.MCTF, "BIM (block importance mapping) cannot be enabled when MCTF is disabled!" );
  vvenc_confirmParameter( c, c->m_blockImportanceMapping && c->m_vvencMCTF.MCTFUnitSize > c->m_CTUSize, "MCTFUnitSize cannot exceed CTUSize if BIM is enabled!" );

  if ( c->m_usePerceptQPATempFiltISlice < 0 )
  {
    c->m_usePerceptQPATempFiltISlice = 0;
    if ( c->m_usePerceptQPA ) // automatic mode for temporal filtering depending on RC
    {
      c->m_usePerceptQPATempFiltISlice = ( c->m_RCTargetBitrate > 0 && c->m_RCNumPasses == 2 ? 2 : 1 );
    }
  }
  if ( c->m_usePerceptQPATempFiltISlice == 2
      && ( c->m_QP <= 27 || c->m_QP > vvenc::MAX_QP_PERCEPT_QPA || c->m_GOPSize <= 8 || c->m_IntraPeriod < 2 * c->m_GOPSize ) )
  {
    c->m_usePerceptQPATempFiltISlice = 1; // disable temporal pumping reduction aspect
  }
  if ( c->m_usePerceptQPATempFiltISlice > 0
      && ( c->m_vvencMCTF.MCTF == 0 || ! c->m_usePerceptQPA) )
  {
    c->m_usePerceptQPATempFiltISlice = 0; // fully disable temporal filtering features
  }

  if ( c->m_cuQpDeltaSubdiv < 0)
  {
    c->m_cuQpDeltaSubdiv = 0;
    if ( c->m_usePerceptQPA
        && c->m_QP <= vvenc::MAX_QP_PERCEPT_QPA
        && ( c->m_CTUSize == 128 || ( c->m_CTUSize == 64 && c->m_PadSourceWidth <= 1024 && c->m_PadSourceHeight <= 640 ) )
        && c->m_PadSourceWidth <= 2048
        && c->m_PadSourceHeight <= 1280 )
    {
      c->m_cuQpDeltaSubdiv = 2;
    }
  }
  vvenc_confirmParameter( c, c->m_sliceChromaQpOffsetPeriodicity < -1 || c->m_sliceChromaQpOffsetPeriodicity > 1, "Only values {-1, 0, 1} supported for SliceChromaQPOffsetPeriodicity" );
  if ( c->m_sliceChromaQpOffsetPeriodicity < 0)
  {
    c->m_sliceChromaQpOffsetPeriodicity = 0;
    if ( c->m_usePerceptQPA && c->m_internChromaFormat != VVENC_CHROMA_400 )
    {
      c->m_sliceChromaQpOffsetPeriodicity = 1;
    }
  }

  if ( c->m_usePerceptQPA ) c->m_ccalfQpThreshold = vvenc::MAX_QP_PERCEPT_QPA;

  if( c->m_treatAsSubPic )
  {
    if( c->m_sliceTypeAdapt )    msg.log( VVENC_WARNING, "Configuration warning: combination of TreatAsSubPic and STA may not work with VTM subPicMerge tool, consider disabling STA\n\n" );
    if( c->m_alfTempPred )       msg.log( VVENC_WARNING, "Configuration warning: disable ALF temporal prediction, when generation of subpicture streams is enabled (TreatAsSubPic)\n\n" );
    if( c->m_JointCbCrMode )     msg.log( VVENC_WARNING, "Configuration warning: disable joint coding of chroma residuals, when generation of subpicture streams is enabled (TreatAsSubPic)\n\n" );
    if( c->m_lumaReshapeEnable ) msg.log( VVENC_WARNING, "Configuration warning: disable LMCS luma mapping with chroma scaling, when generation of subpicture streams is enabled (TreatAsSubPic)\n\n" );
    c->m_alfTempPred       = 0;
    c->m_JointCbCrMode     = false;
    c->m_lumaReshapeEnable = 0;
    c->m_reshapeSignalType = 0;
    c->m_updateCtrl        = 0;
    c->m_adpOption         = 0;
    c->m_initialCW         = 0;
    c->m_LMCSOffset        = 0;
    c->m_useAMaxBT         = 0;
    vvenc_ReshapeCW_default( &c->m_reshapeCW );
  }

  const bool autoGop = c->m_GOPList[0].m_POC;

  if( c->m_numRefPicsSCC < 0 )
  {
    c->m_numRefPicsSCC = c->m_numRefPics;
  }

  if( c->m_GOPList[ 0 ].m_POC == -1 || ( c->m_addGOP32refPics && c->m_GOPSize == 32 ) )
  {
    if( c->m_IntraPeriod == 1 || c->m_GOPSize == 1 )
    {
      vvenc_confirmParameter( c, c->m_GOPSize != 1,     "gop auto configuration for all intra supports only gop size 1" );
      vvenc_confirmParameter( c, c->m_IntraPeriod != 1, "gop auto configuration for gop size 1 supports only all intra" );
      //                                    m_sliceType                m_QPOffsetModelOffset       m_temporalId   m_numRefPicsActive[ 0 ]            m_numRefPicsActive[ 1 ]
      //                                     |      m_POC               |      m_QPOffsetModelScale |              |   m_deltaRefPics[ 0 ]            |   m_deltaRefPics[ 1 ]
      //                                     |       |    m_QPOffset    |        |    m_QPFactor    |              |    |                             |    |
      c->m_GOPList[  0 ] = vvenc::GOPEntry( 'I',     1,    0,           0.0,     0.0,  0.0,         0,             0,   { },                          0,   { } );
    }
    else if( c->m_GOPSize == 8 )
    {
      vvenc_confirmParameter( c, c->m_picReordering, "gop auto configuration for gop size 8 only without picture reordering supported" );
      //                                    m_sliceType                m_QPOffsetModelOffset       m_temporalId   m_numRefPicsActive[ 0 ]            m_numRefPicsActive[ 1 ]
      //                                     |      m_POC               |      m_QPOffsetModelScale |              |   m_deltaRefPics[ 0 ]            |   m_deltaRefPics[ 1 ]
      //                                     |       |    m_QPOffset    |        |    m_QPFactor    |              |    |                             |    |
      c->m_GOPList[  0 ] = vvenc::GOPEntry( 'B',     1,    5,         -6.5,   0.2590,  1.0,         0,             4,   { 1, 9, 17, 25 },             4,   { 1, 9, 17, 25 } );
      c->m_GOPList[  1 ] = vvenc::GOPEntry( 'B',     2,    4,         -6.5,   0.2590,  1.0,         0,             4,   { 1, 2, 10, 18 },             4,   { 1, 2, 10, 18 } );
      c->m_GOPList[  2 ] = vvenc::GOPEntry( 'B',     3,    5,         -6.5,   0.2590,  1.0,         0,             4,   { 1, 3, 11, 19 },             4,   { 1, 3, 11, 19 } );
      c->m_GOPList[  3 ] = vvenc::GOPEntry( 'B',     4,    4,         -6.5,   0.2590,  1.0,         0,             4,   { 1, 4, 12, 20 },             4,   { 1, 4, 12, 20 } );
      c->m_GOPList[  4 ] = vvenc::GOPEntry( 'B',     5,    5,         -6.5,   0.2590,  1.0,         0,             4,   { 1, 5, 13, 21 },             4,   { 1, 5, 13, 21 } );
      c->m_GOPList[  5 ] = vvenc::GOPEntry( 'B',     6,    4,         -6.5,   0.2590,  1.0,         0,             4,   { 1, 6, 14, 22 },             4,   { 1, 6, 14, 22 } );
      c->m_GOPList[  6 ] = vvenc::GOPEntry( 'B',     7,    5,         -6.5,   0.2590,  1.0,         0,             4,   { 1, 7, 15, 23 },             4,   { 1, 7, 15, 23 } );
      c->m_GOPList[  7 ] = vvenc::GOPEntry( 'B',     8,    1,          0.0,      0.0,  1.0,         0,             4,   { 1, 8, 16, 24 },             4,   { 1, 8, 16, 24 } );
    }
    else if( c->m_GOPSize == 16 )
    {
      //                                    m_sliceType                m_QPOffsetModelOffset       m_temporalId   m_numRefPicsActive[ 0 ]            m_numRefPicsActive[ 1 ]
      //                                     |      m_POC               |      m_QPOffsetModelScale |              |   m_deltaRefPics[ 0 ]            |   m_deltaRefPics[ 1 ]
      //                                     |       |    m_QPOffset    |        |    m_QPFactor    |              |    |                             |    |
      c->m_GOPList[  0 ] = vvenc::GOPEntry( 'B',    16,    1,           0.0,     0.0,  1.0,         0,             2,   { 16, 32, 24     },           2,   { 16,  32           } );
      c->m_GOPList[  1 ] = vvenc::GOPEntry( 'B',     8,    1,       -4.8848,  0.2061,  1.0,         1,             2,   {  8, 16         },           2,   { -8,   8           } );
      c->m_GOPList[  2 ] = vvenc::GOPEntry( 'B',     4,    4,       -5.7476,  0.2286,  1.0,         2,             2,   {  4, 12         },           2,   { -4, -12           } );
      c->m_GOPList[  3 ] = vvenc::GOPEntry( 'B',     2,    5,         -5.90,  0.2333,  1.0,         3,             2,   {  2, 10         },           2,   { -2,  -6, -14      } );
      c->m_GOPList[  4 ] = vvenc::GOPEntry( 'B',     1,    6,       -7.1444,     0.3,  1.0,         4,             2,   {  1, -1         },           2,   { -1,  -3,  -7, -15 } );
      c->m_GOPList[  5 ] = vvenc::GOPEntry( 'B',     3,    6,       -7.1444,     0.3,  1.0,         4,             2,   {  1,  3         },           2,   { -1,  -5, -13      } );
      c->m_GOPList[  6 ] = vvenc::GOPEntry( 'B',     6,    5,         -5.90,  0.2333,  1.0,         3,             2,   {  2,  6         },           2,   { -2, -10           } );
      c->m_GOPList[  7 ] = vvenc::GOPEntry( 'B',     5,    6,       -7.1444,     0.3,  1.0,         4,             2,   {  1,  5         },           2,   { -1,  -3, -11      } );
      c->m_GOPList[  8 ] = vvenc::GOPEntry( 'B',     7,    6,       -7.1444,     0.3,  1.0,         4,             2,   {  1,  3,  7     },           2,   { -1,  -9           } );
      c->m_GOPList[  9 ] = vvenc::GOPEntry( 'B',    12,    4,       -5.7476,  0.2286,  1.0,         2,             2,   {  4, 12         },           2,   { -4,   4           } );
      c->m_GOPList[ 10 ] = vvenc::GOPEntry( 'B',    10,    5,         -5.90,  0.2333,  1.0,         3,             2,   {  2, 10         },           2,   { -2,  -6           } );
      c->m_GOPList[ 11 ] = vvenc::GOPEntry( 'B',     9,    6,       -7.1444,     0.3,  1.0,         4,             2,   {  1,  9         },           2,   { -1,  -3,  -7      } );
      c->m_GOPList[ 12 ] = vvenc::GOPEntry( 'B',    11,    6,       -7.1444,     0.3,  1.0,         4,             2,   {  1,  3, 11     },           2,   { -1,  -5           } );
      c->m_GOPList[ 13 ] = vvenc::GOPEntry( 'B',    14,    5,         -5.90,  0.2333,  1.0,         3,             2,   {  2,  6, 14     },           2,   { -2,   2           } );
      c->m_GOPList[ 14 ] = vvenc::GOPEntry( 'B',    13,    6,       -7.1444,     0.3,  1.0,         4,             2,   {  1,  5, 13     },           2,   { -1,  -3           } );
      c->m_GOPList[ 15 ] = vvenc::GOPEntry( 'B',    15,    6,       -7.1444,     0.3,  1.0,         4,             2,   {  1,  3,  7, 15 },           2,   { -1,   1           } );
    }
    else if( c->m_GOPSize == 32 )
    {
      if( !c->m_addGOP32refPics )
      {
        //                                    m_sliceType                m_QPOffsetModelOffset       m_temporalId   m_numRefPicsActive[ 0 ]            m_numRefPicsActive[ 1 ]
        //                                     |      m_POC               |      m_QPOffsetModelScale |              |   m_deltaRefPics[ 0 ]            |   m_deltaRefPics[ 1 ]
        //                                     |       |    m_QPOffset    |        |    m_QPFactor    |              |    |                             |    |
        c->m_GOPList[  0 ] = vvenc::GOPEntry( 'B',    32,   -1,           0.0,     0.0,  1.0,         0,             2,   { 32, 64, 48     },           2,   {  32,  64                } );
        c->m_GOPList[  1 ] = vvenc::GOPEntry( 'B',    16,    0,       -4.9309,  0.2265,  1.0,         1,             2,   { 16, 32         },           2,   { -16,  16                } );
        c->m_GOPList[  2 ] = vvenc::GOPEntry( 'B',     8,    0,       -3.0625,  0.1875,  1.0,         2,             2,   {  8, 24         },           2,   {  -8, -24                } );
        c->m_GOPList[  3 ] = vvenc::GOPEntry( 'B',     4,    3,       -5.4095,  0.2571,  1.0,         3,             2,   {  4, 20         },           2,   {  -4, -12, -28           } );
        c->m_GOPList[  4 ] = vvenc::GOPEntry( 'B',     2,    5,       -4.4895,  0.1947,  1.0,         4,             2,   {  2, 18         },           2,   {  -2,  -6, -14, -30      } );
        c->m_GOPList[  5 ] = vvenc::GOPEntry( 'B',     1,    6,       -5.4429,  0.2429,  1.0,         5,             2,   {  1, -1         },           2,   {  -1,  -3,  -7, -15, -31 } );
        c->m_GOPList[  6 ] = vvenc::GOPEntry( 'B',     3,    6,       -5.4429,  0.2429,  1.0,         5,             2,   {  1,  3         },           2,   {  -1,  -5, -13, -29      } );
        c->m_GOPList[  7 ] = vvenc::GOPEntry( 'B',     6,    5,       -4.4895,  0.1947,  1.0,         4,             2,   {  2,  6         },           2,   {  -2, -10, -26           } );
        c->m_GOPList[  8 ] = vvenc::GOPEntry( 'B',     5,    6,       -5.4429,  0.2429,  1.0,         5,             2,   {  1,  5         },           2,   {  -1,  -3, -11, -27      } );
        c->m_GOPList[  9 ] = vvenc::GOPEntry( 'B',     7,    6,       -5.4429,  0.2429,  1.0,         5,             2,   {  1,  3, 7      },           2,   {  -1,  -9, -25           } );
        c->m_GOPList[ 10 ] = vvenc::GOPEntry( 'B',    12,    3,       -5.4095,  0.2571,  1.0,         3,             2,   {  4, 12         },           2,   {  -4, -20                } );
        c->m_GOPList[ 11 ] = vvenc::GOPEntry( 'B',    10,    5,       -4.4895,  0.1947,  1.0,         4,             2,   {  2, 10         },           2,   {  -2,  -6, -22           } );
        c->m_GOPList[ 12 ] = vvenc::GOPEntry( 'B',     9,    6,       -5.4429,  0.2429,  1.0,         5,             2,   {  1,  9         },           2,   {  -1,  -3,  -7, -23      } );
        c->m_GOPList[ 13 ] = vvenc::GOPEntry( 'B',    11,    6,       -5.4429,  0.2429,  1.0,         5,             2,   {  1,  3, 11     },           2,   {  -1,  -5, -21           } );
        c->m_GOPList[ 14 ] = vvenc::GOPEntry( 'B',    14,    5,       -4.4895,  0.1947,  1.0,         4,             2,   {  2,  6, 14     },           2,   {  -2, -18                } );
        c->m_GOPList[ 15 ] = vvenc::GOPEntry( 'B',    13,    6,       -5.4429,  0.2429,  1.0,         5,             2,   {  1,  5, 13     },           2,   {  -1,  -3, -19           } );
        c->m_GOPList[ 16 ] = vvenc::GOPEntry( 'B',    15,    6,       -5.4429,  0.2429,  1.0,         5,             2,   {  1,  3, 15     },           2,   {  -1, -17                } );
        c->m_GOPList[ 17 ] = vvenc::GOPEntry( 'B',    24,    0,       -3.0625,  0.1875,  1.0,         2,             2,   {  8, 24         },           2,   {  -8,   8                } );
        c->m_GOPList[ 18 ] = vvenc::GOPEntry( 'B',    20,    3,       -5.4095,  0.2571,  1.0,         3,             2,   {  4, 20         },           2,   {  -4, -12                } );
        c->m_GOPList[ 19 ] = vvenc::GOPEntry( 'B',    18,    5,       -4.4895,  0.1947,  1.0,         4,             2,   {  2, 18         },           2,   {  -2,  -6, -14           } );
        c->m_GOPList[ 20 ] = vvenc::GOPEntry( 'B',    17,    6,       -5.4429,  0.2429,  1.0,         5,             2,   {  1, 17         },           2,   {  -1,  -3,  -7, -15      } );
        c->m_GOPList[ 21 ] = vvenc::GOPEntry( 'B',    19,    6,       -5.4429,  0.2429,  1.0,         5,             2,   {  1,  3, 19     },           2,   {  -1,  -5, -13           } );
        c->m_GOPList[ 22 ] = vvenc::GOPEntry( 'B',    22,    5,       -4.4895,  0.1947,  1.0,         4,             2,   {  2,  6, 22     },           2,   {  -2, -10                } );
        c->m_GOPList[ 23 ] = vvenc::GOPEntry( 'B',    21,    6,       -5.4429,  0.2429,  1.0,         5,             2,   {  1,  5, 21     },           2,   {  -1,  -3, -11           } );
        c->m_GOPList[ 24 ] = vvenc::GOPEntry( 'B',    23,    6,       -5.4429,  0.2429,  1.0,         5,             2,   {  1,  3,  7, 23 },           2,   {  -1,  -9                } );
        c->m_GOPList[ 25 ] = vvenc::GOPEntry( 'B',    28,    3,       -5.4095,  0.2571,  1.0,         3,             2,   {  4, 12, 28     },           2,   {  -4,   4                } );
        c->m_GOPList[ 26 ] = vvenc::GOPEntry( 'B',    26,    5,       -4.4895,  0.1947,  1.0,         4,             2,   {  2, 10, 26     },           2,   {  -2,  -6                } );
        c->m_GOPList[ 27 ] = vvenc::GOPEntry( 'B',    25,    6,       -5.4429,  0.2429,  1.0,         5,             2,   {  1,  9, 25     },           2,   {  -1,  -3, -7            } );
        c->m_GOPList[ 28 ] = vvenc::GOPEntry( 'B',    27,    6,       -5.4429,  0.2429,  1.0,         5,             2,   {  1,  3, 11, 27 },           2,   {  -1,  -5                } );
        c->m_GOPList[ 29 ] = vvenc::GOPEntry( 'B',    30,    5,       -4.4895,  0.1947,  1.0,         4,             2,   {  2, 14, 30     },           2,   {  -2,   2                } );
        c->m_GOPList[ 30 ] = vvenc::GOPEntry( 'B',    29,    6,       -5.4429,  0.2429,  1.0,         5,             2,   {  1, 13, 29     },           2,   {  -1,  -3                } );
        c->m_GOPList[ 31 ] = vvenc::GOPEntry( 'B',    31,    6,       -5.4429,  0.2429,  1.0,         5,             2,   {  1,  3, 15, 31 },           2,   {  -1,   1                } );
      }
      else
      {
        if( c->m_GOPList[ 0 ].m_POC != -1 )
        {
          msg.log( VVENC_WARNING, "Configuration warning: custom gop configuartion and option AddGOP32refPics detected, given gop configuration will be overwritten!\n\n" );
        }
        //overwrite GOPEntries
        c->m_GOPList[  0 ] = vvenc::GOPEntry(  'B',   32,   -1,           0.0,     0.0,  1.0,         0,             2,   { 32, 64, 48, 40, 36 },       1,   {  32, 48                 } );
        c->m_GOPList[  1 ] = vvenc::GOPEntry(  'B',   16,    0,       -4.9309,  0.2265,  1.0,         1,             3,   { 16, 32, 48, 24, 20 },       1,   { -16                     } );
        c->m_GOPList[  2 ] = vvenc::GOPEntry(  'B',    8,    1,       -4.5000,  0.1900,  1.0,         2,             4,   {  8, 24, 16, 40, 12 },       2,   {  -8, -24                } );
        c->m_GOPList[  3 ] = vvenc::GOPEntry(  'B',    4,    3,       -5.4095,  0.2571,  1.0,         3,             3,   {  4,  8, 20         },       3,   {  -4, -12, -28,          } );
        c->m_GOPList[  4 ] = vvenc::GOPEntry(  'B',    2,    5,       -4.4895,  0.1947,  1.0,         4,             3,   {  2,  6, 18         },       4,   {  -2,  -6, -14, -30      } );
        c->m_GOPList[  5 ] = vvenc::GOPEntry(  'B',    1,    6,       -5.4429,  0.2429,  1.0,         5,             1,   {  1                 },       2,   {  -1,  -3,  -7, -15, -31 } );
        c->m_GOPList[  6 ] = vvenc::GOPEntry(  'B',    3,    6,       -5.4429,  0.2429,  1.0,         5,             2,   {  1,  3             },       2,   {  -1,  -5, -13, -29      } );
        c->m_GOPList[  7 ] = vvenc::GOPEntry(  'B',    6,    5,       -4.4895,  0.1947,  1.0,         4,             3,   {  2,  4,  6         },       3,   {  -2, -10, -26           } );
        c->m_GOPList[  8 ] = vvenc::GOPEntry(  'B',    5,    6,       -5.4429,  0.2429,  1.0,         5,             2,   {  1,  5             },       2,   {  -1,  -3, -11, -27      } );
        c->m_GOPList[  9 ] = vvenc::GOPEntry(  'B',    7,    6,       -5.4429,  0.2429,  1.0,         5,             2,   {  1,  3,  7         },       2,   {  -1,  -9, -25           } );
        c->m_GOPList[ 10 ] = vvenc::GOPEntry(  'B',   12,    3,       -5.4095,  0.2571,  1.0,         3,             3,   {  4,  8, 12,  6     },       2,   {  -4, -20                } );
        c->m_GOPList[ 11 ] = vvenc::GOPEntry(  'B',   10,    5,       -4.4895,  0.1947,  1.0,         4,             4,   {  2,  4,  6, 10     },       3,   {  -2,  -6, -22           } );
        c->m_GOPList[ 12 ] = vvenc::GOPEntry(  'B',    9,    6,       -5.4429,  0.2429,  1.0,         5,             2,   {  1,  5,  9         },       2,   {  -1,  -3,  -7, -23      } );
        c->m_GOPList[ 13 ] = vvenc::GOPEntry(  'B',   11,    6,       -5.4429,  0.2429,  1.0,         5,             2,   {  1,  3, 11         },       2,   {  -1,  -5, -21           } );
        c->m_GOPList[ 14 ] = vvenc::GOPEntry(  'B',   14,    5,       -4.4895,  0.1947,  1.0,         4,             4,   {  2,  4,  6, 14     },       2,   {  -2, -18                } );
        c->m_GOPList[ 15 ] = vvenc::GOPEntry(  'B',   13,    6,       -5.4429,  0.2429,  1.0,         5,             2,   {  1,  5, 13         },       2,   {  -1,  -3, -19           } );
        c->m_GOPList[ 16 ] = vvenc::GOPEntry(  'B',   15,    6,       -5.4429,  0.2429,  1.0,         5,             2,   {  1,  3,  7, 15     },       2,   {  -1, -17                } );
        c->m_GOPList[ 17 ] = vvenc::GOPEntry(  'B',   24,    1,       -4.5000,  0.1900,  1.0,         2,             3,   {  8, 16, 24         },       1,   {  -8                     } );
        c->m_GOPList[ 18 ] = vvenc::GOPEntry(  'B',   20,    3,       -5.4095,  0.2571,  1.0,         3,             3,   {  4, 12, 20         },       2,   {  -4, -12                } );
        c->m_GOPList[ 19 ] = vvenc::GOPEntry(  'B',   18,    5,       -4.4895,  0.1947,  1.0,         4,             3,   {  2, 10, 18         },       3,   {  -2,  -6, -14           } );
        c->m_GOPList[ 20 ] = vvenc::GOPEntry(  'B',   17,    6,       -5.4429,  0.2429,  1.0,         5,             2,   {  1,  9, 17         },       2,   {  -1,  -3,  -7, -15      } );
        c->m_GOPList[ 21 ] = vvenc::GOPEntry(  'B',   19,    6,       -5.4429,  0.2429,  1.0,         5,             2,   {  1,  3, 19         },       2,   {  -1,  -5, -13           } );
        c->m_GOPList[ 22 ] = vvenc::GOPEntry(  'B',   22,    5,       -4.4895,  0.1947,  1.0,         4,             3,   {  2,  6, 22         },       3,   {  -2, -10, 4             } );
        c->m_GOPList[ 23 ] = vvenc::GOPEntry(  'B',   21,    6,       -5.4429,  0.2429,  1.0,         5,             2,   {  1,  5, 21         },       2,   {  -1,  -3, -11           } );
        c->m_GOPList[ 24 ] = vvenc::GOPEntry(  'B',   23,    6,       -5.4429,  0.2429,  1.0,         5,             2,   {  1,  3,  7, 23     },       2,   {  -1, -9                 } );
        c->m_GOPList[ 25 ] = vvenc::GOPEntry(  'B',   28,    3,       -5.4095,  0.2571,  1.0,         3,             4,   {  4,  8, 12, 28     },       1,   {  -4                     } );
        c->m_GOPList[ 26 ] = vvenc::GOPEntry(  'B',   26,    5,       -4.4895,  0.1947,  1.0,         4,             4,   {  2,  6, 10, 26     },       2,   {  -2, -6                 } );
        c->m_GOPList[ 27 ] = vvenc::GOPEntry(  'B',   25,    6,       -5.4429,  0.2429,  1.0,         5,             2,   {  1,  5,  9, 25     },       2,   {  -1, -3, -7             } );
        c->m_GOPList[ 28 ] = vvenc::GOPEntry(  'B',   27,    6,       -5.4429,  0.2429,  1.0,         5,             2,   {  1,  3, 11, 27     },       2,   {  -1, -5                 } );
        c->m_GOPList[ 29 ] = vvenc::GOPEntry(  'B',   30,    5,       -4.4895,  0.1947,  1.0,         4,             4,   {  2,  6, 14, 30     },       1,   {  -2                     } );
        c->m_GOPList[ 30 ] = vvenc::GOPEntry(  'B',   29,    6,       -5.4429,  0.2429,  1.0,         5,             2,   {  1,  5, 13, 29     },       2,   {  -1, -3                 } );
        c->m_GOPList[ 31 ] = vvenc::GOPEntry(  'B',   31,    6,       -5.4429,  0.2429,  1.0,         5,             2,   {  1,  3,  7, 15, 31 },       1,   {  -1                     } );
      }
    }
    else
    {
      vvenc_confirmParameter( c, true, "GOP auto configuration only supported for GOP size (1,8,16,32)" );
    }

    if( autoGop && c->m_numRefPics != 0 )
    {
      const int maxTLayer  = c->m_picReordering && c->m_GOPSize > 1 ? vvenc::ceilLog2( c->m_GOPSize ) : 0;
      const int numRefCode = c->m_numRefPics;

      for( int i = 0; i < 64; i++ )
      {
        if( c->m_GOPList[i].m_POC == -1 ) break;

        int tLayer  = c->m_GOPList[i].m_temporalId;
        int numRefs = numRefCode < 10 ? numRefCode : ( int( numRefCode / pow( 10, maxTLayer - tLayer ) ) % 10 );

        if( c->m_GOPList[i].m_sliceType != 'I' )
          vvenc_confirmParameter( c, numRefs > c->m_GOPList[i].m_numRefPics[0], "Invalid number of references set in NumRefPics!" );
        if( c->m_GOPList[i].m_sliceType == 'B' )
          vvenc_confirmParameter( c, numRefs > c->m_GOPList[i].m_numRefPics[1], "Invalid number of references set in NumRefPics!" );
        if( c->m_GOPList[i].m_sliceType != 'I' )
          vvenc_confirmParameter( c, numRefs == 0, "Invalid number of references set in NumRefPics!" );
      }
    }

    if( autoGop && c->m_numRefPicsSCC != 0 )
    {
      const int maxTLayer  = c->m_picReordering && c->m_GOPSize > 1 ? vvenc::ceilLog2( c->m_GOPSize ) : 0;
      const int numRefCode = c->m_numRefPicsSCC;

      for( int i = 0; i < 64; i++ )
      {
        if( c->m_GOPList[i].m_POC == -1 ) break;

        int tLayer  = c->m_GOPList[i].m_temporalId;
        int numRefs = numRefCode < 10 ? numRefCode : ( int( numRefCode / pow( 10, maxTLayer - tLayer ) ) % 10 );

        if( c->m_GOPList[i].m_sliceType != 'I' )
          vvenc_confirmParameter( c, numRefs > c->m_GOPList[i].m_numRefPics[0], "Invalid number of references set in NumRefPics!" );
        if( c->m_GOPList[i].m_sliceType == 'B' )
          vvenc_confirmParameter( c, numRefs > c->m_GOPList[i].m_numRefPics[1], "Invalid number of references set in NumRefPics!" );
        if( c->m_GOPList[i].m_sliceType != 'I' )
          vvenc_confirmParameter( c, numRefs == 0, "Invalid number of references set in NumRefPics!" );
      }
    }
  }

  vvenc_confirmParameter( c, !autoGop && c->m_numRefPics    != 0,                         "NumRefPics cannot be used if explicit GOP configuration is used!" );
  vvenc_confirmParameter( c, !autoGop && c->m_numRefPicsSCC != 0,                         "NumRefPicsSCC cannot be used if explicit GOP configuration is used!" );
  vvenc_confirmParameter( c, !autoGop && c->m_numRefPics    != 0 && c->m_addGOP32refPics, "NumRefPics and AddGOP32refPics options are mutually exclusive!" );
  vvenc_confirmParameter( c, !autoGop && c->m_numRefPicsSCC != 0 && c->m_addGOP32refPics, "NumRefPicsSCC and AddGOP32refPics options are mutually exclusive!" );

  if ( ! c->m_MMVD && c->m_allowDisFracMMVD )
  {
    msg.log( VVENC_WARNING, "Configuration warning: MMVD disabled, thus disable AllowDisFracMMVD too\n\n" );
    c->m_allowDisFracMMVD = false;
  }

  //
  // finalize initialization 
  //


  c->m_PROF &= bool(c->m_Affine);
  if (c->m_Affine > 1)
  {
    c->m_PROF = bool(c->m_Affine);
    c->m_AffineType = (c->m_Affine > 1) ? true : false;
  }

  // check char array and reset them, if they seems to be unset
  vvenc_checkCharArrayStr( c->m_decodeBitstreams[0], VVENC_MAX_STRING_LEN);
  vvenc_checkCharArrayStr( c->m_decodeBitstreams[1], VVENC_MAX_STRING_LEN);
  vvenc_checkCharArrayStr( c->m_traceRule, VVENC_MAX_STRING_LEN);
  vvenc_checkCharArrayStr( c->m_traceFile, VVENC_MAX_STRING_LEN);
  vvenc_checkCharArrayStr( c->m_summaryOutFilename, VVENC_MAX_STRING_LEN);
  vvenc_checkCharArrayStr( c->m_summaryPicFilenameBase, VVENC_MAX_STRING_LEN);

  const int maxTLayer = c->m_picReordering && c->m_GOPSize > 1 ? vvenc::ceilLog2( c->m_GOPSize ) : 0;
  
  if( c->m_deblockLastTLayers > 0 )
  {
    if( maxTLayer > 0 )
    {
      vvenc_confirmParameter( c, c->m_bLoopFilterDisable, "DeblockLastTLayers can only be applied when deblocking filter is not disabled (LoopFilterDisable=0)" );
      vvenc_confirmParameter( c, maxTLayer - c->m_deblockLastTLayers <= 0, "DeblockLastTLayers exceeds the range of possible deblockable temporal layers" );
    }
    c->m_loopFilterOffsetInPPS = false;
  }

  if( c->m_alf )
  {
    if( c->m_alfSpeed > maxTLayer )
    {
      msg.log( VVENC_WARNING, "Configuration warning: ALFSpeed would disable ALF for the given GOP configuration, disabling ALFSpeed!\n\n" );

      c->m_alfSpeed = 0;
    }
  }

  c->m_configDone = true;

  c->m_confirmFailed = checkCfgParameter(c);

  return( c->m_confirmFailed );
}

static bool checkCfgParameter( vvenc_config *c )
{
  // run base check first
  vvenc_confirmParameter( c, c->m_profile == vvencProfile::VVENC_PROFILE_AUTO, "can not determin auto profile");
  vvenc_confirmParameter( c, (c->m_profile != vvencProfile::VVENC_MAIN_10
                           && c->m_profile != vvencProfile::VVENC_MAIN_10_STILL_PICTURE
                           && c->m_profile != vvencProfile::VVENC_MAIN_10_444
                           && c->m_profile != vvencProfile::VVENC_MAIN_10_444_STILL_PICTURE
                           && c->m_profile != vvencProfile::VVENC_MULTILAYER_MAIN_10
                           && c->m_profile != vvencProfile::VVENC_MULTILAYER_MAIN_10_STILL_PICTURE
                           && c->m_profile != vvencProfile::  VVENC_MULTILAYER_MAIN_10_444
                           && c->m_profile != vvencProfile::VVENC_MULTILAYER_MAIN_10_444_STILL_PICTURE),
                              "unsupported profile. currently only supporting auto,main_10,main_10_still_picture");

  vvenc_confirmParameter( c, c->m_level   == vvencLevel::VVENC_LEVEL_AUTO, "can not determin level");

  vvenc_confirmParameter( c, c->m_fastInterSearchMode<VVENC_FASTINTERSEARCH_OFF || c->m_fastInterSearchMode>VVENC_FASTINTERSEARCH_MODE3,     "FastInterSearchMode parameter out of range [0...3]" );
  vvenc_confirmParameter( c, c->m_motionEstimationSearchMethod < 0
                          || c->m_motionEstimationSearchMethod >= VVENC_MESEARCH_NUMBER_OF_METHODS
                          || c->m_motionEstimationSearchMethod == VVENC_MESEARCH_DEPRECATED,                                                 "FastSearch parameter out of range [0,1,3,4]");
  vvenc_confirmParameter( c, c->m_motionEstimationSearchMethodSCC < 0
                          || c->m_motionEstimationSearchMethodSCC == 1
                          || c->m_motionEstimationSearchMethodSCC > 3,                                                                       "FastSearchSCC parameter out of range [0,2,3]" );
  vvenc_confirmParameter( c, c->m_internChromaFormat > VVENC_CHROMA_420,                                                                     "Intern chroma format must be either 400, 420" );

  vvenc::MsgLog msg(c->m_msgCtx,c->m_msgFnc);

  switch ( c->m_conformanceWindowMode)
  {
  case 0:
      break;
  case 1:
      // automatic padding to minimum CU size
      vvenc_confirmParameter( c, c->m_aiPad[0] % vvenc::SPS::getWinUnitX(c->m_internChromaFormat) != 0, "picture width is not an integer multiple of the specified chroma subsampling" );
      vvenc_confirmParameter( c, c->m_aiPad[1] % vvenc::SPS::getWinUnitY(c->m_internChromaFormat) != 0, "picture height is not an integer multiple of the specified chroma subsampling" );
      break;
  case 2:
      break;
  case 3:
      // conformance
      if ((c->m_confWinLeft == 0) && (c->m_confWinRight == 0) && (c->m_confWinTop == 0) && (c->m_confWinBottom == 0))
      {
        msg.log( VVENC_WARNING, "Configuration warning: Conformance window enabled, but all conformance window parameters set to zero\n\n" );
      }
      if ((c->m_aiPad[1] != 0) || (c->m_aiPad[0]!=0))
      {
        msg.log( VVENC_WARNING, "Configuration warning: Conformance window enabled, padding parameters will be ignored\n\n" );
      }
      break;
  }

  vvenc_confirmParameter( c, c->m_colourPrimaries < 0 || c->m_colourPrimaries > 12,                 "colourPrimaries must be in range 0 <= x <= 12" );
  vvenc_confirmParameter( c, c->m_transferCharacteristics < 0 || c->m_transferCharacteristics > 18, "transferCharacteristics must be in range 0 <= x <= 18" );
  vvenc_confirmParameter( c, c->m_matrixCoefficients < 0 || c->m_matrixCoefficients > 14,           "matrixCoefficients must be in range 0 <= x <= 14" );

  vvenc_confirmParameter( c, vvenc_getQpValsSize(c->m_qpInValsCb )  != vvenc_getQpValsSize(c->m_qpOutValsCb), "Chroma QP table for Cb is incomplete.");
  vvenc_confirmParameter( c, vvenc_getQpValsSize(c->m_qpInValsCr)   != vvenc_getQpValsSize(c->m_qpOutValsCr), "Chroma QP table for Cr is incomplete.");
  vvenc_confirmParameter( c, vvenc_getQpValsSize(c->m_qpInValsCbCr) != vvenc_getQpValsSize(c->m_qpOutValsCbCr), "Chroma QP table for CbCr is incomplete.");

  if ( c->m_confirmFailed )
  {
    return c->m_confirmFailed;
  }

  int qpBdOffsetC = 6 * (c->m_internalBitDepth[1] - 8);

  vvenc_confirmParameter( c,c->m_chromaQpMappingTableParams.m_qpTableStartMinus26[0] < -26 - qpBdOffsetC || c->m_chromaQpMappingTableParams.m_qpTableStartMinus26[0] > 36, "qpTableStartMinus26[0] is out of valid range of -26 -qpBdOffsetC to 36, inclusive.");
  vvenc_confirmParameter( c,c->m_qpInValsCb[0] != c->m_qpOutValsCb[0], "First qpInValCb value should be equal to first qpOutValCb value");
  for (int i = 0; i < vvenc_getQpValsSize(c->m_qpInValsCb) - 1; i++)
  {
    vvenc_confirmParameter( c,c->m_qpInValsCb[i]  < -qpBdOffsetC || c->m_qpInValsCb[i] > vvenc::MAX_QP, "Some entries cfg_qpInValCb are out of valid range of -qpBdOffsetC to 63, inclusive.");
    vvenc_confirmParameter( c,c->m_qpOutValsCb[i] < -qpBdOffsetC || c->m_qpOutValsCb[i] > vvenc::MAX_QP, "Some entries cfg_qpOutValCb are out of valid range of -qpBdOffsetC to 63, inclusive.");
  }
  if (!c->m_chromaQpMappingTableParams.m_sameCQPTableForAllChromaFlag)
  {
    vvenc_confirmParameter( c,c->m_chromaQpMappingTableParams.m_qpTableStartMinus26[1] < -26 - qpBdOffsetC || c->m_chromaQpMappingTableParams.m_qpTableStartMinus26[1] > 36, "qpTableStartMinus26[1] is out of valid range of -26 -qpBdOffsetC to 36, inclusive.");
    vvenc_confirmParameter( c,c->m_qpInValsCr[0] != c->m_qpOutValsCr[0], "First qpInValCr value should be equal to first qpOutValCr value");
    for (int i = 0; i < vvenc_getQpValsSize(c->m_qpInValsCr) - 1; i++)
    {
      vvenc_confirmParameter( c,c->m_qpInValsCr[i] < -qpBdOffsetC || c->m_qpInValsCr[i] > vvenc::MAX_QP, "Some entries cfg_qpInValCr are out of valid range of -qpBdOffsetC to 63, inclusive.");
      vvenc_confirmParameter( c,c->m_qpOutValsCr[i] < -qpBdOffsetC || c->m_qpOutValsCr[i] > vvenc::MAX_QP, "Some entries cfg_qpOutValCr are out of valid range of -qpBdOffsetC to 63, inclusive.");
    }
    vvenc_confirmParameter( c,c->m_chromaQpMappingTableParams.m_qpTableStartMinus26[2] < -26 - qpBdOffsetC || c->m_chromaQpMappingTableParams.m_qpTableStartMinus26[2] > 36, "qpTableStartMinus26[2] is out of valid range of -26 -qpBdOffsetC to 36, inclusive.");
    vvenc_confirmParameter( c,c->m_qpInValsCbCr[0] != c->m_qpOutValsCbCr[0], "First qpInValCbCr value should be equal to first qpOutValCbCr value");
    for (int i = 0; i < vvenc_getQpValsSize(c->m_qpInValsCbCr) - 1; i++)
    {
      vvenc_confirmParameter( c,c->m_qpInValsCbCr[i]  < -qpBdOffsetC || c->m_qpInValsCbCr[i] > vvenc::MAX_QP, "Some entries cfg_qpInValCbCr are out of valid range of -qpBdOffsetC to 63, inclusive.");
      vvenc_confirmParameter( c,c->m_qpOutValsCbCr[i] < -qpBdOffsetC || c->m_qpOutValsCbCr[i] > vvenc::MAX_QP, "Some entries cfg_qpOutValCbCr are out of valid range of -qpBdOffsetC to 63, inclusive.");
    }
  }

  //
  // do some check and set of parameters next
  //

  vvenc_confirmParameter( c, c->m_AccessUnitDelimiter < 0,   "AccessUnitDelimiter must be >= 0" );
  vvenc_confirmParameter( c, c->m_vuiParametersPresent < 0,  "vuiParametersPresent must be >= 0" );

  if( c->m_DepQuantEnabled )
  {
    vvenc_confirmParameter( c, !c->m_RDOQ || !c->m_useRDOQTS, "RDOQ and RDOQTS must be greater 0 if dependent quantization is enabled" );
    vvenc_confirmParameter( c, c->m_SignDataHidingEnabled, "SignHideFlag must be equal to 0 if dependent quantization is enabled" );
  }

  vvenc_confirmParameter( c, (c->m_MSBExtendedBitDepth[0] < c->m_inputBitDepth[0]), "MSB-extended bit depth for luma channel (--MSBExtendedBitDepth) must be greater than or equal to input bit depth for luma channel (--InputBitDepth)" );
  vvenc_confirmParameter( c, (c->m_MSBExtendedBitDepth[1] < c->m_inputBitDepth[1]), "MSB-extended bit depth for chroma channel (--MSBExtendedBitDepthC) must be greater than or equal to input bit depth for chroma channel (--InputBitDepthC)" );

  const uint32_t maxBitDepth=(c->m_internChromaFormat==VVENC_CHROMA_400) ? c->m_internalBitDepth[0] : std::max(c->m_internalBitDepth[0], c->m_internalBitDepth[1]);
  vvenc_confirmParameter( c,c->m_bitDepthConstraintValue<maxBitDepth, "The internalBitDepth must not be greater than the bitDepthConstraint value");

  vvenc_confirmParameter( c,c->m_bitDepthConstraintValue!=10, "BitDepthConstraint must be 8 for MAIN profile and 10 for MAIN10 profile.");
  vvenc_confirmParameter( c,c->m_intraOnlyConstraintFlag==true, "IntraOnlyConstraintFlag must be false for non main_RExt profiles.");

  // check range of parameters
  vvenc_confirmParameter( c, c->m_inputBitDepth[0  ] < 8,                                 "InputBitDepth must be at least 8" );
  vvenc_confirmParameter( c, c->m_inputBitDepth[1] < 8,                                   "InputBitDepthC must be at least 8" );

  for (uint32_t channelType = 0; channelType < 2; channelType++)
  {
    vvenc_confirmParameter( c,(c->m_internalBitDepth[channelType] > 10) , "VVenC does not support internal bitdepth larger than 10!");
  }


  vvenc_confirmParameter( c, (c->m_HdrMode != VVENC_HDR_OFF && c->m_internalBitDepth[0] < 10 )     ,       "InternalBitDepth must be at least 10 bit for HDR");
  vvenc_confirmParameter( c, (c->m_HdrMode != VVENC_HDR_OFF && c->m_internChromaFormat != VVENC_CHROMA_420 ) ,"ChromaFormatIDC must be YCbCr 4:2:0 for HDR");
  vvenc_confirmParameter( c, (c->m_contentLightLevel[0] < 0 || c->m_contentLightLevel[0] > 10000),  "max content light level must 0 <= cll <= 10000 ");
  vvenc_confirmParameter( c, (c->m_contentLightLevel[1] < 0 || c->m_contentLightLevel[1] > 10000),  "max average content light level must 0 <= cll <= 10000 ");

  {
    bool outOfRGBRange = false;
    for( size_t i = 0; i < sizeof(c->m_masteringDisplay); i++ )
    {
      if( i < 8 && c->m_masteringDisplay[i] > 50000 )
      {
        outOfRGBRange = true; break;
      }
    }
    vvenc_confirmParameter( c, outOfRGBRange,  "mastering display colour volume RGB values must be in range 0 <= RGB <= 50000");
  }

  vvenc_confirmParameter( c, c->m_log2SaoOffsetScale[0]   > (c->m_internalBitDepth[0  ]<10?0:(c->m_internalBitDepth[0  ]-10)), "SaoLumaOffsetBitShift must be in the range of 0 to InternalBitDepth-10, inclusive");
  vvenc_confirmParameter( c, c->m_log2SaoOffsetScale[1] > (c->m_internalBitDepth[1]<10?0:(c->m_internalBitDepth[1]-10)), "SaoChromaOffsetBitShift must be in the range of 0 to InternalBitDepthC-10, inclusive");

  vvenc_confirmParameter( c, c->m_framesToBeEncoded < c->m_switchPOC,                                          "debug POC out of range" );

  vvenc_confirmParameter( c, c->m_DecodingRefreshType < 0 || c->m_DecodingRefreshType > 5,                "Decoding refresh type must be comprised between 0 and 5 included" );
  vvenc_confirmParameter( c,   c->m_picReordering && (c->m_DecodingRefreshType == VVENC_DRT_NONE || c->m_DecodingRefreshType == VVENC_DRT_RECOVERY_POINT_SEI), "Decoding refresh type Recovery Point SEI for non low delay not supported" );
  vvenc_confirmParameter( c, ! c->m_picReordering &&  c->m_DecodingRefreshType != VVENC_DRT_NONE,                                                              "Only decoding refresh type none for low delay supported" );

  vvenc_confirmParameter( c, c->m_QP < -6 * (c->m_internalBitDepth[0] - 8) || c->m_QP > vvenc::MAX_QP,                "QP exceeds supported range (-QpBDOffsety to 63)" );
  for( int comp = 0; comp < 3; comp++)
  {
    vvenc_confirmParameter( c, c->m_loopFilterBetaOffsetDiv2[comp] < -12 || c->m_loopFilterBetaOffsetDiv2[comp] > 12,          "Loop Filter Beta Offset div. 2 exceeds supported range (-12 to 12)" );
    vvenc_confirmParameter( c, c->m_loopFilterTcOffsetDiv2[comp] < -12 || c->m_loopFilterTcOffsetDiv2[comp] > 12,              "Loop Filter Tc Offset div. 2 exceeds supported range (-12 to 12)" );
  }
  vvenc_confirmParameter( c, c->m_SearchRange < 0 ,                                                         "Search Range must be more than 0" );
  vvenc_confirmParameter( c, c->m_bipredSearchRange < 0 ,                                                   "Bi-prediction refinement search range must be more than 0" );
  vvenc_confirmParameter( c, c->m_minSearchWindow < 0,                                                      "Minimum motion search window size for the adaptive window ME must be greater than or equal to 0" );

  vvenc_confirmParameter( c, c->m_vvencMCTF.numFrames != c->m_vvencMCTF.numStrength,                "MCTF parameter list sizes differ" );
  vvenc_confirmParameter( c, c->m_vvencMCTF.MCTFSpeed < 0 || c->m_vvencMCTF.MCTFSpeed > 4,          "MCTFSpeed exceeds supported range (0..4)" );
  vvenc_confirmParameter( c, c->m_vvencMCTF.MCTFUnitSize < 8,                                       "MCTFUnitSize is smaller than 8" );
  vvenc_confirmParameter( c, c->m_vvencMCTF.MCTFUnitSize > 32,                                      "MCTFUnitSize is larger than 32" );
  vvenc_confirmParameter( c, c->m_vvencMCTF.MCTFUnitSize & ( c->m_vvencMCTF.MCTFUnitSize - 1 ),     "MCTFUnitSize is not a power of 2" );
  static const std::string errorSegLessRng = std::string( "When using segment parallel encoding more then " ) + static_cast< char >( VVENC_MCTF_RANGE + '0' ) + " frames have to be encoded";
  vvenc_confirmParameter( c, c->m_SegmentMode != VVENC_SEG_OFF && c->m_framesToBeEncoded < VVENC_MCTF_RANGE, errorSegLessRng.c_str() );

  if (c->m_lumaReshapeEnable)
  {
    vvenc_confirmParameter( c, c->m_reshapeSignalType < vvenc::RESHAPE_SIGNAL_SDR || c->m_reshapeSignalType > vvenc::RESHAPE_SIGNAL_HLG, "LMCSSignalType out of range" );
    vvenc_confirmParameter( c, c->m_updateCtrl < 0,    "Min. LMCS Update Control is 0");
    vvenc_confirmParameter( c, c->m_updateCtrl > 2,    "Max. LMCS Update Control is 2");
    vvenc_confirmParameter( c, c->m_adpOption < 0,     "Min. LMCS Adaptation Option is 0");
    vvenc_confirmParameter( c, c->m_adpOption > 4,     "Max. LMCS Adaptation Option is 4");
    vvenc_confirmParameter( c, c->m_initialCW < 0,     "Min. Initial Total Codeword is 0");
    vvenc_confirmParameter( c, c->m_initialCW > 1023,  "Max. Initial Total Codeword is 1023");
    vvenc_confirmParameter( c, c->m_LMCSOffset < -7,   "Min. LMCS Offset value is -7");
    vvenc_confirmParameter( c, c->m_LMCSOffset > 7,    "Max. LMCS Offset value is 7");
  }
  vvenc_confirmParameter( c, c->m_EDO && c->m_bLoopFilterDisable,             "no EDO support with LoopFilter disabled" );
  vvenc_confirmParameter( c, c->m_EDO < 0 || c->m_EDO > 2,                    "EDO out of range [0..2]" );
  vvenc_confirmParameter( c, c->m_TMVPModeId < 0 || c->m_TMVPModeId > 2,      "TMVPMode out of range [0..2]" );
  vvenc_confirmParameter( c, c->m_AMVRspeed < 0 || c->m_AMVRspeed > 7,        "AMVR/IMV out of range [0..7]" );
  vvenc_confirmParameter( c, c->m_Affine < 0 || c->m_Affine > 5,              "Affine out of range [0..5]" );
  vvenc_confirmParameter( c, c->m_MMVD < 0 || c->m_MMVD > 4,                  "MMVD out of range [0..4]" );
  vvenc_confirmParameter( c, c->m_SMVD < 0 || c->m_SMVD > 3,                  "SMVD out of range [0..3]" );
  vvenc_confirmParameter( c, c->m_Geo  < 0 || c->m_Geo  > 3,                  "Geo out of range [0..3]" );
  vvenc_confirmParameter( c, c->m_CIIP < 0 || c->m_CIIP > 3,                  "CIIP out of range [0..3]" );
  vvenc_confirmParameter( c, c->m_SBT  < 0 || c->m_SBT  > 3,                  "SBT out of range [0..3]" );
  vvenc_confirmParameter( c, c->m_LFNST< 0 || c->m_LFNST> 3,                  "LFNST out of range [0..3]" );
  vvenc_confirmParameter( c, c->m_vvencMCTF.MCTF < 0 || c->m_vvencMCTF.MCTF > 2,  "MCTF out of range [0..2]" );
  vvenc_confirmParameter( c, c->m_ISP  < 0 || c->m_ISP > 3,                    "ISP out of range [0..3]" );
  vvenc_confirmParameter( c, c->m_TS   < 0 || c->m_TS > 2,                     "TS out of range [0..2]" );
  vvenc_confirmParameter( c, c->m_TSsize < 2 || c->m_TSsize > 5,               "TSsize out of range [2..5]" );
  vvenc_confirmParameter( c, c->m_useBDPCM < 0 || c->m_useBDPCM > 2,           "BDPCM out of range [0..2]");
  vvenc_confirmParameter( c, c->m_useBDPCM  && c->m_TS==0,                     "BDPCM cannot be used when transform skip is disabled" );
  vvenc_confirmParameter( c, c->m_useBDPCM==1  && c->m_TS==2,                  "BDPCM cannot be permanently used when transform skip is auto" );
  vvenc_confirmParameter( c, c->m_FastIntraTools <0 || c->m_FastIntraTools >2, "SpeedIntraTools out of range [0..2]");
  vvenc_confirmParameter( c, c->m_IBCMode < 0 ||  c->m_IBCMode > 2,            "IBC out of range [0..2]");
  vvenc_confirmParameter( c, c->m_IBCFastMethod < 0 ||  c->m_IBCFastMethod > 6,"IBCFastMethod out of range [0..6]");
  vvenc_confirmParameter( c, c->m_BCW < 0 || c->m_BCW > 2,                     "BCW out of range [0..2]");
  vvenc_confirmParameter( c, c->m_FIMMode < 0 || c->m_FIMMode > 4,             "FastInferMerge out of range [0..4]");
  vvenc_confirmParameter( c, c->m_qtbttSpeedUp < 0 || c->m_qtbttSpeedUp > 7,   "QtbttExtraFast out of range [0..7]");
  vvenc_confirmParameter( c, c->m_fastTTSplit < 0 || c->m_fastTTSplit > 7,     "FastTTSplit out of range [0..7]");
  vvenc_confirmParameter( c, c->m_MTSIntraMaxCand < 0 || c->m_MTSIntraMaxCand > 4, "MTSIntraMaxCand out of range [0..4]");

  const int fimModeMap[] = { 0, 3, 19, 27, 29 };
  const int maxTLayer = c->m_picReordering && c->m_GOPSize > 1 ? vvenc::ceilLog2( c->m_GOPSize ) : 0;
  c->m_FastInferMerge = fimModeMap[ c->m_FIMMode ];
  if( ( c->m_FastInferMerge & 7 ) > maxTLayer )
  {
    const int hbm = c->m_FastInferMerge >> 3;
    const int lbm = std::min<int>( 7, maxTLayer );
    c->m_FastInferMerge = ( hbm << 3 ) | lbm;
  }

  c->m_qtbttSpeedUpMode = (c->m_qtbttSpeedUp > 2) ? (c->m_qtbttSpeedUp - 2) : 0;
  const int QTBTSMModeMap[] = { 0, 1, 3, 4, 5, 7 };
  c->m_qtbttSpeedUpMode = QTBTSMModeMap[c->m_qtbttSpeedUpMode];
  static const float TT_THRESHOLDS[7] = { 1.1f, 1.075f, 1.05f, 1.025f, 1.0f,  0.975f, 0.95f };
  c->m_fastTT_th = c->m_fastTTSplit ? TT_THRESHOLDS[c->m_fastTTSplit - 1] : 0;

  if( c->m_alf )
  {
    vvenc_confirmParameter( c, c->m_maxNumAlfAlternativesChroma < 1 || c->m_maxNumAlfAlternativesChroma > VVENC_MAX_NUM_ALF_ALTERNATIVES_CHROMA, std::string( std::string( "The maximum number of ALF Chroma filter alternatives must be in the range (1-" ) + std::to_string( VVENC_MAX_NUM_ALF_ALTERNATIVES_CHROMA ) + std::string( ", inclusive)" ) ).c_str() );
  }

  vvenc_confirmParameter( c, c->m_useFastMrg < 0 || c->m_useFastMrg > 3,   "FastMrg out of range [0..3]" );
  vvenc_confirmParameter( c, c->m_useFastMIP < 0 || c->m_useFastMIP > 3,   "FastMIP out of range [0..3]" );
  vvenc_confirmParameter( c, c->m_fastSubPel < 0 || c->m_fastSubPel > 2,   "FastSubPel out of range [0..2]" );
  vvenc_confirmParameter( c, c->m_useEarlyCU < 0 || c->m_useEarlyCU > 2,   "ECU out of range [0..2]" );
  vvenc_confirmParameter( c, c->m_meReduceTap < 0 || c->m_meReduceTap > 2, "ReduceFilterME out of range [0..2]" );

  vvenc_confirmParameter( c, c->m_RCTargetBitrate == 0 && c->m_RCNumPasses != 1, "Only single pass encoding supported, when rate control is disabled" );
  vvenc_confirmParameter( c, c->m_RCNumPasses < 1 || c->m_RCNumPasses > 2,       "Only one pass or two pass encoding supported" );
  vvenc_confirmParameter( c, c->m_RCNumPasses < 2 && c->m_RCPass > 1,            "Only one pass supported in single pass encoding" );
  vvenc_confirmParameter( c, c->m_RCPass != -1 && ( c->m_RCPass < 1 || c->m_RCPass > 2 ), "Invalid pass parameter, only -1, 1 or 2 supported" );
  vvenc_confirmParameter( c, c->m_RCTargetBitrate > 0 && c->m_maxParallelFrames > 4, "Up to 4 parallel frames supported with rate control" );
  vvenc_confirmParameter( c, c->m_LookAhead < -1 || c->m_LookAhead > 1,          "Look-ahead out of range [-1..1]" );
  vvenc_confirmParameter( c, c->m_LookAhead && c->m_RCNumPasses != 1,       "Look-ahead encoding is not supported for two-pass rate control" );
  vvenc_confirmParameter( c, !c->m_LookAhead && c->m_RCNumPasses == 1 && c->m_RCTargetBitrate > 0, "Look-ahead encoding must be used with one-pass rate control" );
  vvenc_confirmParameter( c, c->m_LookAhead && c->m_RCTargetBitrate == 0,   "Look-ahead encoding is not supported when rate control is disabled" );


  vvenc_confirmParameter(c, !((c->m_level==VVENC_LEVEL1)
    || (c->m_level==VVENC_LEVEL2) || (c->m_level==VVENC_LEVEL2_1)
    || (c->m_level==VVENC_LEVEL3) || (c->m_level==VVENC_LEVEL3_1)
    || (c->m_level==VVENC_LEVEL4) || (c->m_level==VVENC_LEVEL4_1)
    || (c->m_level==VVENC_LEVEL5) || (c->m_level==VVENC_LEVEL5_1) || (c->m_level==VVENC_LEVEL5_2)
    || (c->m_level==VVENC_LEVEL6) || (c->m_level==VVENC_LEVEL6_1) || (c->m_level==VVENC_LEVEL6_2) || (c->m_level==VVENC_LEVEL6_3)
    || (c->m_level==VVENC_LEVEL15_5)), "invalid level selected");
  vvenc_confirmParameter(c, !((c->m_levelTier==VVENC_TIER_MAIN) || (c->m_levelTier==VVENC_TIER_HIGH)), "invalid tier selected");


  vvenc_confirmParameter( c, c->m_chromaCbQpOffset < -12,           "Min. Chroma Cb QP Offset is -12" );
  vvenc_confirmParameter( c, c->m_chromaCbQpOffset >  12,           "Max. Chroma Cb QP Offset is  12" );
  vvenc_confirmParameter( c, c->m_chromaCrQpOffset < -12,           "Min. Chroma Cr QP Offset is -12" );
  vvenc_confirmParameter( c, c->m_chromaCrQpOffset >  12,           "Max. Chroma Cr QP Offset is  12" );
  vvenc_confirmParameter( c, c->m_chromaCbQpOffsetDualTree < -12,   "Min. Chroma Cb QP Offset for dual tree is -12" );
  vvenc_confirmParameter( c, c->m_chromaCbQpOffsetDualTree >  12,   "Max. Chroma Cb QP Offset for dual tree is  12" );
  vvenc_confirmParameter( c, c->m_chromaCrQpOffsetDualTree < -12,   "Min. Chroma Cr QP Offset for dual tree is -12" );
  vvenc_confirmParameter( c, c->m_chromaCrQpOffsetDualTree >  12,   "Max. Chroma Cr QP Offset for dual tree is  12" );

  if ( c->m_JointCbCrMode )
  {
    vvenc_confirmParameter( c, c->m_chromaCbCrQpOffset < -12, "Min. Joint Cb-Cr QP Offset is -12");
    vvenc_confirmParameter( c, c->m_chromaCbCrQpOffset >  12, "Max. Joint Cb-Cr QP Offset is  12");
    vvenc_confirmParameter( c, c->m_chromaCbCrQpOffsetDualTree < -12, "Min. Joint Cb-Cr QP Offset for dual tree is -12");
    vvenc_confirmParameter( c, c->m_chromaCbCrQpOffsetDualTree >  12, "Max. Joint Cb-Cr QP Offset for dual tree is  12");
  }

  if (c->m_usePerceptQPA && c->m_dualITree && (c->m_internChromaFormat != VVENC_CHROMA_400) && (c->m_chromaCbQpOffsetDualTree != 0 || c->m_chromaCrQpOffsetDualTree != 0 || c->m_chromaCbCrQpOffsetDualTree != 0))
  {
    msg.log( VVENC_WARNING, "Configuration warning: chroma QPA on, ignoring nonzero dual-tree chroma QP offsets!\n\n");
  }

  vvenc_confirmParameter(c, c->m_usePerceptQPATempFiltISlice > 2,                                                       "PerceptQPATempFiltIPic out of range, must be 2 or less" );
  vvenc_confirmParameter(c, c->m_usePerceptQPATempFiltISlice > 0 && c->m_vvencMCTF.MCTF == 0,                           "PerceptQPATempFiltIPic must be turned off when MCTF is off" );

  vvenc_confirmParameter(c, c->m_usePerceptQPA && (c->m_cuQpDeltaSubdiv > 2),                                           "MaxCuDQPSubdiv must be 2 or smaller when PerceptQPA is on" );

  vvenc_confirmParameter(c, c->m_MinQT[0] < 1<<vvenc::MIN_CU_LOG2,                                                      "Minimum QT size should be larger than or equal to 4");
  vvenc_confirmParameter(c, c->m_MinQT[1] < 1<<vvenc::MIN_CU_LOG2,                                                      "Minimum QT size should be larger than or equal to 4");
  vvenc_confirmParameter(c, c->m_MaxQT[0] > c->m_CTUSize,                                                               "Maximum QT size should be smaller than or equal to CTUSize");
  vvenc_confirmParameter(c, c->m_MaxQT[1] > c->m_CTUSize,                                                               "Maximum QT size should be smaller than or equal to CTUSize");
  vvenc_confirmParameter(c, c->m_MaxQT[2] > c->m_CTUSize,                                                               "Maximum QT size should be smaller than or equal to CTUSize");
  vvenc_confirmParameter(c, c->m_CTUSize < 32,                                                                          "CTUSize must be greater than or equal to 32");
  vvenc_confirmParameter(c, c->m_CTUSize > 128,                                                                         "CTUSize must be less than or equal to 128");
  vvenc_confirmParameter(c, c->m_CTUSize != 32 && c->m_CTUSize != 64 && c->m_CTUSize != 128,                            "CTUSize must be a power of 2 (32, 64, or 128)");
  vvenc_confirmParameter(c, (c->m_PadSourceWidth  % std::max( 8, 1 << c->m_log2MinCodingBlockSize )) != 0,              "Resulting coded frame width must be a multiple of Max(8, the minimum CU size)");
  vvenc_confirmParameter(c, (c->m_PadSourceHeight % std::max( 8, 1 << c->m_log2MinCodingBlockSize )) != 0,              "Resulting coded frame width must be a multiple of Max(8, the minimum CU size)");
  vvenc_confirmParameter(c, c->m_log2MaxTbSize > 6,                                                                     "Log2MaxTbSize must be 6 or smaller." );
  vvenc_confirmParameter(c, c->m_log2MaxTbSize < 5,                                                                     "Log2MaxTbSize must be 5 or greater." );

  vvenc_confirmParameter( c, c->m_log2MinCodingBlockSize < 2,                                                           "Log2MinCodingBlockSize must be 2 or greater." );
  vvenc_confirmParameter( c, c->m_CTUSize < ( 1 << c->m_log2MinCodingBlockSize ),                                       "Log2MinCodingBlockSize must be smaller than max CTU size." );
  vvenc_confirmParameter( c, c->m_MinQT[ 0 ] < ( 1 << c->m_log2MinCodingBlockSize ),                                    "Log2MinCodingBlockSize must be greater than min QT size for I slices" );
  vvenc_confirmParameter( c, c->m_MinQT[ 1 ] < ( 1 << c->m_log2MinCodingBlockSize ),                                    "Log2MinCodingBlockSize must be greater than min QT size for non I slices" );
  const int chromaScaleX = ( (c->m_internChromaFormat==VVENC_CHROMA_444) ) ? 0 : 1;
  vvenc_confirmParameter( c, ( c->m_MinQT[ 2 ] << chromaScaleX ) < ( 1 << c->m_log2MinCodingBlockSize ),                "Log2MinCodingBlockSize must be greater than min chroma QT size for I slices" );

  if( c->m_maxMTTDepth >= 10 && c->m_maxMTTDepth >= pow( 10, ( maxTLayer + 1 ) ) )
  {
    msg.log( VVENC_WARNING, "Configuration warning: MaxMTTHierarchyDepth>=10 & larger than maxTLayer\n\n" );
  }
  vvenc_confirmParameter(c, c->m_maxMTTDepth >= 10 && c->m_maxMTTDepth < pow(10, maxTLayer ), "MaxMTTHierarchyDepth>=10 & not set for all TLs");

  vvenc_confirmParameter(c, c->m_PadSourceWidth  % vvenc::SPS::getWinUnitX(c->m_internChromaFormat) != 0, "Picture width must be an integer multiple of the specified chroma subsampling");
  vvenc_confirmParameter(c, c->m_PadSourceHeight % vvenc::SPS::getWinUnitY(c->m_internChromaFormat) != 0, "Picture height must be an integer multiple of the specified chroma subsampling");

  vvenc_confirmParameter(c, c->m_aiPad[0] % vvenc::SPS::getWinUnitX(c->m_internChromaFormat) != 0, "Horizontal padding must be an integer multiple of the specified chroma subsampling");
  vvenc_confirmParameter(c, c->m_aiPad[1] % vvenc::SPS::getWinUnitY(c->m_internChromaFormat) != 0, "Vertical padding must be an integer multiple of the specified chroma subsampling");

  vvenc_confirmParameter(c, c->m_confWinLeft   % vvenc::SPS::getWinUnitX(c->m_internChromaFormat) != 0, "Left conformance window offset must be an integer multiple of the specified chroma subsampling");
  vvenc_confirmParameter(c, c->m_confWinRight  % vvenc::SPS::getWinUnitX(c->m_internChromaFormat) != 0, "Right conformance window offset must be an integer multiple of the specified chroma subsampling");
  vvenc_confirmParameter(c, c->m_confWinTop    % vvenc::SPS::getWinUnitY(c->m_internChromaFormat) != 0, "Top conformance window offset must be an integer multiple of the specified chroma subsampling");
  vvenc_confirmParameter(c, c->m_confWinBottom % vvenc::SPS::getWinUnitY(c->m_internChromaFormat) != 0, "Bottom conformance window offset must be an integer multiple of the specified chroma subsampling");

  vvenc_confirmParameter(c, c->m_numThreads < 0,                                                  "NumThreads out of range" );
  vvenc_confirmParameter(c, c->m_ensureWppBitEqual < 0       || c->m_ensureWppBitEqual > 1,       "WppBitEqual out of range (0,1)");
  vvenc_confirmParameter(c, c->m_useAMaxBT < 0               || c->m_useAMaxBT > 1,               "AMaxBT out of range (0,1)");
  vvenc_confirmParameter(c, c->m_cabacInitPresent < 0        || c->m_cabacInitPresent > 1,        "CabacInitPresent out of range (0,1)");
  vvenc_confirmParameter(c, c->m_alfTempPred < 0             || c->m_alfTempPred > 1,             "ALFTempPred out of range (0,1)");

  vvenc_confirmParameter(c, c->m_alfUnitSize < c->m_CTUSize,                                      "ALF Unit Size must be greater than or equal to CTUSize");
  vvenc_confirmParameter(c, c->m_alfUnitSize % c->m_CTUSize != 0,                                 "ALF Unit Size must be a multiple of CTUSize");

  vvenc_confirmParameter(c, c->m_alfSpeed < 0 || ( maxTLayer > 0 && c->m_alfSpeed > maxTLayer ),  "ALFSpeed out of range (0,log2(GopSize))" );
  vvenc_confirmParameter(c, c->m_saoEncodingRate < 0.0       || c->m_saoEncodingRate > 1.0,       "SaoEncodingRate out of range [0.0 .. 1.0]");
  vvenc_confirmParameter(c, c->m_saoEncodingRateChroma < 0.0 || c->m_saoEncodingRateChroma > 1.0, "SaoEncodingRateChroma out of range [0.0 .. 1.0]");
  vvenc_confirmParameter(c, c->m_maxParallelFrames < 0,                                           "MaxParallelFrames out of range" );

  vvenc_confirmParameter(c, c->m_numThreads > 0 && c->m_ensureWppBitEqual == 0, "NumThreads > 0 requires WppBitEqual > 0");

  if( c->m_maxParallelFrames )
  {
    vvenc_confirmParameter(c, c->m_numThreads == 0,       "For frame parallel processing NumThreads > 0 is required" );
    vvenc_confirmParameter(c, c->m_useAMaxBT,             "Frame parallel processing: AMaxBT is not supported (must be disabled)" );
    vvenc_confirmParameter(c, c->m_cabacInitPresent,      "Frame parallel processing: CabacInitPresent is not supported (must be disabled)" );
    vvenc_confirmParameter(c, c->m_saoEncodingRate > 0.0, "Frame parallel processing: SaoEncodingRate is not supported (must be disabled)" );
#if ENABLE_TRACING
    vvenc_confirmParameter(c, c->m_traceFile[0] != '\0' && c->m_maxParallelFrames > 1 && c->m_numThreads > 1, "Tracing and frame parallel encoding not supported" );
#endif
    vvenc_confirmParameter(c, c->m_maxParallelFrames > c->m_GOPSize && c->m_GOPSize != 1, "Max parallel frames should be less then GOP size" );
  }

  vvenc_confirmParameter(c, c->m_explicitAPSid < 0 || c->m_explicitAPSid > 7, "ExplicitAPDid out of range [0 .. 7]" );

  vvenc_confirmParameter(c, c->m_maxNumMergeCand < 1,                              "MaxNumMergeCand must be 1 or greater.");
  vvenc_confirmParameter(c, c->m_maxNumMergeCand > vvenc::MRG_MAX_NUM_CANDS,              "MaxNumMergeCand must be no more than MRG_MAX_NUM_CANDS." );
  vvenc_confirmParameter(c, c->m_maxNumGeoCand > vvenc::GEO_MAX_NUM_UNI_CANDS,            "MaxNumGeoCand must be no more than GEO_MAX_NUM_UNI_CANDS." );
  vvenc_confirmParameter(c, c->m_maxNumGeoCand > c->m_maxNumMergeCand,                "MaxNumGeoCand must be no more than MaxNumMergeCand." );
  vvenc_confirmParameter(c, 0 < c->m_maxNumGeoCand && c->m_maxNumGeoCand < 2,         "MaxNumGeoCand must be no less than 2 unless MaxNumGeoCand is 0." );
  vvenc_confirmParameter(c, c->m_maxNumAffineMergeCand < (c->m_SbTMVP ? 1 : 0),       "MaxNumAffineMergeCand must be greater than 0 when SbTMVP is enabled");
  vvenc_confirmParameter(c, c->m_maxNumAffineMergeCand > vvenc::AFFINE_MRG_MAX_NUM_CANDS, "MaxNumAffineMergeCand must be no more than AFFINE_MRG_MAX_NUM_CANDS." );


  vvenc_confirmParameter(c, c->m_bufferingPeriodSEIEnabled && (!c->m_hrdParametersPresent), "BufferingPeriodSEI requires HrdParametersPresent enabled");
  vvenc_confirmParameter(c, c->m_pictureTimingSEIEnabled && (!c->m_hrdParametersPresent),   "PictureTimingSEI requires HrdParametersPresent enabled");

  // max CU width and height should be power of 2
  uint32_t ui = c->m_CTUSize;
  while(ui)
  {
    ui >>= 1;
    if( (ui & 1) == 1)
    {
      vvenc_confirmParameter(c, ui != 1 , "CTU Size should be 2^n");
    }
  }

  vvenc_confirmParameter(c,  c->m_IntraPeriod != 1 && c->m_intraOnlyConstraintFlag, "IntraOnlyConstraintFlag cannot be 1 for inter sequences");

  if( c->m_GOPList[ 0 ].m_POC != -1 )
  {
    int multipleFactor = /*m_compositeRefEnabled ? 2 :*/ 1;
    for(int i=0; i<c->m_GOPSize; i++)
    {
      if (c->m_GOPList[i].m_POC == c->m_GOPSize * multipleFactor)
      {
        vvenc_confirmParameter(c,  c->m_GOPList[i].m_temporalId!=0 , "The last frame in each GOP must have temporal ID = 0 " );
      }
    }

    if ( (c->m_IntraPeriod != 1) && !c->m_loopFilterOffsetInPPS && (!c->m_bLoopFilterDisable) )
    {
      for(int i=0; i<c->m_GOPSize; i++)
      {
        for( int comp = 0; comp < 3; comp++ )
        {
          //TODO: c->m_GOPList[i].m_tcOffsetDiv2 and c->m_GOPList[i].m_betaOffsetDiv2 are checked with the luma value also for the chroma components (currently not used or all values are equal)
          vvenc_confirmParameter(c,  (c->m_GOPList[i].m_betaOffsetDiv2 + c->m_loopFilterBetaOffsetDiv2[comp]) < -12 || (c->m_GOPList[i].m_betaOffsetDiv2 + c->m_loopFilterBetaOffsetDiv2[comp]) > 12, "Loop Filter Beta Offset div. 2 for one of the GOP entries exceeds supported range (-12 to 12)" );
          vvenc_confirmParameter(c,  (c->m_GOPList[i].m_tcOffsetDiv2 + c->m_loopFilterTcOffsetDiv2[comp]) < -12 || (c->m_GOPList[i].m_tcOffsetDiv2 + c->m_loopFilterTcOffsetDiv2[comp]) > 12, "Loop Filter Tc Offset div. 2 for one of the GOP entries exceeds supported range (-12 to 12)" );
        }
      }
    }

    for(int i=0; i<c->m_GOPSize; i++)
    {
      vvenc_confirmParameter(c, abs(c->m_GOPList[i].m_CbQPoffset               ) > 12, "Cb QP Offset for one of the GOP entries exceeds supported range (-12 to 12)" );
      vvenc_confirmParameter(c, abs(c->m_GOPList[i].m_CbQPoffset + c->m_chromaCbQpOffset) > 12, "Cb QP Offset for one of the GOP entries, when combined with the PPS Cb offset, exceeds supported range (-12 to 12)" );
      vvenc_confirmParameter(c, abs(c->m_GOPList[i].m_CrQPoffset               ) > 12, "Cr QP Offset for one of the GOP entries exceeds supported range (-12 to 12)" );
      vvenc_confirmParameter(c, abs(c->m_GOPList[i].m_CrQPoffset + c->m_chromaCrQpOffset) > 12, "Cr QP Offset for one of the GOP entries, when combined with the PPS Cr offset, exceeds supported range (-12 to 12)" );
    }

    for(int i=0; i<c->m_GOPSize; i++)
    {
      vvenc_confirmParameter(c, c->m_GOPList[i].m_sliceType!='B' && c->m_GOPList[i].m_sliceType!='P' && c->m_GOPList[i].m_sliceType!='I', "Slice type must be equal to B or P or I");
    }
  }

  vvenc_confirmParameter(c, abs(c->m_sliceChromaQpOffsetIntraOrPeriodic[0]                 ) > 12, "Intra/periodic Cb QP Offset exceeds supported range (-12 to 12)" );
  vvenc_confirmParameter(c, abs(c->m_sliceChromaQpOffsetIntraOrPeriodic[0]  + c->m_chromaCbQpOffset ) > 12, "Intra/periodic Cb QP Offset, when combined with the PPS Cb offset, exceeds supported range (-12 to 12)" );
  vvenc_confirmParameter(c, abs(c->m_sliceChromaQpOffsetIntraOrPeriodic[1]                 ) > 12, "Intra/periodic Cr QP Offset exceeds supported range (-12 to 12)" );
  vvenc_confirmParameter(c, abs(c->m_sliceChromaQpOffsetIntraOrPeriodic[1]  + c->m_chromaCrQpOffset ) > 12, "Intra/periodic Cr QP Offset, when combined with the PPS Cr offset, exceeds supported range (-12 to 12)" );

  vvenc_confirmParameter(c, c->m_fastLocalDualTreeMode < 0 || c->m_fastLocalDualTreeMode > 2, "FastLocalDualTreeMode must be in range [0..2]" );

  vvenc_confirmParameter(c,  c->m_vvencMCTF.MCTF > 2 || c->m_vvencMCTF.MCTF < 0, "MCTF out of range" );

  if( c->m_vvencMCTF.MCTF )
  {
    if( c->m_vvencMCTF.MCTFFrames[0] == 0 )
    {
      msg.log( VVENC_WARNING, "Configuration warning: no MCTF frames selected, MCTF will be inactive!\n\n");
    }

    vvenc_confirmParameter(c, c->m_vvencMCTF.numFrames != c->m_vvencMCTF.numStrength, "MCTFFrames and MCTFStrengths do not match");
  }

  if( c->m_fastForwardToPOC != -1 )
  {
    if( c->m_cabacInitPresent ) msg.log( VVENC_WARNING, "Configuration warning: usage of FastForwardToPOC and CabacInitPresent might cause different behaviour\n\n" );
    if( c->m_alf )              msg.log( VVENC_WARNING, "Configuration warning: usage of FastForwardToPOC and ALF might cause different behaviour\n\n" );
  }

  if( c->m_picPartitionFlag || c->m_numTileCols > 1 || c->m_numTileRows > 1 )
  {
    if( !c->m_picPartitionFlag ) c->m_picPartitionFlag = true;

    checkCfgPicPartitioningParameter( c );
  }
  vvenc_confirmParameter( c, ( c->m_decodeBitstreams[0][0] != '\0' || c->m_decodeBitstreams[1][0] != '\0' ) && ( c->m_RCTargetBitrate > 0 && c->m_RCNumPasses == 1 && !c->m_LookAhead ), "Debug-bitstream for the rate-control in one pass mode is not supported yet" );
  vvenc_confirmParameter( c, ( c->m_decodeBitstreams[0][0] != '\0' || c->m_decodeBitstreams[1][0] != '\0' ) && c->m_maxParallelFrames > 1 && ( c->m_LookAhead || c->m_RCTargetBitrate > 0 ), "Debug-bitstream in frame-parallel mode and enabled rate-control or look-ahead is not supported yet" );

  return( c->m_confirmFailed );
}

static void checkCfgPicPartitioningParameter( vvenc_config *c )
{
  vvenc::PPS pps;

  pps.picWidthInLumaSamples  = c->m_SourceWidth;
  pps.picHeightInLumaSamples = c->m_SourceHeight;
  pps.log2CtuSize            = vvenc::ceilLog2( c->m_CTUSize );
  pps.picWidthInCtu          = ( pps.picWidthInLumaSamples + c->m_CTUSize - 1 ) / c->m_CTUSize;
  pps.picHeightInCtu         = ( pps.picHeightInLumaSamples + c->m_CTUSize - 1 ) / c->m_CTUSize;

  int lastNonZeroColumn = -1, lastNonZeroRow = -1;
  bool validCfg = true;
  checkCfgInputArrays( c, lastNonZeroColumn, lastNonZeroRow, validCfg );
  if( !validCfg ) return;

  int numTileColumnWidths, numTileRowHeights;

  bool colWidth_all_zero  = lastNonZeroColumn == -1;
  bool rowHeight_all_zero = lastNonZeroRow == -1;

  //number of tiles is set explicitly, e.g. Tiles=2x2
  //TileColumnWidthArray and TileRowHeightArray have to be not set
  if( c->m_numTileCols > 1 || c->m_numTileRows > 1 )
  {
    vvenc_confirmParameter( c, !colWidth_all_zero  && ( lastNonZeroColumn + 1 ) != c->m_numTileCols, "Explicit number of tile columns and column widths are given, but not consistent!" );
    vvenc_confirmParameter( c, !rowHeight_all_zero && ( lastNonZeroRow    + 1 ) != c->m_numTileRows, "Explicit number of tile rows and column heights are given, but not consistent!" );

    if( !colWidth_all_zero || !rowHeight_all_zero ) return;

    if( c->m_numTileCols > 1 )
    {
      unsigned int tileWidth = pps.picWidthInCtu / c->m_numTileCols;
      if( tileWidth * c->m_numTileCols < pps.picWidthInCtu ) tileWidth++;
      c->m_tileColumnWidth[0] = tileWidth;
    }
    else
    {
      c->m_tileColumnWidth[0] = pps.picWidthInCtu;
    }
    if( c->m_numTileRows > 1 )
    {
      unsigned int tileHeight = pps.picHeightInCtu / c->m_numTileRows;
      if( tileHeight * c->m_numTileRows < pps.picHeightInCtu ) tileHeight++;
      c->m_tileRowHeight[0] = tileHeight;
    }
    else
    {
      c->m_tileRowHeight[0] = pps.picHeightInCtu;
    }

    numTileColumnWidths = 1;
    numTileRowHeights   = 1;
  }
  else
  {
    // set default tile column if not provided
    if( colWidth_all_zero )
    {
      c->m_tileColumnWidth[0] = pps.picWidthInCtu;
    }
    // set default tile row if not provided
    if( rowHeight_all_zero )
    {
      c->m_tileRowHeight[0] = pps.picHeightInCtu;
    }

    // remove any tile columns that can be specified implicitly
    if( c->m_tileColumnWidth[1] > 0 )
    {
      while( lastNonZeroColumn > 0 && c->m_tileColumnWidth[lastNonZeroColumn-1] == c->m_tileColumnWidth[lastNonZeroColumn] )
      {
        c->m_tileColumnWidth[lastNonZeroColumn] = 0;
        lastNonZeroColumn--;
      }
      numTileColumnWidths = lastNonZeroColumn+1;
    }
    else
    {
      numTileColumnWidths = 1;
    }

    // remove any tile rows that can be specified implicitly
    if( c->m_tileRowHeight[1] > 0 )
    {
      while( lastNonZeroRow > 0 && c->m_tileRowHeight[lastNonZeroRow-1] == c->m_tileRowHeight[lastNonZeroRow] )
      {
        c->m_tileRowHeight[lastNonZeroRow] = 0;
        lastNonZeroRow--;
      }
      numTileRowHeights = lastNonZeroRow+1;
    }
    else
    {
      numTileRowHeights = 1;
    }
  }
  // setup tiles in temporary PPS structure
  uint32_t remSize = pps.picWidthInCtu;
  int colIdx;
  for( colIdx=0; remSize > 0 && colIdx < numTileColumnWidths; colIdx++ )
  {
    vvenc_confirmParameter( c, c->m_tileColumnWidth[ colIdx ] == 0, "Tile column widths cannot be equal to 0" );
    c->m_tileColumnWidth[ colIdx ] = std::min( remSize, c->m_tileColumnWidth[ colIdx ]);
    pps.tileColWidth.push_back( c->m_tileColumnWidth[ colIdx ] );
    remSize -= c->m_tileColumnWidth[ colIdx ];
  }
  if( colIdx < numTileColumnWidths && remSize == 0 )
  {
    vvenc_confirmParameter( c, true, "Explicitly given tile column widths exceed picture width" );
    return;
  }
  pps.numExpTileCols  = numTileColumnWidths;
  c->m_numExpTileCols = numTileColumnWidths;
  remSize = pps.picHeightInCtu;
  int rowIdx;
  for( rowIdx=0; remSize > 0 && rowIdx < numTileRowHeights; rowIdx++ )
  {
    vvenc_confirmParameter( c, c->m_tileRowHeight[ rowIdx ] == 0, "Tile row heights cannot be equal to 0" );
    c->m_tileRowHeight[ rowIdx ] = std::min( remSize, c->m_tileRowHeight[ rowIdx ]);
    pps.tileRowHeight.push_back( c->m_tileRowHeight[ rowIdx ] );
    remSize -= c->m_tileRowHeight[ rowIdx ];
  }
  if( rowIdx < numTileRowHeights && remSize == 0 )
  {
    vvenc_confirmParameter( c, true, "Explicitly given tile row heights exceed picture width" );
    return;
  }
  pps.numExpTileRows  = numTileRowHeights;
  c->m_numExpTileRows = numTileRowHeights;
  pps.initTiles();

  uint32_t maxTileCols, maxTileRows;
  vvenc::LevelTierFeatures::getMaxTileColsRowsPerLevel( c->m_level, maxTileCols, maxTileRows );
  vvenc_confirmParameter( c, pps.numTileCols > maxTileCols, "Number of tile columns exceeds maximum number allowed according to specified level" );
  vvenc_confirmParameter( c, pps.numTileRows > maxTileRows, "Number of tile rows exceeds maximum number allowed according to specified level" );
  c->m_numTileCols = pps.numTileCols;
  c->m_numTileRows = pps.numTileRows;

  for( int col = 0; col < pps.numTileCols; col++ ) c->m_tileColumnWidth[col] = pps.tileColWidth [col];
  for( int row = 0; row < pps.numTileRows; row++ ) c->m_tileRowHeight  [row] = pps.tileRowHeight[row];

  vvenc_confirmParameter( c, c->m_treatAsSubPic && ( c->m_numTileCols > 1 || c->m_numTileRows > 1 ), "TreatAsSubPic and Tiles not supported yet");
}

static void checkCfgInputArrays( vvenc_config *c, int &lastNonZeroCol, int &lastNonZeroRow, bool &cfgIsValid )
{
  int lastNonZeroIdx = -1;
  for( int i = 9; i >= 0; i-- )
  {
    if( c->m_tileColumnWidth[i] != 0 )
    {
      lastNonZeroIdx = i;
      break;
    }
  }
  lastNonZeroCol = lastNonZeroIdx;

  lastNonZeroIdx = -1;

  for( int i = 9; i >= 0; i-- )
  {
    if( c->m_tileRowHeight[i] != 0 )
    {
      lastNonZeroIdx = i;
      break;
    }
  }
  lastNonZeroRow = lastNonZeroIdx;

  if( lastNonZeroCol > 0 )
  {
    for( int i = 0; i < lastNonZeroCol; i++ )
    {
      vvenc_confirmParameter( c, c->m_tileColumnWidth[i] == 0, "Tile column width cannot be 0! Check your TileColumnWidthArray" );
      cfgIsValid = c->m_tileColumnWidth[i] != 0;
    }
  }
  if( lastNonZeroRow > 0 )
  {
    for( int i = 0; i < lastNonZeroRow; i++ )
    {
      vvenc_confirmParameter( c, c->m_tileRowHeight[i] == 0, "Tile row height cannot be 0! Check your TileRowHeightArray" );
      cfgIsValid = c->m_tileRowHeight[i] != 0;
    }
  }

}

VVENC_DECL int vvenc_init_default( vvenc_config *c, int width, int height, int framerate, int targetbitrate, int qp, vvencPresetMode preset )
{
  int iRet = VVENC_OK;
  vvenc_config_default( c );
  c->m_SourceWidth         = width;                    // luminance width of input picture
  c->m_SourceHeight        = height;                   // luminance height of input picture

  c->m_FrameRate           = framerate;                // temporal rate (fps num)
  c->m_FrameScale          = 1;                        // temporal scale (fps denum)

  switch( framerate )
  {
    case 23:  c->m_FrameRate = 24000;  c->m_FrameScale = 1001; break;
    case 29:  c->m_FrameRate = 30000;  c->m_FrameScale = 1001; break;
    case 59:  c->m_FrameRate = 60000;  c->m_FrameScale = 1001; break;
    case 119: c->m_FrameRate = 120000; c->m_FrameScale = 1001; break;
    default: break;
  }

  c->m_TicksPerSecond      = 27000000;                 // ticks per second for dts generation

  c->m_inputBitDepth[0]    = 8;                        // input bitdepth
  c->m_internalBitDepth[0] = 10;                       // internal bitdepth

  c->m_QP                  = qp;                       // quantization parameter 0-63
  c->m_usePerceptQPA       = true;                     // perceptual QP adaptation (false: off, true: on)

  c->m_RCTargetBitrate     = targetbitrate;            // target bitrate in bps

  c->m_numThreads          = -1;                       // number of worker threads (-1: auto, 0: off, else set worker threads)

  iRet = vvenc_init_preset( c, preset );
  return iRet;
}

VVENC_DECL int vvenc_init_preset( vvenc_config *c, vvencPresetMode preset )
{
  memset(&c->m_qpInValsCb ,0, sizeof(c->m_qpInValsCb));
  memset(&c->m_qpOutValsCb,0, sizeof(c->m_qpOutValsCb));

  std::vector<int>  qpVals = { 17, 22, 34, 42 };
  std::copy(qpVals.begin(), qpVals.end(), c->m_qpInValsCb);

  qpVals = { 17, 23, 35, 39 };
  std::copy(qpVals.begin(), qpVals.end(), c->m_qpOutValsCb);

  // basic settings
  c->m_log2MinCodingBlockSize          = 2;
  c->m_intraQPOffset                   = -3;
  c->m_lambdaFromQPEnable              = true;
  c->m_bUseASR                         = true;
  c->m_bUseHADME                       = true;
  c->m_fastHad                         = false;
  c->m_useRDOQTS                       = true;
  c->m_useSelectiveRDOQ                = false;
  c->m_fastQtBtEnc                     = true;
  c->m_maxNumMergeCand                 = 6;
  c->m_reshapeSignalType               = 0;
  c->m_updateCtrl                      = 0;
  c->m_LMCSOffset                      = 6;
  c->m_RDOQ                            = 1;
  c->m_SignDataHidingEnabled           = 0;
  c->m_useFastLCTU                     = 1;
  c->m_numRefPics                      = 0;
  c->m_numRefPicsSCC                   = 0;

  // tools
  c->m_Affine                          = 0;
  c->m_alf                             = 0;
  c->m_alfSpeed                        = 0;
  c->m_allowDisFracMMVD                = 0;
  c->m_BCW                             = 0;
  c->m_blockImportanceMapping          = 0;
  c->m_BDOF                            = 0;
  c->m_ccalf                           = 0;
  c->m_CIIP                            = 0;
  c->m_DepQuantEnabled                 = 0;
  c->m_DMVR                            = 0;
  c->m_EDO                             = 0;
  c->m_Geo                             = 0;
  c->m_AMVRspeed                       = 0;
  c->m_ISP                             = 0;
  c->m_JointCbCrMode                   = 0;
  c->m_LFNST                           = 0;
  c->m_LMChroma                        = 0;
  c->m_lumaReshapeEnable               = 0;
  c->m_vvencMCTF.MCTF                  = 0;
  c->m_vvencMCTF.MCTFSpeed             = 0;
  c->m_MIP                             = 0;
  c->m_useFastMIP                      = 0;
  c->m_MMVD                            = 0;
  c->m_MRL                             = 0;
  c->m_MTS                             = 0;
  c->m_MTSImplicit                     = 0;
  c->m_PROF                            = 0;
  c->m_bUseSAO                         = 1;
  c->m_SbTMVP                          = 0;
  c->m_SBT                             = 0;
  c->m_SMVD                            = 0;
  c->m_TMVPModeId                      = 1;
  c->m_useNonLinearAlfChroma           = 0;
  c->m_useNonLinearAlfLuma             = 0;

  // ssc tools
  c->m_motionEstimationSearchMethodSCC = 2;
  c->m_useBDPCM                        = 2;
  c->m_IBCMode                         = 2;
  c->m_IBCFastMethod                   = 6;
  c->m_TS                              = 2;
  c->m_useChromaTS                     = 0;
  c->m_TSsize                          = 3;

  // TODO (jb): set first pass config
  static int FIRSTPASS_MODE      = 0;                          // 1: fastest .. 4: slowest
  FIRSTPASS_MODE      = c->m_FirstPassMode;
  printf("FIRSTPASS_MODE %d \n",FIRSTPASS_MODE);
  
  switch( preset )
  {
    case vvencPresetMode::VVENC_FIRSTPASS:

      {
        switch( FIRSTPASS_MODE )
        {
          case 0:
                  // motion estimation
      c->m_SearchRange                     = 128;
      c->m_bipredSearchRange               = 1;
      c->m_minSearchWindow                 = 96;
      c->m_fastInterSearchMode             = VVENC_FASTINTERSEARCH_MODE3;
      c->m_motionEstimationSearchMethod    = VVENC_MESEARCH_DIAMOND_FAST;

      // partitioning: CTUSize64 QT44MTT00
      c->m_CTUSize                         = 64;
      c->m_dualITree                       = 1;
      c->m_MinQT[ 0 ]                      = 32;
      c->m_MinQT[ 1 ]                      = 32;
      c->m_MinQT[ 2 ]                      = 16;
      c->m_MaxQT[ 0 ]                      = 64;
      c->m_MaxQT[ 1 ]                      = 64;
      c->m_MaxQT[ 2 ]                      = 64;
      c->m_maxMTTDepth                     = 0;
      c->m_maxMTTDepthI                    = 0;

      // speedups
      c->m_qtbttSpeedUp                    = 7;
      c->m_fastTTSplit                     = 0;
      c->m_contentBasedFastQtbt            = true;
      c->m_fastHad                         = true;
      c->m_usePbIntraFast                  = 2;
      c->m_useFastMrg                      = 3;
      c->m_fastLocalDualTreeMode           = 1;
      c->m_fastSubPel                      = 2;
      c->m_FastIntraTools                  = 0;
      c->m_FIMMode                         = 4;
      c->m_useEarlyCU                      = 2;
      c->m_bIntegerET                      = 1;
      c->m_IntraEstDecBit                  = 3;
      c->m_numIntraModesFullRD             = 1;
      c->m_reduceIntraChromaModesFullRD    = true;
      c->m_meReduceTap                     = 2;
      c->m_numRefPics                      = 1;
      c->m_numRefPicsSCC                   = 0;

      // tools
      c->m_RDOQ                            = 2;
      c->m_SignDataHidingEnabled           = 1;
      c->m_LMChroma                        = 1;
      c->m_vvencMCTF.MCTF                  = 2;
      c->m_vvencMCTF.MCTFSpeed             = 4;
      c->m_MTSImplicit                     = 1;
      // scc
      c->m_IBCFastMethod                   = 6;
      c->m_TSsize                          = 3;
      c->m_saoScc                          = true;
      break;
          
          case 1:
            // motion estimation
            c->m_SearchRange                     = 128;
            c->m_bipredSearchRange               = 1;
            c->m_minSearchWindow                 = 96;
            c->m_fastInterSearchMode             = VVENC_FASTINTERSEARCH_MODE3;
            c->m_motionEstimationSearchMethod    = VVENC_MESEARCH_DIAMOND_FAST;

            // partitioning: CTUSize64 QT44MTT00
            c->m_CTUSize                         = 64;
            c->m_dualITree                       = 1;
            c->m_MinQT[ 0 ]                      = 16;
            c->m_MinQT[ 1 ]                      = 32;
            c->m_MinQT[ 2 ]                      = 16;
            c->m_MaxQT[ 0 ]                      = 16;
            c->m_MaxQT[ 1 ]                      = 32;
            c->m_MaxQT[ 2 ]                      = 16;
            c->m_maxMTTDepth                     = 0;
            c->m_maxMTTDepthI                    = 0;

            // speedups
            c->m_qtbttSpeedUp                    = 7;
            c->m_fastTTSplit                     = 0;
            c->m_contentBasedFastQtbt            = true;
            c->m_fastHad                         = true;
            c->m_usePbIntraFast                  = 2;
            c->m_useFastMrg                      = 3;
            c->m_fastLocalDualTreeMode           = 1;
            c->m_fastSubPel                      = 2;
            c->m_FastIntraTools                  = 0;
            c->m_FIMMode                         = 4;
            c->m_useEarlyCU                      = 2;
            c->m_bIntegerET                      = 1;
            c->m_IntraEstDecBit                  = 3;
            c->m_numIntraModesFullRD             = 1;
            c->m_reduceIntraChromaModesFullRD    = true;
            c->m_meReduceTap                     = 2;
            c->m_numRefPics                      = 1;
            c->m_numRefPicsSCC                   = 0;

            // tools
            c->m_RDOQ                            = 2;
            c->m_SignDataHidingEnabled           = 1;
            c->m_LMChroma                        = 1;
            c->m_vvencMCTF.MCTF                  = 2;
            c->m_vvencMCTF.MCTFSpeed             = 4;
            c->m_MTSImplicit                     = 1;
            // scc
            c->m_IBCFastMethod                   = 6;
            c->m_TSsize                          = 3;
            c->m_saoScc                          = true;
            break;

          case 2:
            // motion estimation
            c->m_SearchRange                     = 128;
            c->m_bipredSearchRange               = 1;
            c->m_minSearchWindow                 = 96;
            c->m_fastInterSearchMode             = VVENC_FASTINTERSEARCH_MODE3;
            c->m_motionEstimationSearchMethod    = VVENC_MESEARCH_DIAMOND_FAST;

            // partitioning: CTUSize64 QT44MTT00
            c->m_CTUSize                         = 64;
            c->m_dualITree                       = 1;
            c->m_MinQT[ 0 ]                      =  8;
            c->m_MinQT[ 1 ]                      = 32;
            c->m_MinQT[ 2 ]                      =  8;
            c->m_MaxQT[ 0 ]                      = 32;
            c->m_MaxQT[ 1 ]                      = 32;
            c->m_MaxQT[ 2 ]                      = 32;
            c->m_maxMTTDepth                     = 0;
            c->m_maxMTTDepthI                    = 0;

            // speedups
            c->m_qtbttSpeedUp                    = 7;
            c->m_fastTTSplit                     = 0;
            c->m_contentBasedFastQtbt            = true;
            c->m_fastHad                         = true;
            c->m_usePbIntraFast                  = 2;
            c->m_useFastMrg                      = 3;
            c->m_fastLocalDualTreeMode           = 1;
            c->m_fastSubPel                      = 2;
            c->m_FastIntraTools                  = 0;
            c->m_FIMMode                         = 4;
            c->m_useEarlyCU                      = 2;
            c->m_bIntegerET                      = 1;
            c->m_IntraEstDecBit                  = 3;
            c->m_numIntraModesFullRD             = 1;
            c->m_reduceIntraChromaModesFullRD    = true;
            c->m_meReduceTap                     = 2;
            c->m_numRefPics                      = 1;
            c->m_numRefPicsSCC                   = 0;

            // tools
            c->m_RDOQ                            = 2;
            c->m_SignDataHidingEnabled           = 1;
            c->m_LMChroma                        = 1;
            c->m_vvencMCTF.MCTF                  = 2;
            c->m_vvencMCTF.MCTFSpeed             = 4;
            c->m_MTSImplicit                     = 1;
            // scc
            c->m_IBCFastMethod                   = 6;
            c->m_TSsize                          = 3;
            c->m_saoScc                          = true;
            break;

          case 3:
            // motion estimation
            c->m_SearchRange                     = 128;
            c->m_bipredSearchRange               = 1;
            c->m_minSearchWindow                 = 96;
            c->m_fastInterSearchMode             = VVENC_FASTINTERSEARCH_MODE3;
            c->m_motionEstimationSearchMethod    = VVENC_MESEARCH_DIAMOND_FAST;

            // partitioning: CTUSize64 QT44MTT00
            c->m_CTUSize                         = 64;
            c->m_dualITree                       = 1;
            c->m_MinQT[ 0 ]                      =  8;
            c->m_MinQT[ 1 ]                      = 32;
            c->m_MinQT[ 2 ]                      =  8;
            c->m_MaxQT[ 0 ]                      = 32;
            c->m_MaxQT[ 1 ]                      = 32;
            c->m_MaxQT[ 2 ]                      = 32;
            c->m_maxMTTDepth                     = 0;
            c->m_maxMTTDepthI                    = 0;

            // speedups
            c->m_qtbttSpeedUp                    = 7;
            c->m_fastTTSplit                     = 0;
            c->m_contentBasedFastQtbt            = true;
            c->m_fastHad                         = true;
            c->m_usePbIntraFast                  = 2;
            c->m_useFastMrg                      = 3;
            c->m_fastLocalDualTreeMode           = 1;
            c->m_fastSubPel                      = 1;
            c->m_FastIntraTools                  = 0;
            c->m_FIMMode                         = 4;
            c->m_useEarlyCU                      = 2;
            c->m_bIntegerET                      = 1;
            c->m_IntraEstDecBit                  = 3;
            c->m_numIntraModesFullRD             = 1;
            c->m_reduceIntraChromaModesFullRD    = true;
            c->m_meReduceTap                     = 2;
            c->m_numRefPics                      = 1;
            c->m_numRefPicsSCC                   = 0;

            // tools
            c->m_RDOQ                            = 2;
            c->m_SignDataHidingEnabled           = 1;
            c->m_LMChroma                        = 1;
            c->m_vvencMCTF.MCTF                  = 2;
            c->m_vvencMCTF.MCTFSpeed             = 4;
            c->m_MTSImplicit                     = 1;
            // scc
            c->m_IBCFastMethod                   = 6;
            c->m_TSsize                          = 3;
            c->m_saoScc                          = true;
            break;

            
          case 30:
            // motion estimation
            c->m_SearchRange                     = 128;
            c->m_bipredSearchRange               = 1;
            c->m_minSearchWindow                 = 96;
            c->m_fastInterSearchMode             = VVENC_FASTINTERSEARCH_MODE3;
            c->m_motionEstimationSearchMethod    = VVENC_MESEARCH_DIAMOND_FAST;

            // partitioning: CTUSize64 QT44MTT00
      c->m_CTUSize                         = 64;
      c->m_dualITree                       = 1;
      c->m_MinQT[ 0 ]                      = 32;
      c->m_MinQT[ 1 ]                      = 32;
      c->m_MinQT[ 2 ]                      = 16;
      c->m_MaxQT[ 0 ]                      = 64;
      c->m_MaxQT[ 1 ]                      = 64;
      c->m_MaxQT[ 2 ]                      = 64;
      c->m_maxMTTDepth                     = 0;
      c->m_maxMTTDepthI                    = 0;

            // speedups
            c->m_qtbttSpeedUp                    = 7;
            c->m_fastTTSplit                     = 0;
            c->m_contentBasedFastQtbt            = true;
            c->m_fastHad                         = true;
            c->m_usePbIntraFast                  = 2;
            c->m_useFastMrg                      = 3;
            c->m_fastLocalDualTreeMode           = 1;
            c->m_fastSubPel                      = 2;
            c->m_FastIntraTools                  = 0;
            c->m_FIMMode                         = 4;
            c->m_useEarlyCU                      = 2;
            c->m_bIntegerET                      = 1;
            c->m_IntraEstDecBit                  = 3;
            c->m_numIntraModesFullRD             = 1;
            c->m_reduceIntraChromaModesFullRD    = true;
            c->m_meReduceTap                     = 2;
            c->m_numRefPics                      = 1;
            c->m_numRefPicsSCC                   = 0;

            // tools
            c->m_RDOQ                            = 2;
            c->m_SignDataHidingEnabled           = 1;
            c->m_LMChroma                        = 1;
            c->m_vvencMCTF.MCTF                  = 2;
            c->m_vvencMCTF.MCTFSpeed             = 4;
            c->m_MTSImplicit                     = 1;
            // scc
            c->m_IBCFastMethod                   = 6;
            c->m_TSsize                          = 3;
            c->m_saoScc                          = true;
            break;
          case 31:
            // motion estimation
            c->m_SearchRange                     = 128;
            c->m_bipredSearchRange               = 1;
            c->m_minSearchWindow                 = 96;
            c->m_fastInterSearchMode             = VVENC_FASTINTERSEARCH_MODE3;
            c->m_motionEstimationSearchMethod    = VVENC_MESEARCH_DIAMOND_FAST;

            // partitioning: CTUSize64 QT44MTT00
      c->m_CTUSize                         = 64;
      c->m_dualITree                       = 1;
      c->m_MinQT[ 0 ]                      = 8;
      c->m_MinQT[ 1 ]                      = 32;
      c->m_MinQT[ 2 ]                      = 16;
      c->m_MaxQT[ 0 ]                      = 64;
      c->m_MaxQT[ 1 ]                      = 64;
      c->m_MaxQT[ 2 ]                      = 64;
      c->m_maxMTTDepth                     = 0;
      c->m_maxMTTDepthI                    = 0;

            // speedups
            c->m_qtbttSpeedUp                    = 7;
            c->m_fastTTSplit                     = 0;
            c->m_contentBasedFastQtbt            = true;
            c->m_fastHad                         = true;
            c->m_usePbIntraFast                  = 2;
            c->m_useFastMrg                      = 3;
            c->m_fastLocalDualTreeMode           = 1;
            c->m_fastSubPel                      = 2;
            c->m_FastIntraTools                  = 0;
            c->m_FIMMode                         = 4;
            c->m_useEarlyCU                      = 2;
            c->m_bIntegerET                      = 1;            c->m_CTUSize                         = 64;
            c->m_dualITree                       = 1;
            c->m_MinQT[ 0 ]                      =  8;
            c->m_MinQT[ 1 ]                      = 32;
            c->m_MinQT[ 2 ]                      =  8;
            c->m_MaxQT[ 0 ]                      = 32;
            c->m_MaxQT[ 1 ]                      = 32;
            c->m_MaxQT[ 2 ]                      = 32;
            c->m_maxMTTDepth                     = 0;
            c->m_maxMTTDepthI                    = 0;

            c->m_IntraEstDecBit                  = 3;
            c->m_numIntraModesFullRD             = 1;
            c->m_reduceIntraChromaModesFullRD    = true;
            c->m_meReduceTap                     = 2;
            c->m_numRefPics                      = 1;
            c->m_numRefPicsSCC                   = 0;

            // tools
            c->m_RDOQ                            = 2;
            c->m_SignDataHidingEnabled           = 1;
            c->m_LMChroma                        = 1;
            c->m_vvencMCTF.MCTF                  = 2;
            c->m_vvencMCTF.MCTFSpeed             = 4;
            c->m_MTSImplicit                     = 1;
            // scc
            c->m_IBCFastMethod                   = 6;
            c->m_TSsize                          = 3;
            c->m_saoScc                          = true;
            break;
          case 32:
            // motion estimation
            c->m_SearchRange                     = 128;
            c->m_bipredSearchRange               = 1;
            c->m_minSearchWindow                 = 96;
            c->m_fastInterSearchMode             = VVENC_FASTINTERSEARCH_MODE3;
            c->m_motionEstimationSearchMethod    = VVENC_MESEARCH_DIAMOND_FAST;

            // partitioning: CTUSize64 QT44MTT00
      c->m_CTUSize                         = 64;
      c->m_dualITree                       = 1;
      c->m_MinQT[ 0 ]                      = 32;
      c->m_MinQT[ 1 ]                      = 32;
      c->m_MinQT[ 2 ]                      = 8;
      c->m_MaxQT[ 0 ]                      = 64;
      c->m_MaxQT[ 1 ]                      = 64;
      c->m_MaxQT[ 2 ]                      = 64;
      c->m_maxMTTDepth                     = 0;
      c->m_maxMTTDepthI                    = 0;

            // speedups
            c->m_qtbttSpeedUp                    = 7;
            c->m_fastTTSplit                     = 0;
            c->m_contentBasedFastQtbt            = true;
            c->m_fastHad                         = true;
            c->m_usePbIntraFast                  = 2;
            c->m_useFastMrg                      = 3;
            c->m_fastLocalDualTreeMode           = 1;
            c->m_fastSubPel                      = 2;
            c->m_FastIntraTools                  = 0;
            c->m_FIMMode                         = 4;
            c->m_useEarlyCU                      = 2;
            c->m_bIntegerET                      = 1;
            c->m_IntraEstDecBit                  = 3;
            c->m_numIntraModesFullRD             = 1;
            c->m_reduceIntraChromaModesFullRD    = true;
            c->m_meReduceTap                     = 2;
            c->m_numRefPics                      = 1;
            c->m_numRefPicsSCC                   = 0;

            // tools
            c->m_RDOQ                            = 2;
            c->m_SignDataHidingEnabled           = 1;
            c->m_LMChroma                        = 1;
            c->m_vvencMCTF.MCTF                  = 2;
            c->m_vvencMCTF.MCTFSpeed             = 4;
            c->m_MTSImplicit                     = 1;
            // scc
            c->m_IBCFastMethod                   = 6;
            c->m_TSsize                          = 3;
            c->m_saoScc                          = true;
            break;
          case 33:
            // motion estimation
            c->m_SearchRange                     = 128;
            c->m_bipredSearchRange               = 1;
            c->m_minSearchWindow                 = 96;
            c->m_fastInterSearchMode             = VVENC_FASTINTERSEARCH_MODE3;
            c->m_motionEstimationSearchMethod    = VVENC_MESEARCH_DIAMOND_FAST;

            // partitioning: CTUSize64 QT44MTT00
      c->m_CTUSize                         = 64;
      c->m_dualITree                       = 1;
      c->m_MinQT[ 0 ]                      = 32;
      c->m_MinQT[ 1 ]                      = 32;
      c->m_MinQT[ 2 ]                      = 16;
      c->m_MaxQT[ 0 ]                      = 64;
      c->m_MaxQT[ 1 ]                      = 32;
      c->m_MaxQT[ 2 ]                      = 64;
      c->m_maxMTTDepth                     = 0;
      c->m_maxMTTDepthI                    = 0;

            // speedups
            c->m_qtbttSpeedUp                    = 7;
            c->m_fastTTSplit                     = 0;
            c->m_contentBasedFastQtbt            = true;
            c->m_fastHad                         = true;
            c->m_usePbIntraFast                  = 2;
            c->m_useFastMrg                      = 3;
            c->m_fastLocalDualTreeMode           = 1;
            c->m_fastSubPel                      = 2;
            c->m_FastIntraTools                  = 0;
            c->m_FIMMode                         = 4;
            c->m_useEarlyCU                      = 2;
            c->m_bIntegerET                      = 1;
            c->m_IntraEstDecBit                  = 3;
            c->m_numIntraModesFullRD             = 1;
            c->m_reduceIntraChromaModesFullRD    = true;
            c->m_meReduceTap                     = 2;
            c->m_numRefPics                      = 1;
            c->m_numRefPicsSCC                   = 0;

            // tools
            c->m_RDOQ                            = 2;
            c->m_SignDataHidingEnabled           = 1;
            c->m_LMChroma                        = 1;
            c->m_vvencMCTF.MCTF                  = 2;
            c->m_vvencMCTF.MCTFSpeed             = 4;
            c->m_MTSImplicit                     = 1;
            // scc
            c->m_IBCFastMethod                   = 6;
            c->m_TSsize                          = 3;
            c->m_saoScc                          = true;
            break;
          case 34:
            // motion estimation
            c->m_SearchRange                     = 128;
            c->m_bipredSearchRange               = 1;
            c->m_minSearchWindow                 = 96;
            c->m_fastInterSearchMode             = VVENC_FASTINTERSEARCH_MODE3;
            c->m_motionEstimationSearchMethod    = VVENC_MESEARCH_DIAMOND_FAST;

            // partitioning: CTUSize64 QT44MTT00
      c->m_CTUSize                         = 64;
      c->m_dualITree                       = 1;
      c->m_MinQT[ 0 ]                      = 32;
      c->m_MinQT[ 1 ]                      = 32;
      c->m_MinQT[ 2 ]                      = 16;
      c->m_MaxQT[ 0 ]                      = 64;
      c->m_MaxQT[ 1 ]                      = 32;
      c->m_MaxQT[ 2 ]                      = 64;
      c->m_maxMTTDepth                     = 0;
      c->m_maxMTTDepthI                    = 0;

            // speedups
            c->m_qtbttSpeedUp                    = 7;
            c->m_fastTTSplit                     = 0;
            c->m_contentBasedFastQtbt            = true;
            c->m_fastHad                         = true;
            c->m_usePbIntraFast                  = 2;
            c->m_useFastMrg                      = 3;
            c->m_fastLocalDualTreeMode           = 1;
            c->m_fastSubPel                      = 2;
            c->m_FastIntraTools                  = 0;
            c->m_FIMMode                         = 4;
            c->m_useEarlyCU                      = 2;
            c->m_bIntegerET                      = 1;
            c->m_IntraEstDecBit                  = 3;
            c->m_numIntraModesFullRD             = 1;
            c->m_reduceIntraChromaModesFullRD    = true;
            c->m_meReduceTap                     = 2;
            c->m_numRefPics                      = 1;
            c->m_numRefPicsSCC                   = 0;

            // tools
            c->m_RDOQ                            = 2;
            c->m_SignDataHidingEnabled           = 1;
            c->m_LMChroma                        = 1;
            c->m_vvencMCTF.MCTF                  = 2;
            c->m_vvencMCTF.MCTFSpeed             = 4;
            c->m_MTSImplicit                     = 1;
            // scc
            c->m_IBCFastMethod                   = 6;
            c->m_TSsize                          = 3;
            c->m_saoScc                          = true;
            break;
          case 35:
            // motion estimation
            c->m_SearchRange                     = 128;
            c->m_bipredSearchRange               = 1;
            c->m_minSearchWindow                 = 96;
            c->m_fastInterSearchMode             = VVENC_FASTINTERSEARCH_MODE3;
            c->m_motionEstimationSearchMethod    = VVENC_MESEARCH_DIAMOND_FAST;

            // partitioning: CTUSize64 QT44MTT00
      c->m_CTUSize                         = 64;
      c->m_dualITree                       = 1;
      c->m_MinQT[ 0 ]                      = 32;
      c->m_MinQT[ 1 ]                      = 32;
      c->m_MinQT[ 2 ]                      = 16;
      c->m_MaxQT[ 0 ]                      = 64;
      c->m_MaxQT[ 1 ]                      = 64;
      c->m_MaxQT[ 2 ]                      = 32;
      c->m_maxMTTDepth                     = 0;
      c->m_maxMTTDepthI                    = 0;

            // speedups
            c->m_qtbttSpeedUp                    = 7;
            c->m_fastTTSplit                     = 0;
            c->m_contentBasedFastQtbt            = true;
            c->m_fastHad                         = true;
            c->m_usePbIntraFast                  = 2;
            c->m_useFastMrg                      = 3;
            c->m_fastLocalDualTreeMode           = 1;
            c->m_fastSubPel                      = 2;
            c->m_FastIntraTools                  = 0;
            c->m_FIMMode                         = 4;
            c->m_useEarlyCU                      = 2;
            c->m_bIntegerET                      = 1;
            c->m_IntraEstDecBit                  = 3;
            c->m_numIntraModesFullRD             = 1;
            c->m_reduceIntraChromaModesFullRD    = true;
            c->m_meReduceTap                     = 2;
            c->m_numRefPics                      = 1;
            c->m_numRefPicsSCC                   = 0;

            // tools
            c->m_RDOQ                            = 2;
            c->m_SignDataHidingEnabled           = 1;
            c->m_LMChroma                        = 1;
            c->m_vvencMCTF.MCTF                  = 2;
            c->m_vvencMCTF.MCTFSpeed             = 4;
            c->m_MTSImplicit                     = 1;
            // scc
            c->m_IBCFastMethod                   = 6;
            c->m_TSsize                          = 3;
            c->m_saoScc                          = true;
            break;
            
           case 40:
                  // motion estimation
      c->m_SearchRange                     = 128;
      c->m_bipredSearchRange               = 1;
      c->m_minSearchWindow                 = 96;
      c->m_fastInterSearchMode             = VVENC_FASTINTERSEARCH_MODE3;
      c->m_motionEstimationSearchMethod    = VVENC_MESEARCH_DIAMOND_FAST;

      // partitioning: CTUSize64 QT44MTT00
      c->m_CTUSize                         = 64;
      c->m_dualITree                       = 1;
      c->m_MinQT[ 0 ]                      = 32;
      c->m_MinQT[ 1 ]                      = 32;
      c->m_MinQT[ 2 ]                      = 16;
      c->m_MaxQT[ 0 ]                      = 64;
      c->m_MaxQT[ 1 ]                      = 64;
      c->m_MaxQT[ 2 ]                      = 64;
      c->m_maxMTTDepth                     = 0;
      c->m_maxMTTDepthI                    = 0;

      // speedups
      c->m_qtbttSpeedUp                    = 7;
      c->m_fastTTSplit                     = 0;
      c->m_contentBasedFastQtbt            = true;
      c->m_fastHad                         = true;
      c->m_usePbIntraFast                  = 2;
      c->m_useFastMrg                      = 3;
      c->m_fastLocalDualTreeMode           = 1;
      c->m_fastSubPel                      = 1;
      c->m_FastIntraTools                  = 0;
      c->m_FIMMode                         = 4;
      c->m_useEarlyCU                      = 2;
      c->m_bIntegerET                      = 1;
      c->m_IntraEstDecBit                  = 3;
      c->m_numIntraModesFullRD             = 1;
      c->m_reduceIntraChromaModesFullRD    = true;
      c->m_meReduceTap                     = 2;
      c->m_numRefPics                      = 1;
      c->m_numRefPicsSCC                   = 0;

      // tools
      c->m_RDOQ                            = 2;
      c->m_SignDataHidingEnabled           = 1;
      c->m_LMChroma                        = 1;
      c->m_vvencMCTF.MCTF                  = 2;
      c->m_vvencMCTF.MCTFSpeed             = 4;
      c->m_MTSImplicit                     = 1;
      // scc
      c->m_IBCFastMethod                   = 6;
      c->m_TSsize                          = 3;
      c->m_saoScc                          = true;
           
            
            
          case 4:
            // motion estimation
            c->m_SearchRange                     = 128;
            c->m_bipredSearchRange               = 1;
            c->m_minSearchWindow                 = 96;
            c->m_fastInterSearchMode             = VVENC_FASTINTERSEARCH_MODE3;
            c->m_motionEstimationSearchMethod    = VVENC_MESEARCH_DIAMOND_FAST;

            // partitioning: CTUSize64 QT44MTT00
            c->m_CTUSize                         = 64;
            c->m_dualITree                       = 1;
            c->m_MinQT[ 0 ]                      =  8;
            c->m_MinQT[ 1 ]                      = 32;
            c->m_MinQT[ 2 ]                      =  8;
            c->m_MaxQT[ 0 ]                      = 64;
            c->m_MaxQT[ 1 ]                      = 32;
            c->m_MaxQT[ 2 ]                      = 64;
            c->m_maxMTTDepth                     = 0;
            c->m_maxMTTDepthI                    = 0;

            // speedups
            c->m_qtbttSpeedUp                    = 7;
            c->m_fastTTSplit                     = 0;
            c->m_contentBasedFastQtbt            = true;
            c->m_fastHad                         = true;
            c->m_usePbIntraFast                  = 2;
            c->m_useFastMrg                      = 3;
            c->m_fastLocalDualTreeMode           = 1;
            c->m_fastSubPel                      = 1;
            c->m_FastIntraTools                  = 0;
            c->m_FIMMode                         = 4;
            c->m_useEarlyCU                      = 2;
            c->m_bIntegerET                      = 1;
            c->m_IntraEstDecBit                  = 3;
            c->m_numIntraModesFullRD             = 1;
            c->m_reduceIntraChromaModesFullRD    = true;
            c->m_meReduceTap                     = 2;
            c->m_numRefPics                      = 1;
            c->m_numRefPicsSCC                   = 0;

            // tools
            c->m_RDOQ                            = 2;
            c->m_SignDataHidingEnabled           = 1;
            c->m_LMChroma                        = 1;
            c->m_vvencMCTF.MCTF                  = 2;
            c->m_vvencMCTF.MCTFSpeed             = 4;
            c->m_MTSImplicit                     = 1;
            // scc
            c->m_IBCFastMethod                   = 6;
            c->m_TSsize                          = 3;
            c->m_saoScc                          = true;
            break;
            
                      case 41:
            // motion estimation
            c->m_SearchRange                     = 128;
            c->m_bipredSearchRange               = 1;
            c->m_minSearchWindow                 = 96;
            c->m_fastInterSearchMode             = VVENC_FASTINTERSEARCH_MODE3;
            c->m_motionEstimationSearchMethod    = VVENC_MESEARCH_DIAMOND_FAST;

            // partitioning: CTUSize64 QT44MTT00
            c->m_CTUSize                         = 64;
            c->m_dualITree                       = 1;
            c->m_MinQT[ 0 ]                      = 32;
            c->m_MinQT[ 1 ]                      = 32;
            c->m_MinQT[ 2 ]                      = 16;
            c->m_MaxQT[ 0 ]                      = 16;
            c->m_MaxQT[ 1 ]                      = 32;
            c->m_MaxQT[ 2 ]                      = 16;
            c->m_maxMTTDepth                     = 0;
            c->m_maxMTTDepthI                    = 0;

            // speedups
            c->m_qtbttSpeedUp                    = 7;
            c->m_fastTTSplit                     = 0;
            c->m_contentBasedFastQtbt            = true;
            c->m_fastHad                         = true;
            c->m_usePbIntraFast                  = 2;
            c->m_useFastMrg                      = 3;
            c->m_fastLocalDualTreeMode           = 1;
            c->m_fastSubPel                      = 2;
            c->m_FastIntraTools                  = 0;
            c->m_FIMMode                         = 4;
            c->m_useEarlyCU                      = 2;
            c->m_bIntegerET                      = 1;
            c->m_IntraEstDecBit                  = 3;
            c->m_numIntraModesFullRD             = 1;
            c->m_reduceIntraChromaModesFullRD    = true;
            c->m_meReduceTap                     = 2;
            c->m_numRefPics                      = 1;
            c->m_numRefPicsSCC                   = 0;

            // tools
            c->m_RDOQ                            = 2;
            c->m_SignDataHidingEnabled           = 1;
            c->m_LMChroma                        = 1;
            c->m_vvencMCTF.MCTF                  = 2;
            c->m_vvencMCTF.MCTFSpeed             = 4;
            c->m_MTSImplicit                     = 1;
            // scc
            c->m_IBCFastMethod                   = 6;
            c->m_TSsize                          = 3;
            c->m_saoScc                          = true;
            break;

          case 42:
            // motion estimation
            c->m_SearchRange                     = 128;
            c->m_bipredSearchRange               = 1;
            c->m_minSearchWindow                 = 96;
            c->m_fastInterSearchMode             = VVENC_FASTINTERSEARCH_MODE3;
            c->m_motionEstimationSearchMethod    = VVENC_MESEARCH_DIAMOND_FAST;

            // partitioning: CTUSize64 QT44MTT00
            c->m_CTUSize                         = 64;
            c->m_dualITree                       = 1;
            c->m_MinQT[ 0 ]                      =  32;
            c->m_MinQT[ 1 ]                      = 32;
            c->m_MinQT[ 2 ]                      =  8;
            c->m_MaxQT[ 0 ]                      = 32;
            c->m_MaxQT[ 1 ]                      = 32;
            c->m_MaxQT[ 2 ]                      = 32;
            c->m_maxMTTDepth                     = 0;
            c->m_maxMTTDepthI                    = 0;

            // speedups
            c->m_qtbttSpeedUp                    = 7;
            c->m_fastTTSplit                     = 0;
            c->m_contentBasedFastQtbt            = true;
            c->m_fastHad                         = true;
            c->m_usePbIntraFast                  = 2;
            c->m_useFastMrg                      = 3;
            c->m_fastLocalDualTreeMode           = 1;
            c->m_fastSubPel                      = 2;
            c->m_FastIntraTools                  = 0;
            c->m_FIMMode                         = 4;
            c->m_useEarlyCU                      = 2;
            c->m_bIntegerET                      = 1;
            c->m_IntraEstDecBit                  = 3;
            c->m_numIntraModesFullRD             = 1;
            c->m_reduceIntraChromaModesFullRD    = true;
            c->m_meReduceTap                     = 2;
            c->m_numRefPics                      = 1;
            c->m_numRefPicsSCC                   = 0;

            // tools
            c->m_RDOQ                            = 2;
            c->m_SignDataHidingEnabled           = 1;
            c->m_LMChroma                        = 1;
            c->m_vvencMCTF.MCTF                  = 2;
            c->m_vvencMCTF.MCTFSpeed             = 4;
            c->m_MTSImplicit                     = 1;
            // scc
            c->m_IBCFastMethod                   = 6;
            c->m_TSsize                          = 3;
            c->m_saoScc                          = true;
            break;

          case 43:
            // motion estimation
            c->m_SearchRange                     = 128;
            c->m_bipredSearchRange               = 1;
            c->m_minSearchWindow                 = 96;
            c->m_fastInterSearchMode             = VVENC_FASTINTERSEARCH_MODE3;
            c->m_motionEstimationSearchMethod    = VVENC_MESEARCH_DIAMOND_FAST;

            // partitioning: CTUSize64 QT44MTT00
            c->m_CTUSize                         = 64;
            c->m_dualITree                       = 1;
            c->m_MinQT[ 0 ]                      =  32;
            c->m_MinQT[ 1 ]                      = 32;
            c->m_MinQT[ 2 ]                      =  8;
            c->m_MaxQT[ 0 ]                      = 32;
            c->m_MaxQT[ 1 ]                      = 32;
            c->m_MaxQT[ 2 ]                      = 32;
            c->m_maxMTTDepth                     = 0;
            c->m_maxMTTDepthI                    = 0;

            // speedups
            c->m_qtbttSpeedUp                    = 7;
            c->m_fastTTSplit                     = 0;
            c->m_contentBasedFastQtbt            = true;
            c->m_fastHad                         = true;
            c->m_usePbIntraFast                  = 2;
            c->m_useFastMrg                      = 3;
            c->m_fastLocalDualTreeMode           = 1;
            c->m_fastSubPel                      = 1;
            c->m_FastIntraTools                  = 0;
            c->m_FIMMode                         = 4;
            c->m_useEarlyCU                      = 2;
            c->m_bIntegerET                      = 1;
            c->m_IntraEstDecBit                  = 3;
            c->m_numIntraModesFullRD             = 1;
            c->m_reduceIntraChromaModesFullRD    = true;
            c->m_meReduceTap                     = 2;
            c->m_numRefPics                      = 1;
            c->m_numRefPicsSCC                   = 0;

            // tools
            c->m_RDOQ                            = 2;
            c->m_SignDataHidingEnabled           = 1;
            c->m_LMChroma                        = 1;
            c->m_vvencMCTF.MCTF                  = 2;
            c->m_vvencMCTF.MCTFSpeed             = 4;
            c->m_MTSImplicit                     = 1;
            // scc
            c->m_IBCFastMethod                   = 6;
            c->m_TSsize                          = 3;
            c->m_saoScc                          = true;
            break;
          case 44:
            // motion estimation
            c->m_SearchRange                     = 128;
            c->m_bipredSearchRange               = 1;
            c->m_minSearchWindow                 = 96;
            c->m_fastInterSearchMode             = VVENC_FASTINTERSEARCH_MODE3;
            c->m_motionEstimationSearchMethod    = VVENC_MESEARCH_DIAMOND_FAST;

            // partitioning: CTUSize64 QT44MTT00
            c->m_CTUSize                         = 64;
            c->m_dualITree                       = 1;
            c->m_MinQT[ 0 ]                      =  32;
            c->m_MinQT[ 1 ]                      = 32;
            c->m_MinQT[ 2 ]                      =  8;
            c->m_MaxQT[ 0 ]                      = 64;
            c->m_MaxQT[ 1 ]                      = 32;
            c->m_MaxQT[ 2 ]                      = 64;
            c->m_maxMTTDepth                     = 0;
            c->m_maxMTTDepthI                    = 0;

            // speedups
            c->m_qtbttSpeedUp                    = 7;
            c->m_fastTTSplit                     = 0;
            c->m_contentBasedFastQtbt            = true;
            c->m_fastHad                         = true;
            c->m_usePbIntraFast                  = 2;
            c->m_useFastMrg                      = 3;
            c->m_fastLocalDualTreeMode           = 1;
            c->m_fastSubPel                      = 1;
            c->m_FastIntraTools                  = 0;
            c->m_FIMMode                         = 4;
            c->m_useEarlyCU                      = 2;
            c->m_bIntegerET                      = 1;
            c->m_IntraEstDecBit                  = 3;
            c->m_numIntraModesFullRD             = 1;
            c->m_reduceIntraChromaModesFullRD    = true;
            c->m_meReduceTap                     = 2;
            c->m_numRefPics                      = 1;
            c->m_numRefPicsSCC                   = 0;

            // tools
            c->m_RDOQ                            = 2;
            c->m_SignDataHidingEnabled           = 1;
            c->m_LMChroma                        = 1;
            c->m_vvencMCTF.MCTF                  = 2;
            c->m_vvencMCTF.MCTFSpeed             = 4;
            c->m_MTSImplicit                     = 1;
            // scc
            c->m_IBCFastMethod                   = 6;
            c->m_TSsize                          = 3;
            c->m_saoScc                          = true;
            break;
            
          case 61:
                  // motion estimation
      c->m_SearchRange                     = 128;
      c->m_bipredSearchRange               = 1;
      c->m_minSearchWindow                 = 96;
      c->m_fastInterSearchMode             = VVENC_FASTINTERSEARCH_MODE3;
      c->m_motionEstimationSearchMethod    = VVENC_MESEARCH_DIAMOND_FAST;

      // partitioning: CTUSize64 QT44MTT00
      c->m_CTUSize                         = 64;
      c->m_dualITree                       = 1;
      c->m_MinQT[ 0 ]                      = 16;
      c->m_MinQT[ 1 ]                      = 32;
      c->m_MinQT[ 2 ]                      = 16;
      c->m_MaxQT[ 0 ]                      = 16;
      c->m_MaxQT[ 1 ]                      = 64;
      c->m_MaxQT[ 2 ]                      = 16;
      c->m_maxMTTDepth                     = 0;
      c->m_maxMTTDepthI                    = 0;

      // speedups
      c->m_qtbttSpeedUp                    = 7;
      c->m_fastTTSplit                     = 0;
      c->m_contentBasedFastQtbt            = true;
      c->m_fastHad                         = true;
      c->m_usePbIntraFast                  = 2;
      c->m_useFastMrg                      = 3;
      c->m_fastLocalDualTreeMode           = 1;
      c->m_fastSubPel                      = 2;
      c->m_FastIntraTools                  = 0;
      c->m_FIMMode                         = 4;
      c->m_useEarlyCU                      = 2;
      c->m_bIntegerET                      = 1;
      c->m_IntraEstDecBit                  = 3;
      c->m_numIntraModesFullRD             = 1;
      c->m_reduceIntraChromaModesFullRD    = true;
      c->m_meReduceTap                     = 2;
      c->m_numRefPics                      = 1;
      c->m_numRefPicsSCC                   = 0;

      // tools
      c->m_RDOQ                            = 2;
      c->m_SignDataHidingEnabled           = 1;
      c->m_LMChroma                        = 1;
      c->m_vvencMCTF.MCTF                  = 2;
      c->m_vvencMCTF.MCTFSpeed             = 4;
      c->m_MTSImplicit                     = 1;
      // scc
      c->m_IBCFastMethod                   = 6;
      c->m_TSsize                          = 3;
      c->m_saoScc                          = true;
      break;

          case 62:
                  // motion estimation
      c->m_SearchRange                     = 128;
      c->m_bipredSearchRange               = 1;
      c->m_minSearchWindow                 = 96;
      c->m_fastInterSearchMode             = VVENC_FASTINTERSEARCH_MODE3;
      c->m_motionEstimationSearchMethod    = VVENC_MESEARCH_DIAMOND_FAST;

      // partitioning: CTUSize64 QT44MTT00
      c->m_CTUSize                         = 64;
      c->m_dualITree                       = 1;
      c->m_MinQT[ 0 ]                      = 32;
      c->m_MinQT[ 1 ]                      = 16;
      c->m_MinQT[ 2 ]                      = 16;
      c->m_MaxQT[ 0 ]                      = 64;
      c->m_MaxQT[ 1 ]                      = 16;
      c->m_MaxQT[ 2 ]                      = 64;
      c->m_maxMTTDepth                     = 0;
      c->m_maxMTTDepthI                    = 0;

      // speedups
      c->m_qtbttSpeedUp                    = 7;
      c->m_fastTTSplit                     = 0;
      c->m_contentBasedFastQtbt            = true;
      c->m_fastHad                         = true;
      c->m_usePbIntraFast                  = 2;
      c->m_useFastMrg                      = 3;
      c->m_fastLocalDualTreeMode           = 1;
      c->m_fastSubPel                      = 2;
      c->m_FastIntraTools                  = 0;
      c->m_FIMMode                         = 4;
      c->m_useEarlyCU                      = 2;
      c->m_bIntegerET                      = 1;
      c->m_IntraEstDecBit                  = 3;
      c->m_numIntraModesFullRD             = 1;
      c->m_reduceIntraChromaModesFullRD    = true;
      c->m_meReduceTap                     = 2;
      c->m_numRefPics                      = 1;
      c->m_numRefPicsSCC                   = 0;

      // tools
      c->m_RDOQ                            = 2;
      c->m_SignDataHidingEnabled           = 1;
      c->m_LMChroma                        = 1;
      c->m_vvencMCTF.MCTF                  = 2;
      c->m_vvencMCTF.MCTFSpeed             = 4;
      c->m_MTSImplicit                     = 1;
      // scc
      c->m_IBCFastMethod                   = 6;
      c->m_TSsize                          = 3;
      c->m_saoScc                          = true;
      break;

          case 63:
                  // motion estimation
      c->m_SearchRange                     = 128;
      c->m_bipredSearchRange               = 1;
      c->m_minSearchWindow                 = 96;
      c->m_fastInterSearchMode             = VVENC_FASTINTERSEARCH_MODE3;
      c->m_motionEstimationSearchMethod    = VVENC_MESEARCH_DIAMOND_FAST;

      // partitioning: CTUSize64 QT44MTT00
      c->m_CTUSize                         = 64;
      c->m_dualITree                       = 1;
      c->m_MinQT[ 0 ]                      = 8;
      c->m_MinQT[ 1 ]                      = 32;
      c->m_MinQT[ 2 ]                      = 8;
      c->m_MaxQT[ 0 ]                      = 16;
      c->m_MaxQT[ 1 ]                      = 64;
      c->m_MaxQT[ 2 ]                      = 16;
      c->m_maxMTTDepth                     = 0;
      c->m_maxMTTDepthI                    = 0;

      // speedups
      c->m_qtbttSpeedUp                    = 7;
      c->m_fastTTSplit                     = 0;
      c->m_contentBasedFastQtbt            = true;
      c->m_fastHad                         = true;
      c->m_usePbIntraFast                  = 2;
      c->m_useFastMrg                      = 3;
      c->m_fastLocalDualTreeMode           = 1;
      c->m_fastSubPel                      = 2;
      c->m_FastIntraTools                  = 0;
      c->m_FIMMode                         = 4;
      c->m_useEarlyCU                      = 2;
      c->m_bIntegerET                      = 1;
      c->m_IntraEstDecBit                  = 3;
      c->m_numIntraModesFullRD             = 1;
      c->m_reduceIntraChromaModesFullRD    = true;
      c->m_meReduceTap                     = 2;
      c->m_numRefPics                      = 1;
      c->m_numRefPicsSCC                   = 0;

      // tools
      c->m_RDOQ                            = 2;
      c->m_SignDataHidingEnabled           = 1;
      c->m_LMChroma                        = 1;
      c->m_vvencMCTF.MCTF                  = 2;
      c->m_vvencMCTF.MCTFSpeed             = 4;
      c->m_MTSImplicit                     = 1;
      // scc
      c->m_IBCFastMethod                   = 6;
      c->m_TSsize                          = 3;
      c->m_saoScc                          = true;
      break;

          case 64:
                  // motion estimation
      c->m_SearchRange                     = 128;
      c->m_bipredSearchRange               = 1;
      c->m_minSearchWindow                 = 96;
      c->m_fastInterSearchMode             = VVENC_FASTINTERSEARCH_MODE3;
      c->m_motionEstimationSearchMethod    = VVENC_MESEARCH_DIAMOND_FAST;

      // partitioning: CTUSize64 QT44MTT00
      c->m_CTUSize                         = 64;
      c->m_dualITree                       = 1;
      c->m_MinQT[ 0 ]                      = 32;
      c->m_MinQT[ 1 ]                      = 64;
      c->m_MinQT[ 2 ]                      = 16;
      c->m_MaxQT[ 0 ]                      = 64;
      c->m_MaxQT[ 1 ]                      = 64;
      c->m_MaxQT[ 2 ]                      = 64;
      c->m_maxMTTDepth                     = 0;
      c->m_maxMTTDepthI                    = 0;

      // speedups
      c->m_qtbttSpeedUp                    = 7;
      c->m_fastTTSplit                     = 0;
      c->m_contentBasedFastQtbt            = true;
      c->m_fastHad                         = true;
      c->m_usePbIntraFast                  = 2;
      c->m_useFastMrg                      = 3;
      c->m_fastLocalDualTreeMode           = 1;
      c->m_fastSubPel                      = 2;
      c->m_FastIntraTools                  = 0;
      c->m_FIMMode                         = 4;
      c->m_useEarlyCU                      = 2;
      c->m_bIntegerET                      = 1;
      c->m_IntraEstDecBit                  = 3;
      c->m_numIntraModesFullRD             = 1;
      c->m_reduceIntraChromaModesFullRD    = true;
      c->m_meReduceTap                     = 2;
      c->m_numRefPics                      = 1;
      c->m_numRefPicsSCC                   = 0;

      // tools
      c->m_blockImportanceMapping          = 1;
      c->m_RDOQ                            = 2;
      c->m_SignDataHidingEnabled           = 1;
      c->m_LMChroma                        = 1;
      c->m_vvencMCTF.MCTF                  = 2;
      c->m_vvencMCTF.MCTFSpeed             = 4;
      c->m_MTSImplicit                     = 1;
      // scc
      c->m_IBCFastMethod                   = 6;
      c->m_TSsize                          = 3;
      c->m_saoScc                          = true;
      break;

          case 614:
                  // motion estimation
      c->m_SearchRange                     = 128;
      c->m_bipredSearchRange               = 1;
      c->m_minSearchWindow                 = 96;
      c->m_fastInterSearchMode             = VVENC_FASTINTERSEARCH_MODE3;
      c->m_motionEstimationSearchMethod    = VVENC_MESEARCH_DIAMOND_FAST;

      // partitioning: CTUSize64 QT44MTT00
      c->m_CTUSize                         = 64;
      c->m_dualITree                       = 1;
      c->m_MinQT[ 0 ]                      = 16;
      c->m_MinQT[ 1 ]                      = 64;
      c->m_MinQT[ 2 ]                      = 16;
      c->m_MaxQT[ 0 ]                      = 16;
      c->m_MaxQT[ 1 ]                      = 64;
      c->m_MaxQT[ 2 ]                      = 16;
      c->m_maxMTTDepth                     = 0;
      c->m_maxMTTDepthI                    = 0;

      // speedups
      c->m_qtbttSpeedUp                    = 7;
      c->m_fastTTSplit                     = 0;
      c->m_contentBasedFastQtbt            = true;
      c->m_fastHad                         = true;
      c->m_usePbIntraFast                  = 2;
      c->m_useFastMrg                      = 3;
      c->m_fastLocalDualTreeMode           = 1;
      c->m_fastSubPel                      = 2;
      c->m_FastIntraTools                  = 0;
      c->m_FIMMode                         = 4;
      c->m_useEarlyCU                      = 2;
      c->m_bIntegerET                      = 1;
      c->m_IntraEstDecBit                  = 3;
      c->m_numIntraModesFullRD             = 1;
      c->m_reduceIntraChromaModesFullRD    = true;
      c->m_meReduceTap                     = 2;
      c->m_numRefPics                      = 1;
      c->m_numRefPicsSCC                   = 0;

      // tools
      c->m_RDOQ                            = 2;
      c->m_SignDataHidingEnabled           = 1;
      c->m_LMChroma                        = 1;
      c->m_vvencMCTF.MCTF                  = 2;
      c->m_vvencMCTF.MCTFSpeed             = 4;
      c->m_MTSImplicit                     = 1;
      // scc
      c->m_IBCFastMethod                   = 6;
      c->m_TSsize                          = 3;
      c->m_saoScc                          = true;
      break;

          case 65:
                  // motion estimation
      c->m_SearchRange                     = 128;
      c->m_bipredSearchRange               = 1;
      c->m_minSearchWindow                 = 96;
      c->m_fastInterSearchMode             = VVENC_FASTINTERSEARCH_MODE3;
      c->m_motionEstimationSearchMethod    = VVENC_MESEARCH_DIAMOND_FAST;

      // partitioning: CTUSize64 QT44MTT00
      c->m_CTUSize                         = 64;
      c->m_dualITree                       = 1;
      c->m_MinQT[ 0 ]                      = 32;
      c->m_MinQT[ 1 ]                      = 32;
      c->m_MinQT[ 2 ]                      = 16;
      c->m_MaxQT[ 0 ]                      = 64;
      c->m_MaxQT[ 1 ]                      = 32;
      c->m_MaxQT[ 2 ]                      = 64;
      c->m_maxMTTDepth                     = 0;
      c->m_maxMTTDepthI                    = 0;

      // speedups
      c->m_qtbttSpeedUp                    = 7;
      c->m_fastTTSplit                     = 0;
      c->m_contentBasedFastQtbt            = true;
      c->m_fastHad                         = true;
      c->m_usePbIntraFast                  = 2;
      c->m_useFastMrg                      = 3;
      c->m_fastLocalDualTreeMode           = 1;
      c->m_fastSubPel                      = 2;
      c->m_FastIntraTools                  = 0;
      c->m_FIMMode                         = 4;
      c->m_useEarlyCU                      = 2;
      c->m_bIntegerET                      = 1;
      c->m_IntraEstDecBit                  = 3;
      c->m_numIntraModesFullRD             = 1;
      c->m_reduceIntraChromaModesFullRD    = true;
      c->m_meReduceTap                     = 2;
      c->m_numRefPics                      = 1;
      c->m_numRefPicsSCC                   = 0;

      // tools
      c->m_RDOQ                            = 2;
      c->m_SignDataHidingEnabled           = 1;
      c->m_LMChroma                        = 1;
      c->m_vvencMCTF.MCTF                  = 2;
      c->m_vvencMCTF.MCTFSpeed             = 4;
      c->m_MTSImplicit                     = 1;
      // scc
      c->m_IBCFastMethod                   = 6;
      c->m_TSsize                          = 3;
      c->m_saoScc                          = true;
      break;

        }

      break;
      }

    case vvencPresetMode::VVENC_FASTER:

      // motion estimation
      c->m_SearchRange                     = 128;
      c->m_bipredSearchRange               = 1;
      c->m_minSearchWindow                 = 96;
      c->m_fastInterSearchMode             = VVENC_FASTINTERSEARCH_MODE3;
      c->m_motionEstimationSearchMethod    = VVENC_MESEARCH_DIAMOND_FAST;

      // partitioning: CTUSize64 QT44MTT00
      c->m_CTUSize                         = 64;
      c->m_dualITree                       = 1;
      c->m_MinQT[ 0 ]                      = 4;
<<<<<<< HEAD
      c->m_MinQT[ 1 ]                      = 4;
      c->m_MinQT[ 2 ]                      = 2;
      c->m_MaxQT[ 0 ]                      = 64;
      c->m_MaxQT[ 1 ]                      = 64;
      c->m_MaxQT[ 2 ]                      = 64;
=======
      c->m_MinQT[ 1 ]                      = 8;
      c->m_MinQT[ 2 ]                      = 4;
>>>>>>> 78ae4299
      c->m_maxMTTDepth                     = 0;
      c->m_maxMTTDepthI                    = 0;

      // speedups
      c->m_qtbttSpeedUp                    = 7;
      c->m_fastTTSplit                     = 0;
      c->m_contentBasedFastQtbt            = true;
      c->m_fastHad                         = true;
      c->m_usePbIntraFast                  = 2;
      c->m_useFastMrg                      = 3;
      c->m_fastLocalDualTreeMode           = 1;
      c->m_fastSubPel                      = 1;
      c->m_FastIntraTools                  = 0;
      c->m_FIMMode                         = 4;
      c->m_useEarlyCU                      = 2;
      c->m_bIntegerET                      = 1;
      c->m_IntraEstDecBit                  = 3;
      c->m_numIntraModesFullRD             = 1;
      c->m_reduceIntraChromaModesFullRD    = true;
      c->m_meReduceTap                     = 2;
      c->m_numRefPics                      = 1;
      c->m_numRefPicsSCC                   = 0;

      // tools
      c->m_alf                             = 1;
      c->m_alfSpeed                        = 2;
      c->m_alfUnitSize                     = 128;
      c->m_blockImportanceMapping          = 1;
      c->m_ccalf                           = 1;
      c->m_DMVR                            = 1;
      c->m_RDOQ                            = 2;
      c->m_SignDataHidingEnabled           = 1;
      c->m_LMChroma                        = 1;
      c->m_vvencMCTF.MCTF                  = 2;
      c->m_vvencMCTF.MCTFSpeed             = 4;
      c->m_MTSImplicit                     = 1;
      // scc
      c->m_IBCFastMethod                   = 6;
      c->m_TSsize                          = 3;
      c->m_saoScc                          = true;

      break;

    case vvencPresetMode::VVENC_FAST:

      // motion estimation
      c->m_SearchRange                     = 128;
      c->m_bipredSearchRange               = 1;
      c->m_minSearchWindow                 = 96;
      c->m_fastInterSearchMode             = VVENC_FASTINTERSEARCH_MODE3;
      c->m_motionEstimationSearchMethod    = VVENC_MESEARCH_DIAMOND_FAST;

      // partitioning: CTUSize64 QT44MTT10
      c->m_CTUSize                         = 64;
      c->m_dualITree                       = 1;
      c->m_MinQT[ 0 ]                      = 4;
<<<<<<< HEAD
      c->m_MinQT[ 1 ]                      = 4;
      c->m_MinQT[ 2 ]                      = 2;
      c->m_MaxQT[ 0 ]                      = 64;
      c->m_MaxQT[ 1 ]                      = 64;
      c->m_MaxQT[ 2 ]                      = 64;
=======
      c->m_MinQT[ 1 ]                      = 8;
      c->m_MinQT[ 2 ]                      = 4;
>>>>>>> 78ae4299
      c->m_maxMTTDepth                     = 0;
      c->m_maxMTTDepthI                    = 1;

      // speedups
      c->m_qtbttSpeedUp                    = 3;
      c->m_fastTTSplit                     = 0;
      c->m_contentBasedFastQtbt            = true;
      c->m_fastHad                         = false;
      c->m_usePbIntraFast                  = 1;
      c->m_useFastMrg                      = 3;
      c->m_fastLocalDualTreeMode           = 1;
      c->m_fastSubPel                      = 1;
      c->m_FastIntraTools                  = 0;
      c->m_FIMMode                         = 2;
      c->m_useEarlyCU                      = 2;
      c->m_bIntegerET                      = 0;
      c->m_IntraEstDecBit                  = 2;
      c->m_numIntraModesFullRD             = 1;
      c->m_reduceIntraChromaModesFullRD    = true;
      c->m_meReduceTap                     = 2;
      c->m_numRefPics                      = 222111;
      c->m_numRefPicsSCC                   = 0;

      // tools
      c->m_Affine                          = 5;
      c->m_alf                             = 1;
      c->m_alfSpeed                        = 1;
      c->m_alfUnitSize                     = 128;
      c->m_allowDisFracMMVD                = 1;
      c->m_blockImportanceMapping          = 1;
      c->m_BDOF                            = 1;
      c->m_ccalf                           = 1;
      c->m_DepQuantEnabled                 = 1;
      c->m_DMVR                            = 1;
      c->m_AMVRspeed                       = 5;
      c->m_JointCbCrMode                   = 1;
      c->m_LFNST                           = 1;
      c->m_LMChroma                        = 1;
      c->m_lumaReshapeEnable               = 2;
      c->m_vvencMCTF.MCTF                  = 2;
      c->m_vvencMCTF.MCTFSpeed             = 3;
      c->m_MMVD                            = 3;
      c->m_MRL                             = 1;
      c->m_MTSImplicit                     = 1;
      c->m_PROF                            = 1;
      c->m_SbTMVP                          = 1;
      // scc
      c->m_IBCFastMethod                   = 4;
      c->m_TSsize                          = 4;

      break;

    case vvencPresetMode::VVENC_MEDIUM:

      // motion estimation
      c->m_SearchRange                     = 384;
      c->m_bipredSearchRange               = 4;
      c->m_minSearchWindow                 = 96;
      c->m_fastInterSearchMode             = VVENC_FASTINTERSEARCH_MODE3;
      c->m_motionEstimationSearchMethod    = VVENC_MESEARCH_DIAMOND_FAST;

      // partitioning: CTUSize128 QT44MTT21
      c->m_CTUSize                         = 128;
      c->m_dualITree                       = 1;
      c->m_MinQT[ 0 ]                      = 8;
      c->m_MinQT[ 1 ]                      = 8;
<<<<<<< HEAD
      c->m_MinQT[ 2 ]                      = 4;
      c->m_MaxQT[ 0 ]                      = 128;
      c->m_MaxQT[ 1 ]                      = 128;
      c->m_MaxQT[ 2 ]                      = 128;
      c->m_maxMTTDepth                     = 1;
=======
      c->m_MinQT[ 2 ]                      = 8;
      c->m_maxMTTDepth                     = 221111;
>>>>>>> 78ae4299
      c->m_maxMTTDepthI                    = 2;

      // speedups
      c->m_qtbttSpeedUp                    = 3;
      c->m_fastTTSplit                     = 5;
      c->m_contentBasedFastQtbt            = true;
      c->m_fastHad                         = false;
      c->m_usePbIntraFast                  = 1;
      c->m_useFastMrg                      = 3;
      c->m_fastLocalDualTreeMode           = 1;
      c->m_fastSubPel                      = 1;
      c->m_FastIntraTools                  = 1;
      c->m_FIMMode                         = 0;
      c->m_useEarlyCU                      = 0;
      c->m_bIntegerET                      = 0;
      c->m_IntraEstDecBit                  = 2;
      c->m_numIntraModesFullRD             = -1;
      c->m_reduceIntraChromaModesFullRD    = true;
      c->m_meReduceTap                     = 2;
      c->m_numRefPics                      = 222111;
      c->m_numRefPicsSCC                   = 0;

      // tools
      c->m_Affine                          = 4;
      c->m_alf                             = 1;
      c->m_alfSpeed                        = 0;
      c->m_allowDisFracMMVD                = 1;
      c->m_blockImportanceMapping          = 1;
      c->m_BDOF                            = 1;
      c->m_ccalf                           = 1;
      c->m_CIIP                            = 0;
      c->m_DepQuantEnabled                 = 1;
      c->m_DMVR                            = 1;
      c->m_EDO                             = 2;
      c->m_Geo                             = 3;
      c->m_AMVRspeed                       = 5;
      c->m_ISP                             = 3;
      c->m_JointCbCrMode                   = 1;
      c->m_LFNST                           = 1;
      c->m_LMChroma                        = 1;
      c->m_lumaReshapeEnable               = 2;
      c->m_vvencMCTF.MCTF                  = 2;
      c->m_vvencMCTF.MCTFSpeed             = 2;
      c->m_MIP                             = 1;
      c->m_useFastMIP                      = 3;
      c->m_MMVD                            = 3;
      c->m_MRL                             = 1;
      c->m_MTSImplicit                     = 1;
      c->m_PROF                            = 1;
      c->m_SbTMVP                          = 1;
      c->m_SMVD                            = 3;
      // scc
      c->m_IBCFastMethod                   = 3;
      c->m_TSsize                          = 4;

      break;

    case vvencPresetMode::VVENC_SLOW:

      // motion estimation
      c->m_SearchRange                     = 384;
      c->m_bipredSearchRange               = 4;
      c->m_minSearchWindow                 = 96;
      c->m_fastInterSearchMode             = VVENC_FASTINTERSEARCH_MODE3;
      c->m_motionEstimationSearchMethod    = VVENC_MESEARCH_DIAMOND_FAST;

      // partitioning: CTUSize128 QT44MTT32
      c->m_CTUSize                         = 128;
      c->m_dualITree                       = 1;
      c->m_MinQT[ 0 ]                      = 8;
      c->m_MinQT[ 1 ]                      = 8;
<<<<<<< HEAD
      c->m_MinQT[ 2 ]                      = 4;
      c->m_MaxQT[ 0 ]                      = 128;
      c->m_MaxQT[ 1 ]                      = 128;
      c->m_MaxQT[ 2 ]                      = 128;
=======
      c->m_MinQT[ 2 ]                      = 8;
>>>>>>> 78ae4299
      c->m_maxMTTDepth                     = 2;
      c->m_maxMTTDepthI                    = 3;

      // speedups
      c->m_qtbttSpeedUp                    = 2;
      c->m_fastTTSplit                     = 5;
      c->m_contentBasedFastQtbt            = true;
      c->m_fastHad                         = false;
      c->m_usePbIntraFast                  = 1;
      c->m_useFastMrg                      = 3;
      c->m_fastLocalDualTreeMode           = 1;
      c->m_fastSubPel                      = 1;
      c->m_FastIntraTools                  = 0;
      c->m_FIMMode                         = 0;
      c->m_useEarlyCU                      = 0;
      c->m_bIntegerET                      = 0;
      c->m_IntraEstDecBit                  = 1;
      c->m_numIntraModesFullRD             = -1;
      c->m_reduceIntraChromaModesFullRD    = false;
      c->m_meReduceTap                     = 2;
      c->m_numRefPics                      = 2;
      c->m_numRefPicsSCC                   = 0;

      // tools
      c->m_Affine                          = 3;
      c->m_alf                             = 1;
      c->m_alfSpeed                        = 0;
      c->m_allowDisFracMMVD                = 1;
      c->m_BCW                             = 2;
      c->m_blockImportanceMapping          = 1;
      c->m_BDOF                            = 1;
      c->m_ccalf                           = 1;
      c->m_CIIP                            = 1;
      c->m_DepQuantEnabled                 = 1;
      c->m_DMVR                            = 1;
      c->m_EDO                             = 2;
      c->m_Geo                             = 1;
      c->m_AMVRspeed                       = 1;
      c->m_ISP                             = 3;
      c->m_JointCbCrMode                   = 1;
      c->m_LFNST                           = 1;
      c->m_LMChroma                        = 1;
      c->m_lumaReshapeEnable               = 2;
      c->m_vvencMCTF.MCTF                  = 2;
      c->m_vvencMCTF.MCTFSpeed             = 2;
      c->m_MIP                             = 1;
      c->m_useFastMIP                      = 0;
      c->m_MMVD                            = 3;
      c->m_MRL                             = 1;
      c->m_MTSImplicit                     = 1;
      c->m_PROF                            = 1;
      c->m_SBT                             = 1;
      c->m_SbTMVP                          = 1;
      c->m_SMVD                            = 3;
      // scc
      c->m_IBCFastMethod                   = 1;
      c->m_TSsize                          = 5;

      break;

    case vvencPresetMode::VVENC_SLOWER:

      // motion estimation
      c->m_SearchRange                     = 384;
      c->m_bipredSearchRange               = 4;
      c->m_minSearchWindow                 = 96;
      c->m_fastInterSearchMode             = VVENC_FASTINTERSEARCH_MODE3;
      c->m_motionEstimationSearchMethod    = VVENC_MESEARCH_DIAMOND;

      // partitioning: CTUSize128 QT44MTT33
      c->m_CTUSize                         = 128;
      c->m_dualITree                       = 1;
      c->m_MinQT[ 0 ]                      = 8;
      c->m_MinQT[ 1 ]                      = 8;
<<<<<<< HEAD
      c->m_MinQT[ 2 ]                      = 4;
      c->m_MaxQT[ 0 ]                      = 128;
      c->m_MaxQT[ 1 ]                      = 128;
      c->m_MaxQT[ 2 ]                      = 128;
=======
      c->m_MinQT[ 2 ]                      = 8;
>>>>>>> 78ae4299
      c->m_maxMTTDepth                     = 333332;
      c->m_maxMTTDepthI                    = 3;

      // speedups
      c->m_qtbttSpeedUp                    = 1;
      c->m_fastTTSplit                     = 1;
      c->m_contentBasedFastQtbt            = false;
      c->m_fastHad                         = false;
      c->m_usePbIntraFast                  = 1;
      c->m_useFastMrg                      = 1;
      c->m_fastLocalDualTreeMode           = 1;
      c->m_fastSubPel                      = 0;
      c->m_FastIntraTools                  = 0;
      c->m_FIMMode                         = 0;
      c->m_useEarlyCU                      = 0;
      c->m_bIntegerET                      = 0;
      c->m_IntraEstDecBit                  = 1;
      c->m_numIntraModesFullRD             = -1;
      c->m_reduceIntraChromaModesFullRD    = false;
      c->m_meReduceTap                     = 2;
      c->m_numRefPics                      = 2;
      c->m_numRefPicsSCC                   = 0;

      // tools
      c->m_Affine                          = 1;
      c->m_alf                             = 1;
      c->m_alfSpeed                        = 0;
      c->m_allowDisFracMMVD                = 1;
      c->m_BCW                             = 2;
      c->m_blockImportanceMapping          = 1;
      c->m_BDOF                            = 1;
      c->m_ccalf                           = 1;
      c->m_CIIP                            = 1;
      c->m_DepQuantEnabled                 = 1;
      c->m_DMVR                            = 1;
      c->m_EDO                             = 2;
      c->m_Geo                             = 1;
      c->m_AMVRspeed                       = 1;
      c->m_ISP                             = 1;
      c->m_JointCbCrMode                   = 1;
      c->m_LFNST                           = 1;
      c->m_LMChroma                        = 1;
      c->m_lumaReshapeEnable               = 2;
      c->m_vvencMCTF.MCTF                  = 2;
      c->m_vvencMCTF.MCTFSpeed             = 2;
      c->m_MIP                             = 1;
      c->m_useFastMIP                      = 0;
      c->m_MMVD                            = 1;
      c->m_MRL                             = 1;
      c->m_MTS                             = 1;
      c->m_PROF                            = 1;
      c->m_SBT                             = 1;
      c->m_SbTMVP                          = 1;
      c->m_SMVD                            = 1;
      c->m_useNonLinearAlfChroma           = 1;
      c->m_useNonLinearAlfLuma             = 1;
      // scc
      c->m_IBCFastMethod                   = 1;
      c->m_TSsize                          = 5;

      break;

    case vvencPresetMode::VVENC_TOOLTEST:

      // motion estimation
      c->m_SearchRange                     = 384;
      c->m_bipredSearchRange               = 4;
      c->m_minSearchWindow                 = 96;
      c->m_fastInterSearchMode             = VVENC_FASTINTERSEARCH_MODE3;
      c->m_motionEstimationSearchMethod    = VVENC_MESEARCH_DIAMOND_FAST;

      // partitioning: CTUSize128 QT44MTT21
      c->m_CTUSize                         = 128;
      c->m_dualITree                       = 1;
      c->m_MinQT[ 0 ]                      = 8;
      c->m_MinQT[ 1 ]                      = 8;
      c->m_MinQT[ 2 ]                      = 4;
      c->m_MaxQT[ 0 ]                      = 128;
      c->m_MaxQT[ 1 ]                      = 128;
      c->m_MaxQT[ 2 ]                      = 128;
      c->m_maxMTTDepth                     = 1;
      c->m_maxMTTDepthI                    = 2;

      // speedups
      c->m_qtbttSpeedUp                    = 2;
      c->m_fastTTSplit                     = 0;
      c->m_contentBasedFastQtbt            = true;
      c->m_fastHad                         = true;
      c->m_usePbIntraFast                  = 2;
      c->m_useFastMrg                      = 2;
      c->m_fastLocalDualTreeMode           = 1;
      c->m_fastSubPel                      = 1;
      c->m_FastIntraTools                  = 1;
      c->m_FIMMode                         = 3;
      c->m_useEarlyCU                      = 1;
      c->m_bIntegerET                      = 1;
      c->m_IntraEstDecBit                  = 3;
      c->m_numIntraModesFullRD             = -1;
      c->m_reduceIntraChromaModesFullRD    = false;
      c->m_meReduceTap                     = 2;
      c->m_numRefPics                      = 222221;
      c->m_numRefPicsSCC                   = 0;

      // tools
      c->m_Affine                          = 5;
      c->m_alf                             = 1;
      c->m_alfSpeed                        = 0;
      c->m_allowDisFracMMVD                = 1;
      c->m_BCW                             = 2;
      c->m_blockImportanceMapping          = 0;
      c->m_BDOF                            = 1;
      c->m_ccalf                           = 1;
      c->m_CIIP                            = 3;
      c->m_DepQuantEnabled                 = 1;
      c->m_DMVR                            = 1;
      c->m_EDO                             = 1;
      c->m_Geo                             = 2;
      c->m_AMVRspeed                       = 3;
      c->m_ISP                             = 2;
      c->m_JointCbCrMode                   = 1;
      c->m_LFNST                           = 1;
      c->m_LMChroma                        = 1;
      c->m_lumaReshapeEnable               = 2;
      c->m_vvencMCTF.MCTF                  = 2;
      c->m_vvencMCTF.MCTFSpeed             = 2;
      c->m_MIP                             = 1;
      c->m_useFastMIP                      = 3;
      c->m_MMVD                            = 2;
      c->m_MRL                             = 1;
      c->m_MTS                             = 1;
      c->m_PROF                            = 1;
      c->m_SBT                             = 2;
      c->m_SbTMVP                          = 1;
      c->m_SMVD                            = 3;
      c->m_useNonLinearAlfChroma           = 1;
      c->m_useNonLinearAlfLuma             = 1;
      // scc
      c->m_motionEstimationSearchMethodSCC = 3;
      c->m_useBDPCM                        = 1;
      c->m_IBCFastMethod                   = 5;
      c->m_TS                              = 1;
      c->m_useChromaTS                     = 1;
      c->m_TSsize                          = 3;

      break;

    default:
      return -1;
  }

  return 0;
}

VVENC_DECL const char* vvenc_get_config_as_string( vvenc_config *c, vvencMsgLevel eMsgLevel )
{
  std::stringstream css;

  if( eMsgLevel >= VVENC_DETAILS )
  {
    css << "Internal Format                        : " << c->m_PadSourceWidth << "x" << c->m_PadSourceHeight << " " <<  (double)c->m_FrameRate/c->m_FrameScale << "Hz "  << getDynamicRangeStr(c->m_HdrMode) << "\n";
    css << "Rate Control                           : ";
  }
  else if( eMsgLevel >= VVENC_INFO )
  {
    css << "Rate Control   : ";
  }

  if( eMsgLevel >= VVENC_INFO )        
  {
    if ( c->m_RCTargetBitrate > 0 )
    {
      if( c->m_RCTargetBitrate < 1000000 )
        css << "VBR  " <<  (double)c->m_RCTargetBitrate/1000.0 << " kbps  ";
      else
        css << "VBR  " <<  (double)c->m_RCTargetBitrate/1000000.0 << " Mbps  ";
      if( c->m_RCNumPasses == 2 )
      {
        css << "twopass";
        if ( c->m_RCPass >= 0 )
          css  << "  pass " << c->m_RCPass << "/2";
      }
      else
        css << "singlepass";
      css << "\n";
    }
    else
      css << "QP " <<  c->m_QP << "\n";
  }

  if( eMsgLevel >= VVENC_DETAILS )
  {
    css << "Sequence PSNR output                   : " << (c->m_printMSEBasedSequencePSNR ? "Linear average, MSE-based" : "Linear average only") << "\n";
    css << "Hexadecimal PSNR output                : " << (c->m_printHexPsnr ? "Enabled" : "Disabled") << "\n";
    css << "Sequence MSE output                    : " << (c->m_printSequenceMSE ? "Enabled" : "Disabled") << "\n";
    css << "Frame MSE output                       : " << (c->m_printFrameMSE ? "Enabled" : "Disabled") << "\n";
    css << "Cabac-zero-word-padding                : " << (c->m_cabacZeroWordPaddingEnabled ? "Enabled" : "Disabled") << "\n";
    //css << "Frame/Field                            : Frame based coding\n";
    if ( c->m_framesToBeEncoded > 0 )
      css << "Frame index                            : " << c->m_framesToBeEncoded << " frames\n";
    else
      css << "Frame index                            : all frames\n";

    css << "Profile                                : " << getProfileStr( c->m_profile ) << "\n";
    css << "Level                                  : " << getLevelStr( c->m_level ) << "\n";
    css << "CU size                                : " << c->m_CTUSize << "\n";
    css << "Max TB size                            : " << (1 << c->m_log2MaxTbSize) << "\n";
    css << "Min CB size                            : " << (1 << c->m_log2MinCodingBlockSize) << "\n";
    css << "Motion search range                    : " << c->m_SearchRange << "\n";
    css << "Intra period                           : " << c->m_IntraPeriod << "\n";
    css << "Decoding refresh type                  : " << c->m_DecodingRefreshType << "\n";
    css << "QP                                     : " << c->m_QP << "\n";
    css << "Percept QPA                            : " << c->m_usePerceptQPA << "\n";
    css << "Max dQP signaling subdiv               : " << c->m_cuQpDeltaSubdiv << "\n";
    css << "Cb QP Offset (dual tree)               : " << c->m_chromaCbQpOffset << " (" << c->m_chromaCbQpOffsetDualTree << ")\n";
    css << "Cr QP Offset (dual tree)               : " << c->m_chromaCrQpOffset << " (" << c->m_chromaCrQpOffsetDualTree << ")\n";
    css << "GOP size                               : " << c->m_GOPSize << "\n";
    css << "PicReordering                          : " << c->m_picReordering << "\n";
    css << "Input bit depth                        : (Y:" << c->m_inputBitDepth[ 0 ] << ", C:" << c->m_inputBitDepth[ 1 ] << ")\n";
    css << "MSB-extended bit depth                 : (Y:" << c->m_MSBExtendedBitDepth[ 0 ] << ", C:" << c->m_MSBExtendedBitDepth[ 1 ] << ")\n";
    css << "Internal bit depth                     : (Y:" << c->m_internalBitDepth[ 0 ] << ", C:" << c->m_internalBitDepth[ 1 ] << ")\n";
    css << "cu_chroma_qp_offset_subdiv             : " << c->m_cuChromaQpOffsetSubdiv << "\n";
    if (c->m_bUseSAO)
    {
      css << "log2_sao_offset_scale_luma             : " << c->m_log2SaoOffsetScale[ 0 ] << "\n";
      css << "log2_sao_offset_scale_chroma           : " << c->m_log2SaoOffsetScale[ 1 ] << "\n";
    }
    css << "Cost function:                         : " << getCostFunctionStr( c->m_costMode ) << "\n";

    if( c->m_masteringDisplay[0] != 0 || c->m_masteringDisplay[1] != 0 || c->m_masteringDisplay[8] != 0  )
    {
      css << "Mastering display color volume         : " << vvenc_getMasteringDisplayStr( c->m_masteringDisplay ) << "\n";
    }
    if( c->m_contentLightLevel[0] != 0 || c->m_contentLightLevel[1] != 0 )
    {
      css << "Content light level                    : " << vvenc_getContentLightLevelStr( c->m_contentLightLevel ) << "\n";
    }
    css << "\n";
  }

  if( eMsgLevel >= VVENC_VERBOSE )
  {
    // verbose output
    css << "CODING TOOL CFG: ";
    css << "CTU" << c->m_CTUSize << " QTMax" << vvenc::Log2( c->m_CTUSize / c->m_MaxQT[0] ) << vvenc::Log2( c->m_CTUSize / c->m_MaxQT[1] ) << " QTMin" << vvenc::Log2( c->m_CTUSize / c->m_MinQT[0] ) << vvenc::Log2( c->m_CTUSize / c->m_MinQT[1] ) << "BTT" << c->m_maxMTTDepthI << c->m_maxMTTDepth << " ";
    css << "IBD:" << ((c->m_internalBitDepth[ 0 ] > c->m_MSBExtendedBitDepth[ 0 ]) || (c->m_internalBitDepth[ 1 ] > c->m_MSBExtendedBitDepth[ 1 ])) << " ";
    css << "SAO:" << (c->m_bUseSAO ? 1 : 0) << " ";
    css << "ALF:" << (c->m_alf ? 1 : 0) << " ";
    if( c->m_alf )
    {
      css << "(NonLinLuma:" << c->m_useNonLinearAlfLuma << " ";
      css << "NonLinChr:" << c->m_useNonLinearAlfChroma << ") ";
    }
    css << "CCALF:" << (c->m_ccalf ? 1 : 0) << " ";

    css << "Tiles:" << c->m_numTileCols << "x" << c->m_numTileRows << " ";
    css << "Slices:"<< c->m_numSlicesInPic << " ";

    const int iWaveFrontSubstreams = c->m_entropyCodingSyncEnabled ? ( c->m_PadSourceHeight + c->m_CTUSize - 1 ) / c->m_CTUSize : 1;
    css << "WPP:" << (c->m_entropyCodingSyncEnabled ? 1 : 0) << " ";
    css << "WPP-Substreams:" << iWaveFrontSubstreams << " ";
    css << "TMVP:" << c->m_TMVPModeId << " ";

    css << "DQ:" << c->m_DepQuantEnabled << " ";
    css << "SDH:" << c->m_SignDataHidingEnabled << " ";
    css << "CST:" << c->m_dualITree << " ";
    css << "BDOF:" << c->m_BDOF << " ";
    css << "DMVR:" << c->m_DMVR << " ";
    css << "MTSImplicit:" << c->m_MTSImplicit << " ";
    css << "SBT:" << c->m_SBT << " ";
    css << "JCbCr:" << c->m_JointCbCrMode << " ";
    css << "CabacInitPresent:" << c->m_cabacInitPresent << " ";
    css << "AMVR:" << c->m_AMVRspeed << " ";
    css << "SMVD:" << c->m_SMVD << " ";

    css << "LMCS:" << c->m_lumaReshapeEnable << " ";
    if( c->m_lumaReshapeEnable )
    {
      css << "(Signal:" << (c->m_reshapeSignalType == 0 ? "SDR" : (c->m_reshapeSignalType == 2 ? "HDR-HLG" : "HDR-PQ")) << " ";
      css << "Opt:" << c->m_adpOption << "";
      if( c->m_adpOption > 0 )
      {
        css << " CW:" << c->m_initialCW << "";
      }
      css << ") ";
    }
    css << "CIIP:" << c->m_CIIP << " ";
    css << "MIP:" << c->m_MIP << " ";
    css << "AFFINE:" << c->m_Affine << " ";
    if( c->m_Affine )
    {
      css << "(PROF:" << c->m_PROF << ", ";
      css << "Type:" << c->m_AffineType << ") ";
    }
    css << "MMVD:" << c->m_MMVD << " ";
    if( c->m_MMVD )
      css << "DisFracMMVD:" << c->m_allowDisFracMMVD << " ";
    css << "SbTMVP:" << c->m_SbTMVP << " ";
    css << "GPM:" << c->m_Geo << " ";
    css << "LFNST:" << c->m_LFNST << " ";
    css << "MTS:" << c->m_MTS << " ";
    if( c->m_MTS )
    {
      css << "(IntraCand:" << c->m_MTSIntraMaxCand << ") ";
    }
    css << "ISP:" << c->m_ISP << " ";
    css << "TS:" << c->m_TS << " ";
    if( c->m_TS )
    {
      css << "TSLog2MaxSize:" << c->m_TSsize << " ";
      css << "useChromaTS:" << c->m_useChromaTS << " ";
    }
    css << "BDPCM:" << c->m_useBDPCM << " ";
    css << "IBC:" << c->m_IBCMode << " ";
    css << "BCW:" << c->m_BCW << " ";

    css << "\nENC. ALG. CFG: ";
    css << "QPA:" << c->m_usePerceptQPA << " ";
    css << "HAD:" << c->m_bUseHADME << " ";
    if( c->m_fastHad ) css << "(fast) ";
    css << "RDQ:" << c->m_RDOQ << " ";
    css << "RDQTS:" << c->m_useRDOQTS << " ";
    css << "ASR:" << c->m_bUseASR << " ";
    css << "MinSearchWindow:" << c->m_minSearchWindow << " ";
    css << "EDO:" << c->m_EDO << " ";
    css << "MCTF:" << c->m_vvencMCTF.MCTF << " ";
    css << "BIM:" << c->m_blockImportanceMapping << " ";

    css << "\nPRE-ANALYSIS CFG: ";
    css << "STA:" << (int)c->m_sliceTypeAdapt << " ";
    css << "LeadFrames:" << c->m_leadFrames << " ";
    css << "TrailFrames:" << c->m_trailFrames << " ";

    css << "\nFAST TOOL CFG: ";
    css << "ECU:" << c->m_useEarlyCU << " ";
    css << "FEN:" << c->m_fastInterSearchMode << " ";
    css << "FDM:" << c->m_useFastDecisionForMerge << " ";
    css << "FastSearch:" << c->m_motionEstimationSearchMethod << " ";
    if( c->m_motionEstimationSearchMethodSCC )
    {
      css << "(SCC:" << c->m_motionEstimationSearchMethodSCC << ") ";
    }
    css << "LCTUFast:" << c->m_useFastLCTU << " ";
    css << "FastMrg:" << c->m_useFastMrg << " ";
    css << "PBIntraFast:" << c->m_usePbIntraFast << " ";
    css << "AMaxBT:" << c->m_useAMaxBT << " ";
    css << "FastQtBtEnc:" << c->m_fastQtBtEnc << " ";
    css << "ContentBasedFastQtbt:" << c->m_contentBasedFastQtbt << " ";
    if( c->m_MIP )
    {
      css << "FastMIP:" << c->m_useFastMIP << " ";
    }
    css << "FastIntraTools:" << c->m_FastIntraTools << " ";
    css << "IntraEstDecBit:" << c->m_IntraEstDecBit << " ";
    css << "FastLocalDualTree:" << c->m_fastLocalDualTreeMode << " ";
    css << "IntegerET:" << c->m_bIntegerET << " ";
    css << "FastSubPel:" << c->m_fastSubPel << " ";
    css << "ReduceFilterME:" << c->m_meReduceTap << " ";
    css << "QtbttExtraFast:" << c->m_qtbttSpeedUp << " ";
    css << "FastTTSplit:" << c->m_fastTTSplit << " ";
    if( c->m_IBCMode )
    {
      css << "IBCFastMethod:" << c->m_IBCFastMethod << " ";
    }
    css << "FIM:" << c->m_FIMMode << " ";
    if( c->m_FastInferMerge )
    {
      css << "(" << c->m_FastInferMerge << ") ";
    }
    if( c->m_alf )
    {
      css << "ALFSpeed:" << c->m_alfSpeed << " ";
    }
    if( c->m_quantThresholdVal & 1 )
      css << "QuantThr: " << (c->m_quantThresholdVal >> 1) << ".5 ";
    else
      css << "QuantThr: " << (c->m_quantThresholdVal >> 1) << " ";

    css << "\nRATE CONTROL CFG: ";
    css << "RateControl:" << ( c->m_RCTargetBitrate > 0 ) << " ";
    if ( c->m_RCTargetBitrate > 0 )
    {
      css << "Passes:" << c->m_RCNumPasses << " ";
      css << "Pass:" << c->m_RCPass << " ";
      css << "TargetBitrate:" << c->m_RCTargetBitrate << " ";
      css << "RCInitialQP:" << c->m_RCInitialQP << " ";
    }
    else
    {
      css << "QP:" << c->m_QP << " ";
    }

    css << "LookAhead:" << c->m_LookAhead << " ";

    css << "\nPARALLEL PROCESSING CFG: ";
    css << "NumThreads:" << c->m_numThreads << " ";
    css << "MaxParallelFrames:" << c->m_maxParallelFrames << " ";
    if( c->m_picPartitionFlag )
    {
      css << "TileParallelCtuEnc:" << c->m_tileParallelCtuEnc << " ";
    }
    css << "WppBitEqual:" << c->m_ensureWppBitEqual << " ";
    css << "WF:" << c->m_entropyCodingSyncEnabled << " ";
    css << "\n";
  }

  vvenc_cfgString = css.str();
  return vvenc_cfgString.c_str();
}

VVENC_DECL void vvenc_set_msg_callback( vvenc_config *cfg, void *msgCtx, vvencLoggingCallback msgFnc )
{
  if( cfg )
  {
    cfg->m_msgCtx = msgCtx;
    cfg->m_msgFnc = msgFnc;
  }
}


VVENC_DECL int vvenc_set_param(vvenc_config *c, const char *name, const char *value)
{
  if ( !name )
  {
    return VVENC_PARAM_BAD_NAME;
  }

  bool bError = false;

  std::string n(name);
  std::string v(value);
  std::transform( n.begin(), n.end(), n.begin(), ::tolower );

  if ( name[0] == '-'  || name[1] == '-' ) // name prefix given - not supported
  {
    return VVENC_PARAM_BAD_NAME;
  }
  else
  {
    std::string namePrefix="--";  // add long option name prefix
    n = namePrefix;
    n.append(name);
  }

  if (!value)
  {
    v = "true";
  }
  else if (value[0] == '=')
  {
    value += 1;
    v = value;
  }

  char *argv[2];
  argv[0]=(char*)n.c_str();
  argv[1]=(char*)v.c_str();

  int ret = vvenc_set_param_list ( c, 2, argv);
  if( ret != 0 )
  {
    return ret;
  }

  return bError ? VVENC_PARAM_BAD_VALUE : 0;
}

VVENC_DECL int vvenc_set_param_list( vvenc_config *c, int argc, char* argv[] )
{
  if ( !argc || !c )
  {
    return -1;
  }

  apputils::VVEncAppCfg cVVEncAppCfg;
  std::stringstream cssO;
  int ret =  cVVEncAppCfg.parse( argc, argv, c, cssO );

  if( !cssO.str().empty() )
  {    
    vvenc::MsgLog msg(c->m_msgCtx,c->m_msgFnc);
    vvencMsgLevel msgLvl = VVENC_INFO;
    if( ret < 0 ) msgLvl = VVENC_ERROR;
    else if( ret == 2 ) msgLvl = VVENC_WARNING;

    msg.log( msgLvl , "%s\n", cssO.str().c_str());
  }

  return ret;
}


VVENC_NAMESPACE_END

<|MERGE_RESOLUTION|>--- conflicted
+++ resolved
@@ -2271,7 +2271,7 @@
   c->m_RCTargetBitrate     = targetbitrate;            // target bitrate in bps
 
   c->m_numThreads          = -1;                       // number of worker threads (-1: auto, 0: off, else set worker threads)
-
+  
   iRet = vvenc_init_preset( c, preset );
   return iRet;
 }
@@ -2745,6 +2745,59 @@
             c->m_saoScc                          = true;
             break;
           case 33:
+      // motion estimation
+      c->m_SearchRange                     = 128;
+      c->m_bipredSearchRange               = 1;
+      c->m_minSearchWindow                 = 96;
+      c->m_fastInterSearchMode             = VVENC_FASTINTERSEARCH_MODE3;
+      c->m_motionEstimationSearchMethod    = VVENC_MESEARCH_DIAMOND_FAST;
+
+      // partitioning: CTUSize64 QT44MTT00
+      c->m_CTUSize                         = 64;
+      c->m_dualITree                       = 1;
+      c->m_MinQT[ 0 ]                      = 32;
+      c->m_MinQT[ 1 ]                      = 32;
+      c->m_MinQT[ 2 ]                      = 16;
+      c->m_MaxQT[ 0 ]                      = 64;
+      c->m_MaxQT[ 1 ]                      = 32;
+      c->m_MaxQT[ 2 ]                      = 64;
+      c->m_maxMTTDepth                     = 0;
+      c->m_maxMTTDepthI                    = 0;
+
+      // speedups
+      c->m_qtbttSpeedUp                    = 7;
+      c->m_fastTTSplit                     = 0;
+      c->m_contentBasedFastQtbt            = true;
+      c->m_fastHad                         = true;
+      c->m_usePbIntraFast                  = 2;
+      c->m_useFastMrg                      = 3;
+      c->m_fastLocalDualTreeMode           = 1;
+      c->m_fastSubPel                      = 2;
+      c->m_FastIntraTools                  = 0;
+      c->m_FIMMode                         = 4;
+      c->m_useEarlyCU                      = 2;
+      c->m_bIntegerET                      = 1;
+      c->m_IntraEstDecBit                  = 3;
+      c->m_numIntraModesFullRD             = 1;
+      c->m_reduceIntraChromaModesFullRD    = true;
+      c->m_meReduceTap                     = 2;
+      c->m_numRefPics                      = 1;
+      c->m_numRefPicsSCC                   = 0;
+
+      // tools
+      c->m_blockImportanceMapping          = 1;
+      c->m_RDOQ                            = 2;
+      c->m_SignDataHidingEnabled           = 1;
+      c->m_LMChroma                        = 1;
+      c->m_vvencMCTF.MCTF                  = 2;
+      c->m_vvencMCTF.MCTFSpeed             = 4;
+      c->m_MTSImplicit                     = 1;
+      // scc
+      c->m_IBCFastMethod                   = 6;
+      c->m_TSsize                          = 3;
+      c->m_saoScc                          = true;
+            break;
+          case 34:
             // motion estimation
             c->m_SearchRange                     = 128;
             c->m_bipredSearchRange               = 1;
@@ -2796,7 +2849,7 @@
             c->m_TSsize                          = 3;
             c->m_saoScc                          = true;
             break;
-          case 34:
+          case 35:
             // motion estimation
             c->m_SearchRange                     = 128;
             c->m_bipredSearchRange               = 1;
@@ -2811,8 +2864,8 @@
       c->m_MinQT[ 1 ]                      = 32;
       c->m_MinQT[ 2 ]                      = 16;
       c->m_MaxQT[ 0 ]                      = 64;
-      c->m_MaxQT[ 1 ]                      = 32;
-      c->m_MaxQT[ 2 ]                      = 64;
+      c->m_MaxQT[ 1 ]                      = 64;
+      c->m_MaxQT[ 2 ]                      = 32;
       c->m_maxMTTDepth                     = 0;
       c->m_maxMTTDepthI                    = 0;
 
@@ -2847,60 +2900,8 @@
             c->m_IBCFastMethod                   = 6;
             c->m_TSsize                          = 3;
             c->m_saoScc                          = true;
-            break;
-          case 35:
-            // motion estimation
-            c->m_SearchRange                     = 128;
-            c->m_bipredSearchRange               = 1;
-            c->m_minSearchWindow                 = 96;
-            c->m_fastInterSearchMode             = VVENC_FASTINTERSEARCH_MODE3;
-            c->m_motionEstimationSearchMethod    = VVENC_MESEARCH_DIAMOND_FAST;
-
-            // partitioning: CTUSize64 QT44MTT00
-      c->m_CTUSize                         = 64;
-      c->m_dualITree                       = 1;
-      c->m_MinQT[ 0 ]                      = 32;
-      c->m_MinQT[ 1 ]                      = 32;
-      c->m_MinQT[ 2 ]                      = 16;
-      c->m_MaxQT[ 0 ]                      = 64;
-      c->m_MaxQT[ 1 ]                      = 64;
-      c->m_MaxQT[ 2 ]                      = 32;
-      c->m_maxMTTDepth                     = 0;
-      c->m_maxMTTDepthI                    = 0;
-
-            // speedups
-            c->m_qtbttSpeedUp                    = 7;
-            c->m_fastTTSplit                     = 0;
-            c->m_contentBasedFastQtbt            = true;
-            c->m_fastHad                         = true;
-            c->m_usePbIntraFast                  = 2;
-            c->m_useFastMrg                      = 3;
-            c->m_fastLocalDualTreeMode           = 1;
-            c->m_fastSubPel                      = 2;
-            c->m_FastIntraTools                  = 0;
-            c->m_FIMMode                         = 4;
-            c->m_useEarlyCU                      = 2;
-            c->m_bIntegerET                      = 1;
-            c->m_IntraEstDecBit                  = 3;
-            c->m_numIntraModesFullRD             = 1;
-            c->m_reduceIntraChromaModesFullRD    = true;
-            c->m_meReduceTap                     = 2;
-            c->m_numRefPics                      = 1;
-            c->m_numRefPicsSCC                   = 0;
-
-            // tools
-            c->m_RDOQ                            = 2;
-            c->m_SignDataHidingEnabled           = 1;
-            c->m_LMChroma                        = 1;
-            c->m_vvencMCTF.MCTF                  = 2;
-            c->m_vvencMCTF.MCTFSpeed             = 4;
-            c->m_MTSImplicit                     = 1;
-            // scc
-            c->m_IBCFastMethod                   = 6;
-            c->m_TSsize                          = 3;
-            c->m_saoScc                          = true;
-            break;
-            
+      break;
+
            case 40:
                   // motion estimation
       c->m_SearchRange                     = 128;
@@ -3419,7 +3420,6 @@
       c->m_numRefPicsSCC                   = 0;
 
       // tools
-      c->m_blockImportanceMapping          = 1;
       c->m_RDOQ                            = 2;
       c->m_SignDataHidingEnabled           = 1;
       c->m_LMChroma                        = 1;
@@ -3556,16 +3556,8 @@
       c->m_CTUSize                         = 64;
       c->m_dualITree                       = 1;
       c->m_MinQT[ 0 ]                      = 4;
-<<<<<<< HEAD
-      c->m_MinQT[ 1 ]                      = 4;
-      c->m_MinQT[ 2 ]                      = 2;
-      c->m_MaxQT[ 0 ]                      = 64;
-      c->m_MaxQT[ 1 ]                      = 64;
-      c->m_MaxQT[ 2 ]                      = 64;
-=======
       c->m_MinQT[ 1 ]                      = 8;
       c->m_MinQT[ 2 ]                      = 4;
->>>>>>> 78ae4299
       c->m_maxMTTDepth                     = 0;
       c->m_maxMTTDepthI                    = 0;
 
@@ -3622,16 +3614,8 @@
       c->m_CTUSize                         = 64;
       c->m_dualITree                       = 1;
       c->m_MinQT[ 0 ]                      = 4;
-<<<<<<< HEAD
-      c->m_MinQT[ 1 ]                      = 4;
-      c->m_MinQT[ 2 ]                      = 2;
-      c->m_MaxQT[ 0 ]                      = 64;
-      c->m_MaxQT[ 1 ]                      = 64;
-      c->m_MaxQT[ 2 ]                      = 64;
-=======
       c->m_MinQT[ 1 ]                      = 8;
       c->m_MinQT[ 2 ]                      = 4;
->>>>>>> 78ae4299
       c->m_maxMTTDepth                     = 0;
       c->m_maxMTTDepthI                    = 1;
 
@@ -3698,16 +3682,8 @@
       c->m_dualITree                       = 1;
       c->m_MinQT[ 0 ]                      = 8;
       c->m_MinQT[ 1 ]                      = 8;
-<<<<<<< HEAD
-      c->m_MinQT[ 2 ]                      = 4;
-      c->m_MaxQT[ 0 ]                      = 128;
-      c->m_MaxQT[ 1 ]                      = 128;
-      c->m_MaxQT[ 2 ]                      = 128;
-      c->m_maxMTTDepth                     = 1;
-=======
       c->m_MinQT[ 2 ]                      = 8;
       c->m_maxMTTDepth                     = 221111;
->>>>>>> 78ae4299
       c->m_maxMTTDepthI                    = 2;
 
       // speedups
@@ -3779,14 +3755,7 @@
       c->m_dualITree                       = 1;
       c->m_MinQT[ 0 ]                      = 8;
       c->m_MinQT[ 1 ]                      = 8;
-<<<<<<< HEAD
-      c->m_MinQT[ 2 ]                      = 4;
-      c->m_MaxQT[ 0 ]                      = 128;
-      c->m_MaxQT[ 1 ]                      = 128;
-      c->m_MaxQT[ 2 ]                      = 128;
-=======
       c->m_MinQT[ 2 ]                      = 8;
->>>>>>> 78ae4299
       c->m_maxMTTDepth                     = 2;
       c->m_maxMTTDepthI                    = 3;
 
@@ -3861,14 +3830,7 @@
       c->m_dualITree                       = 1;
       c->m_MinQT[ 0 ]                      = 8;
       c->m_MinQT[ 1 ]                      = 8;
-<<<<<<< HEAD
-      c->m_MinQT[ 2 ]                      = 4;
-      c->m_MaxQT[ 0 ]                      = 128;
-      c->m_MaxQT[ 1 ]                      = 128;
-      c->m_MaxQT[ 2 ]                      = 128;
-=======
       c->m_MinQT[ 2 ]                      = 8;
->>>>>>> 78ae4299
       c->m_maxMTTDepth                     = 333332;
       c->m_maxMTTDepthI                    = 3;
 
@@ -3946,9 +3908,6 @@
       c->m_MinQT[ 0 ]                      = 8;
       c->m_MinQT[ 1 ]                      = 8;
       c->m_MinQT[ 2 ]                      = 4;
-      c->m_MaxQT[ 0 ]                      = 128;
-      c->m_MaxQT[ 1 ]                      = 128;
-      c->m_MaxQT[ 2 ]                      = 128;
       c->m_maxMTTDepth                     = 1;
       c->m_maxMTTDepthI                    = 2;
 

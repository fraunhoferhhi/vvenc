--- conflicted
+++ resolved
@@ -77,16 +77,11 @@
 target_compile_definitions( ${LIB_NAME} PRIVATE ${LIB_NAME_UC}_SOURCE )
 target_compile_definitions( ${LIB_NAME} PUBLIC $<$<AND:$<PLATFORM_ID:Windows>,$<STREQUAL:$<TARGET_PROPERTY:${LIB_NAME},TYPE>,SHARED_LIBRARY>>:${LIB_NAME_UC}_DYN_LINK> )
 
-<<<<<<< HEAD
-target_compile_options( ${LIB_NAME} PRIVATE $<$<OR:$<CXX_COMPILER_ID:Clang>,$<CXX_COMPILER_ID:AppleClang>>:-Wall -Wno-deprecated-register -Wno-unused-const-variable -Wno-unknown-attributes>
-                                            $<$<CXX_COMPILER_ID:GNU>:-Wall -Wno-unused-function  -Wno-unused-variable  -Wno-sign-compare  -fdiagnostics-show-option>
-                                            $<$<CXX_COMPILER_ID:MSVC>:/W4 /wd4100 /wd4127 /wd4244 /wd4245 /wd4251 /wd4310 /wd4389 /wd4456 /wd4457 /wd4458 /wd4459 /wd4505 /wd4701 /wd4702 /wd4703 /wd4996 >)
-=======
+
 target_compile_options( ${LIB_NAME} PRIVATE $<$<OR:$<CXX_COMPILER_ID:Clang>,$<CXX_COMPILER_ID:AppleClang>>:-Wall -Werror -Wno-deprecated-register -Wno-unused-const-variable -Wno-unknown-attributes>
                                             $<$<CXX_COMPILER_ID:GNU>:-Wall -Werror -Wno-unused-function  -Wno-unused-variable  -Wno-sign-compare  -fdiagnostics-show-option>
                                             $<$<CXX_COMPILER_ID:MSVC>:/W4 /WX /wd4100 /wd4127 /wd4244 /wd4245 /wd4251 /wd4310 /wd4389 /wd4456 /wd4457 /wd4458 /wd4459 /wd4505 /wd4701 /wd4702 /wd4703 /wd4996 >)
                                             
->>>>>>> 6f2b8695
 
 target_include_directories( ${LIB_NAME} PRIVATE           $<BUILD_INTERFACE:${CMAKE_CURRENT_SOURCE_DIR}/../../../include>                                        
                                         SYSTEM INTERFACE  $<BUILD_INTERFACE:${CMAKE_CURRENT_SOURCE_DIR}/../../../include> )

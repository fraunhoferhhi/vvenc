--- conflicted
+++ resolved
@@ -24,34 +24,24 @@
 
 if( VVENC_ENABLE_X86_SIMD )
   # get x86 source files
-<<<<<<< HEAD
-  file( GLOB X86_SRC_FILES "../CommonLib/x86/*.cpp" )
-  file( GLOB X86_INC_FILES "../CommonLib/x86/*.h" )
-
-  file( GLOB SSE41_SRC_FILES "../CommonLib/x86/sse41/*.cpp" )
-  file( GLOB SSE42_SRC_FILES "../CommonLib/x86/sse42/*.cpp" )
-  file( GLOB AVX_SRC_FILES   "../CommonLib/x86/avx/*.cpp" )
-  if( ${VVENC_TARGET_ARCH} STREQUAL "X86" )
-    file( GLOB AVX2_SRC_FILES "../CommonLib/x86/avx2/*.cpp" )
-  endif()
-=======
   file( GLOB X86_SRC_FILES CONFIGURE_DEPENDS "../CommonLib/x86/*.cpp" )
 
-  # get x86 include files
+  # get x86 source files
   file( GLOB X86_INC_FILES CONFIGURE_DEPENDS "../CommonLib/x86/*.h" )
 
+  # get sse4.1 source files
+  file( GLOB SSE41_SRC_FILES CONFIGURE_DEPENDS "../CommonLib/x86/sse41/*.cpp" )
+  
+  # get sse4.2 source files
+  file( GLOB SSE42_SRC_FILES CONFIGURE_DEPENDS "../CommonLib/x86/sse42/*.cpp" )
+  
   # get avx source files
   file( GLOB AVX_SRC_FILES CONFIGURE_DEPENDS "../CommonLib/x86/avx/*.cpp" )
 
-  # get avx2 source files
-  file( GLOB AVX2_SRC_FILES CONFIGURE_DEPENDS "../CommonLib/x86/avx2/*.cpp" )
-
-  # get sse4.1 source files
-  file( GLOB SSE41_SRC_FILES CONFIGURE_DEPENDS "../CommonLib/x86/sse41/*.cpp" )
-
-  # get sse4.2 source files
-  file( GLOB SSE42_SRC_FILES CONFIGURE_DEPENDS "../CommonLib/x86/sse42/*.cpp" )
->>>>>>> 744a67a4
+  if( ${VVENC_TARGET_ARCH} STREQUAL "X86" )
+    # get avx2 source files
+    file( GLOB AVX2_SRC_FILES CONFIGURE_DEPENDS "../CommonLib/x86/avx2/*.cpp" )
+  endif()
 endif()
 
 if( VVENC_ENABLE_ARM_SIMD )

/* -----------------------------------------------------------------------------
Software Copyright License for the Fraunhofer Software Library VVenc

(c) Copyright (2019-2020) Fraunhofer-Gesellschaft zur Förderung der angewandten Forschung e.V.

1.    INTRODUCTION

The Fraunhofer Software Library VVenc (“Fraunhofer Versatile Video Encoding Library”) is software that implements (parts of) the Versatile Video Coding Standard - ITU-T H.266 | MPEG-I - Part 3 (ISO/IEC 23090-3) and related technology.
The standard contains Fraunhofer patents as well as third-party patents. Patent licenses from third party standard patent right holders may be required for using the Fraunhofer Versatile Video Encoding Library. It is in your responsibility to obtain those if necessary.

The Fraunhofer Versatile Video Encoding Library which mean any source code provided by Fraunhofer are made available under this software copyright license.
It is based on the official ITU/ISO/IEC VVC Test Model (VTM) reference software whose copyright holders are indicated in the copyright notices of its source files. The VVC Test Model (VTM) reference software is licensed under the 3-Clause BSD License and therefore not subject of this software copyright license.

2.    COPYRIGHT LICENSE

Internal use of the Fraunhofer Versatile Video Encoding Library, in source and binary forms, with or without modification, is permitted without payment of copyright license fees for non-commercial purposes of evaluation, testing and academic research.

No right or license, express or implied, is granted to any part of the Fraunhofer Versatile Video Encoding Library except and solely to the extent as expressly set forth herein. Any commercial use or exploitation of the Fraunhofer Versatile Video Encoding Library and/or any modifications thereto under this license are prohibited.

For any other use of the Fraunhofer Versatile Video Encoding Library than permitted by this software copyright license You need another license from Fraunhofer. In such case please contact Fraunhofer under the CONTACT INFORMATION below.

3.    LIMITED PATENT LICENSE

As mentioned under 1. Fraunhofer patents are implemented by the Fraunhofer Versatile Video Encoding Library. If You use the Fraunhofer Versatile Video Encoding Library in Germany, the use of those Fraunhofer patents for purposes of testing, evaluating and research and development is permitted within the statutory limitations of German patent law. However, if You use the Fraunhofer Versatile Video Encoding Library in a country where the use for research and development purposes is not permitted without a license, you must obtain an appropriate license from Fraunhofer. It is Your responsibility to check the legal requirements for any use of applicable patents.

Fraunhofer provides no warranty of patent non-infringement with respect to the Fraunhofer Versatile Video Encoding Library.


4.    DISCLAIMER

The Fraunhofer Versatile Video Encoding Library is provided by Fraunhofer "AS IS" and WITHOUT ANY EXPRESS OR IMPLIED WARRANTIES, including but not limited to the implied warranties fitness for a particular purpose. IN NO EVENT SHALL FRAUNHOFER BE LIABLE for any direct, indirect, incidental, special, exemplary, or consequential damages, including but not limited to procurement of substitute goods or services; loss of use, data, or profits, or business interruption, however caused and on any theory of liability, whether in contract, strict liability, or tort (including negligence), arising in any way out of the use of the Fraunhofer Versatile Video Encoding Library, even if advised of the possibility of such damage.

5.    CONTACT INFORMATION

Fraunhofer Heinrich Hertz Institute
Attention: Video Coding & Analytics Department
Einsteinufer 37
10587 Berlin, Germany
www.hhi.fraunhofer.de/vvc
vvc@hhi.fraunhofer.de
----------------------------------------------------------------------------- */

/**
  \ingroup hhivvcdeclibExternalInterfaces
  \file    vvencimpl.cpp
  \brief   This file contains the internal interface of the hhivvcdec SDK.
  \author  christian.lehmann@hhi.fraunhofer.de
  \date    08/10/2019
*/

#include "vvencimpl.h"

#include <iostream>
#include <stdio.h>
#include <algorithm>

#include "vvenc/Nal.h"
#include "vvenc/version.h"


namespace vvenc {

std::string VVEncImpl::m_cTmpErrorString;
std::string VVEncImpl::m_sPresetAsStr;
int g_LogLevel = LL_ERROR;


#define ROTPARAMS(x, message) if(x) { rcErrorString = message; return VVENC_ERR_PARAMETER;}


VVEncImpl::VVEncImpl()
{

}

VVEncImpl::~VVEncImpl()
{

}

int VVEncImpl::checkConfig( const vvenc::VVEncParameter& rcVVEncParameter )
{
  int iRet = xCheckParameter( rcVVEncParameter, m_cErrorString );
  if( 0 != iRet ) { return iRet; }

  g_LogLevel = (int)rcVVEncParameter.m_eLogLevel;
  setMsgFnc( &msgFnc );

  std::stringstream cssCap;

  vvenc::EncCfg cEncCfg;
  if( 0 != xInitLibCfg( rcVVEncParameter, cEncCfg ) )
  {
    return VVENC_ERR_INITIALIZE;
  }

  if( rcVVEncParameter.m_eLogLevel != LL_DEBUG_PLUS_INTERNAL_LOGS )
  {
    setMsgFnc( &msgFncDummy );
  }

  return VVENC_OK;
}

int VVEncImpl::init( const vvenc::VVEncParameter& rcVVEncParameter )
{
  if( m_bInitialized ){ return VVENC_ERR_INITIALIZE; }

  int iRet = xCheckParameter( rcVVEncParameter, m_cErrorString );
  if( 0 != iRet ) { return iRet; }

  g_LogLevel = (int)rcVVEncParameter.m_eLogLevel;
  setMsgFnc( &msgFnc );

  std::stringstream cssCap;
//  cssCap << NVM_ONOS;
//
//  char *tmp = nullptr;
//  int iRet = asprintf(&tmp, NVM_COMPILEDBY);
//  if( 0 == iRet ) cssCap << tmp;
//  free(tmp);
//
//  iRet = asprintf(&tmp, NVM_BITS);
//  if( 0 == iRet ) cssCap << tmp;
//  free(tmp);
//
//#if ENABLE_SIMD_OPT
//  std::string cSIMD;
//  cssCap << "SIMD=" << read_x86_extension( cSIMD ) << " ";
//#else
//  cssCap << "SIMD=NONE ";
//#endif
//
//#if ENABLE_TRACING
//  cssCap << "[ENABLE_TRACING] ";
//#endif

  m_cVVEncParameter = rcVVEncParameter;
  m_sEncoderCapabilities = cssCap.str();

  if( 0 != xInitLibCfg( rcVVEncParameter, m_cEncCfg ) )
  {
    return VVENC_ERR_INITIALIZE;
  }

  if( rcVVEncParameter.m_eLogLevel != LL_DEBUG_PLUS_INTERNAL_LOGS )
  {
    setMsgFnc( &msgFncDummy );
  }

  // create the encoder
  m_cEncoderIf.createEncoderLib( m_cEncCfg );

  m_bFlushed     = false;
  m_bInitialized = true;
  return VVENC_OK;
}

int VVEncImpl::uninit()
{
  if( !m_bInitialized ){ return VVENC_ERR_INITIALIZE; }

  setMsgFnc( &msgFnc );
  m_cEncoderIf.printSummary();
  m_cEncoderIf.destroyEncoderLib();

  m_bInitialized = false;
  return VVENC_OK;
}


int VVEncImpl::encode( InputPicture* pcInputPicture, VvcAccessUnit& rcVvcAccessUnit )
{
  if( !m_bInitialized )             { return VVENC_ERR_INITIALIZE; }
  if( 0 == rcVvcAccessUnit.m_iBufSize ){ m_cErrorString = "AccessUnit BufferSize is 0"; return VVENC_NOT_ENOUGH_MEM; }
  if ( m_bFlushed )                 { m_cErrorString = "encoder already flushed"; return VVENC_ERR_RESTART_REQUIRED; }

  int iRet= VVENC_OK;

  if( !pcInputPicture )
  {
    m_cErrorString = "InputPicture is null";
    return VVENC_ERR_UNSPECIFIED;
  }

  if( pcInputPicture->m_cPicBuffer.m_pvY == nullptr || pcInputPicture->m_cPicBuffer.m_pvU == nullptr || pcInputPicture->m_cPicBuffer.m_pvV == nullptr )
  {
    m_cErrorString = "InputPicture: invalid input buffers";
    return VVENC_ERR_UNSPECIFIED;
  }

  if( pcInputPicture->m_cPicBuffer.m_iWidth != this->m_cVVEncParameter.m_iWidth )
  {
    m_cErrorString = "InputPicture: unsuported width";
    return VVENC_ERR_UNSPECIFIED;
  }

  if( pcInputPicture->m_cPicBuffer.m_iHeight != this->m_cVVEncParameter.m_iHeight )
  {
    m_cErrorString = "InputPicture: unsuported height";
    return VVENC_ERR_UNSPECIFIED;
  }

  if( pcInputPicture->m_cPicBuffer.m_iWidth > pcInputPicture->m_cPicBuffer.m_iStride )
  {
    m_cErrorString = "InputPicture: unsuported width stride combination";
    return VVENC_ERR_UNSPECIFIED;
  }

  if( pcInputPicture->m_cPicBuffer.m_iCStride && pcInputPicture->m_cPicBuffer.m_iWidth/2 > pcInputPicture->m_cPicBuffer.m_iCStride )
  {
    m_cErrorString = "InputPicture: unsuported width cstride combination";
    return VVENC_ERR_UNSPECIFIED;
  }

  if( pcInputPicture->m_cPicBuffer.m_iBitDepth < 10 || pcInputPicture->m_cPicBuffer.m_iBitDepth > 16 )
  {
    std::stringstream css;
    css << "InputPicture: unsupported input BitDepth " <<  pcInputPicture->m_cPicBuffer.m_iBitDepth  << ". must be 10 <= BitDepth <= 16";
    m_cErrorString = css.str();
    return VVENC_ERR_UNSPECIFIED;
  }

  // we know that the internal buffer requires to be a multiple of 8 in each direction
  int internalLumaWidth = ((pcInputPicture->m_cPicBuffer.m_iWidth + 7)/8)*8;
  int internalLumaHeight = ((pcInputPicture->m_cPicBuffer.m_iHeight + 7)/8)*8;
  int internalLumaStride = (internalLumaWidth > pcInputPicture->m_cPicBuffer.m_iStride) ? internalLumaWidth : pcInputPicture->m_cPicBuffer.m_iStride;

  int iChromaInStride = internalLumaStride >> 1;
  if( pcInputPicture->m_cPicBuffer.m_iCStride && pcInputPicture->m_cPicBuffer.m_iCStride > (internalLumaWidth >> 1) )
  {
    iChromaInStride =  pcInputPicture->m_cPicBuffer.m_iCStride;
  }

  YUVBuffer cYUVBuffer;
  for ( int i = 0; i < 3; i++ )
  {
    YUVPlane& yuvPlane = cYUVBuffer.yuvPlanes[ i ];
    if ( i > 0 )
    {
      yuvPlane.width     = internalLumaWidth >> 1;
      yuvPlane.height    = internalLumaHeight >> 1;
      yuvPlane.stride    = iChromaInStride;
    }
    else
    {
      yuvPlane.width     = internalLumaWidth;
      yuvPlane.height    = internalLumaHeight;
      yuvPlane.stride    = internalLumaStride;
    }
    const int size     = yuvPlane.stride * yuvPlane.height;
    yuvPlane.planeBuf  = ( size > 0 ) ? new int16_t[ size ] : nullptr;
  }

  xCopyAndPadInputPlane( cYUVBuffer.yuvPlanes[0].planeBuf, cYUVBuffer.yuvPlanes[0].stride, cYUVBuffer.yuvPlanes[0].width, cYUVBuffer.yuvPlanes[0].height,
                         (int16_t*)pcInputPicture->m_cPicBuffer.m_pvY, pcInputPicture->m_cPicBuffer.m_iStride, pcInputPicture->m_cPicBuffer.m_iWidth, pcInputPicture->m_cPicBuffer.m_iHeight, 0 );
  xCopyAndPadInputPlane( cYUVBuffer.yuvPlanes[1].planeBuf, iChromaInStride, cYUVBuffer.yuvPlanes[1].width, cYUVBuffer.yuvPlanes[1].height,
                         (int16_t*)pcInputPicture->m_cPicBuffer.m_pvU, iChromaInStride, pcInputPicture->m_cPicBuffer.m_iWidth>>1, pcInputPicture->m_cPicBuffer.m_iHeight>>1, 0 );
  xCopyAndPadInputPlane( cYUVBuffer.yuvPlanes[2].planeBuf, iChromaInStride, cYUVBuffer.yuvPlanes[2].width, cYUVBuffer.yuvPlanes[2].height,
                         (int16_t*)pcInputPicture->m_cPicBuffer.m_pvV, iChromaInStride, pcInputPicture->m_cPicBuffer.m_iWidth>>1, pcInputPicture->m_cPicBuffer.m_iHeight>>1, 0 );


  cYUVBuffer.sequenceNumber = pcInputPicture->m_cPicBuffer.m_uiSequenceNumber;
  if( pcInputPicture->m_cPicBuffer.m_bCtsValid )
  {
    cYUVBuffer.cts = pcInputPicture->m_cPicBuffer.m_uiCts;
    cYUVBuffer.ctsValid = true;
  }

  AccessUnit cAu;
  bool encDone = false;

  m_cEncoderIf.encodePicture( false, cYUVBuffer, cAu, encDone );

  /* copy output AU */
  rcVvcAccessUnit.m_iUsedSize = 0;
  if ( !cAu.empty() )
  {
    iRet = xCopyAu( rcVvcAccessUnit, cAu  );
  }

  /* free memory of input image */
  for ( int i = 0; i < 3; i++ )
  {
    vvenc::YUVPlane& yuvPlane = cYUVBuffer.yuvPlanes[ i ];
    if ( yuvPlane.planeBuf )
      delete [] yuvPlane.planeBuf;
  }

  return iRet;
}

int VVEncImpl::flush( VvcAccessUnit& rcVvcAccessUnit )
{
  if( !m_bInitialized ){ return VVENC_ERR_INITIALIZE; }
  if( 0 == rcVvcAccessUnit.m_iBufSize ){ m_cErrorString = "AccessUnit BufferSize is 0"; return VVENC_NOT_ENOUGH_MEM; }

  YUVBuffer cYUVBuffer;
  AccessUnit cAu;

  /* encode till next output AU done */
  while( !m_bFlushed && cAu.empty() )
  {
    m_cEncoderIf.encodePicture( true, cYUVBuffer, cAu, m_bFlushed );
  }

  /* copy next output AU */
  rcVvcAccessUnit.m_iUsedSize = 0;
  int iRet                    = VVENC_OK;
  if( !cAu.empty() )
  {
    iRet = xCopyAu( rcVvcAccessUnit, cAu  );
  }

  return iRet;
}

struct BufferDimensions
{
  BufferDimensions(int iWidth, int iHeight, int iBitDepth, int iMaxCUSizeLog2, int iAddMargin = 16 )
    : iMaxCuSize      (1<<iMaxCUSizeLog2)
    , iSizeFactor     ((iBitDepth>8) ? (2) : (1))
    , iLumaMarginX    (iMaxCuSize + iAddMargin)
    , iLumaMarginY    (iLumaMarginX)
    , iStride         ((((iWidth + iMaxCuSize-1)>>iMaxCUSizeLog2)<<iMaxCUSizeLog2) + 2 * iLumaMarginX)
    , iLumaSize       ( iStride * ((((iHeight + iMaxCuSize-1)>>iMaxCUSizeLog2)<<iMaxCUSizeLog2) + 2 * iLumaMarginY))
    , iLumaOffset     ( iLumaMarginY * iStride + iLumaMarginX)
    , iChromaOffset   ((iLumaMarginY * iStride + iLumaMarginX * 2)/4)
    , iAlignmentGuard (16)
  {}

  int iMaxCuSize;
  int iSizeFactor;
  int iLumaMarginX;
  int iLumaMarginY;
  int iStride;
  int iLumaSize;
  int iLumaOffset;
  int iChromaOffset;
  int iAlignmentGuard;
};

int VVEncImpl::getPreferredBuffer( PicBuffer &rcPicBuffer )
{
  if( !m_bInitialized ){ return VVENC_ERR_INITIALIZE; }
  int iRet= VVENC_OK;

  bool bMarginReq = false;
  int iAddMargin           = bMarginReq ? 16: -1;
  const int iMaxCUSizeLog2 = 7;
  const int iBitDepth = 10;

  int iMaxCUSizeLog2Buffer = bMarginReq ? iMaxCUSizeLog2 : 0;
  const BufferDimensions bd( m_cVVEncParameter.m_iWidth, m_cVVEncParameter.m_iHeight, iBitDepth, iMaxCUSizeLog2Buffer, iAddMargin);
  rcPicBuffer.m_iBitDepth = iBitDepth;
  rcPicBuffer.m_iWidth    = m_cVVEncParameter.m_iWidth;
  rcPicBuffer.m_iHeight   = m_cVVEncParameter.m_iHeight;
  rcPicBuffer.m_iStride   = bd.iStride;
  const int iBufSize = bd.iSizeFactor * bd.iLumaSize * 3 / 2 + 3*bd.iAlignmentGuard;

  rcPicBuffer.m_pucDeletePicBuffer = new (std::nothrow) unsigned char[ iBufSize ];
  if( NULL == rcPicBuffer.m_pucDeletePicBuffer )
  {
    return VVENC_NOT_ENOUGH_MEM;
  }

  unsigned char* pY = rcPicBuffer.m_pucDeletePicBuffer + bd.iSizeFactor * ( bd.iLumaOffset );
  unsigned char* pU = rcPicBuffer.m_pucDeletePicBuffer + bd.iSizeFactor * ( bd.iChromaOffset +   bd.iLumaSize);
  unsigned char* pV = rcPicBuffer.m_pucDeletePicBuffer + bd.iSizeFactor * ( bd.iChromaOffset + 5*bd.iLumaSize/4);

  rcPicBuffer.m_pvY = (pY +   bd.iAlignmentGuard) - (((size_t)pY) & (bd.iAlignmentGuard-1));
  rcPicBuffer.m_pvU = (pU + 2*bd.iAlignmentGuard) - (((size_t)pU) & (bd.iAlignmentGuard-1));
  rcPicBuffer.m_pvV = (pV + 3*bd.iAlignmentGuard) - (((size_t)pV) & (bd.iAlignmentGuard-1));

  rcPicBuffer.m_eColorFormat     = VVC_CF_YUV420_PLANAR;
  rcPicBuffer.m_uiSequenceNumber = 0;

  return iRet;
}

int VVEncImpl::getConfig( vvenc::VVEncParameter& rcVVEncParameter )
{
  if( !m_bInitialized ){ return VVENC_ERR_INITIALIZE; }

  rcVVEncParameter = m_cVVEncParameter;
  return 0;
}


const char* VVEncImpl::getVersionNumber()
{
  return VVENC_VERSION;
}

const char* VVEncImpl::getEncoderInfo()
{
    m_sEncoderInfo  = "Fraunhofer VVC Encoder ver. " VVENC_VERSION;
    m_sEncoderInfo += " ";
    m_sEncoderInfo += m_sEncoderCapabilities;
    return m_sEncoderInfo.c_str();
}

const char* VVEncImpl::getErrorMsg( int nRet )
{
  switch( nRet )
  {
  case VVENC_OK :                  m_cTmpErrorString = "expected behavior"; break;
  case VVENC_ERR_UNSPECIFIED:      m_cTmpErrorString = "unspecified malfunction"; break;
  case VVENC_ERR_INITIALIZE:       m_cTmpErrorString = "decoder not initialized or tried to initialize multiple times"; break;
  case VVENC_ERR_ALLOCATE:         m_cTmpErrorString = "internal allocation error"; break;
  case VVENC_NOT_ENOUGH_MEM:       m_cTmpErrorString = "allocated memory to small to receive encoded data"; break;
  case VVENC_ERR_PARAMETER:        m_cTmpErrorString = "inconsistent or invalid parameters"; break;
  case VVENC_ERR_NOT_SUPPORTED:    m_cTmpErrorString = "unsupported request"; break;
  case VVENC_ERR_RESTART_REQUIRED: m_cTmpErrorString = "decoder requires restart"; break;
  case VVENC_ERR_CPU:              m_cTmpErrorString = "unsupported CPU - SSE 4.1 needed!"; break;
  default:                         m_cTmpErrorString = "unknown ret code"; break;
  }
  return m_cTmpErrorString.c_str();
}

int VVEncImpl::setAndRetErrorMsg( int iRet )
{
  if( m_cErrorString.empty() )
  {
    m_cErrorString = getErrorMsg(iRet);
  }

  return iRet;
}

int VVEncImpl::getNumLeadFrames()
{
  return m_cEncCfg.m_MCTFNumLeadFrames;
}

int VVEncImpl::getNumTrailFrames()
{
  return m_cEncCfg.m_MCTFNumTrailFrames;
}

void VVEncImpl::clockStartTime()
{
  m_cTPStart = std::chrono::steady_clock::now();
}

void VVEncImpl::clockEndTime()
{
  m_cTPEnd = std::chrono::steady_clock::now();
}

double VVEncImpl::clockGetTimeDiffMs()
{
  return (double)(std::chrono::duration_cast<std::chrono::milliseconds>((m_cTPEnd)-(m_cTPStart)).count());
}

const char* VVEncImpl::getPresetParamsAsStr( int iQuality )
{
  m_sPresetAsStr.clear();

  std::stringstream css;
  vvenc::EncCfg cEncCfg;
  if( 0 != cEncCfg.initPreset( iQuality ))
  {
    css << "undefined preset " << iQuality;
  }
// tools
  if( cEncCfg.m_RDOQ )           { css << "RDOQ " << cEncCfg.m_RDOQ << " ";}
  if( cEncCfg.m_DepQuantEnabled ){ css << "DQ ";}
  if( cEncCfg.m_SignDataHidingEnabled ){ css << "SignBitHidingFlag ";}
  if( cEncCfg.m_alf )
  {
    css << "ALF ";
    if( cEncCfg.m_useNonLinearAlfLuma )   css << "NonLinLuma ";
    if( cEncCfg.m_useNonLinearAlfChroma ) css << "NonLinChr ";
  }
  if( cEncCfg.m_ccalf ){ css << "CCALF ";}

// vvc tools
  if( cEncCfg.m_BDOF )             { css << "BIO ";}
  if( cEncCfg.m_DMVR )             { css << "DMVR ";}
  if( cEncCfg.m_JointCbCrMode )    { css << "JointCbCr ";}
  if( cEncCfg.m_AMVRspeed )        { css << "AMVRspeed " << cEncCfg.m_AMVRspeed << " ";}
  if( cEncCfg.m_lumaReshapeEnable ){ css << "Reshape ";}
  if( cEncCfg.m_EDO )              { css << "EncDbOpt ";}
  if( cEncCfg.m_MRL )              { css << "MRL ";}
  if( cEncCfg.m_MCTF )             { css << "MCTF "; }
  if( cEncCfg.m_SMVD )             { css << "SMVD " << cEncCfg.m_SMVD << " ";}
  if( cEncCfg.m_Affine )
  {
    css << "Affine " << cEncCfg.m_Affine << " ";
    if( cEncCfg.m_PROF )           { css << "(Prof " << cEncCfg.m_PROF << " ";}
    if( cEncCfg.m_AffineType )     { css << "Type " << cEncCfg.m_AffineType << ") ";}
  }

  if( cEncCfg.m_MMVD )             { css << "MMVD " << cEncCfg.m_MMVD << " ";}
  if( cEncCfg.m_allowDisFracMMVD ) { css << "DisFracMMVD ";}

  if( cEncCfg.m_MIP )          { css << "MIP ";}
  if( cEncCfg.m_useFastMIP )   { css << "FastMIP " << cEncCfg.m_useFastMIP << " ";}
  if( cEncCfg.m_SbTMVP )       { css << "SbTMVP ";}
  if( cEncCfg.m_Geo )          { css << "Geo " << cEncCfg.m_Geo << " ";}
  if( cEncCfg.m_LFNST )        { css << "LFNST ";}

  if( cEncCfg.m_SBT )          { css << "SBT " ;}
  if( cEncCfg.m_CIIP )         { css << "CIIP ";}
#if 1//TS_VVC
  if (cEncCfg.m_ISP)           { css << "ISP "; }
  if (cEncCfg.m_TS)            { css << "TS "; }
#endif

  // fast tools
  if( cEncCfg.m_contentBasedFastQtbt ) { css << "ContentBasedFastQtbt ";}


  m_sPresetAsStr = css.str();
  return m_sPresetAsStr.c_str();
}


/* converting sdk params to internal (wrapper) params*/
int VVEncImpl::xCheckParameter( const vvenc::VVEncParameter& rcSrc, std::string& rcErrorString )
{
  // check src params
  ROTPARAMS( rcSrc.m_iQp < 0 || rcSrc.m_iQp > 51,                                           "qp must be between 0 - 51."  );

  ROTPARAMS( ( rcSrc.m_iWidth == 0 )   || ( rcSrc.m_iHeight == 0 ),                         "specify input picture dimension"  );

  ROTPARAMS( rcSrc.m_iTemporalScale != 1 && rcSrc.m_iTemporalScale != 2 && rcSrc.m_iTemporalScale != 4 && rcSrc.m_iTemporalScale != 1001,   "TemporalScale has to be 1, 2, 4 or 1001" );

  double dFPS = (double)rcSrc.m_iTemporalRate / (double)rcSrc.m_iTemporalScale;
  ROTPARAMS( dFPS < 1.0 || dFPS > 120,                                                      "fps specified by temporal rate and scale must result in 1Hz < fps < 120Hz" );

  ROTPARAMS( rcSrc.m_iTicksPerSecond <= 0 || rcSrc.m_iTicksPerSecond > 27000000,            "TicksPerSecond must be in range from 1 to 27000000" );
  ROTPARAMS( (rcSrc.m_iTicksPerSecond < 90000) && (rcSrc.m_iTicksPerSecond*rcSrc.m_iTemporalScale)%rcSrc.m_iTemporalRate,        "TicksPerSecond should be a multiple of FrameRate/Framscale" );

  ROTPARAMS( rcSrc.m_iThreadCount < 0,                                                      "ThreadCount must be >= 0" );

  ROTPARAMS( rcSrc.m_iIDRPeriod < 0,                                                        "IDR period (in frames) must be >= 0" );
  ROTPARAMS( rcSrc.m_iIDRPeriodSec < 0,                                                     "IDR period (in seconds) must be > 0" );

  ROTPARAMS( rcSrc.m_iTemporalRate  <= 0,                                                    "TemporalRate must be > 0" );
  ROTPARAMS( rcSrc.m_iTemporalScale <= 0,                                                    "TemporalScale must be > 0" );

  ROTPARAMS( rcSrc.m_iGopSize != 1 && rcSrc.m_iGopSize != 16 && rcSrc.m_iGopSize != 32,     "GOP size 1, 16, 32 supported" );

  if( 1 != rcSrc.m_iGopSize && ( rcSrc.m_iIDRPeriod > 0  ))
  {
    ROTPARAMS( (rcSrc.m_eDecodingRefreshType == VVC_DRT_IDR || rcSrc.m_eDecodingRefreshType == VVC_DRT_CRA )&& (0 != rcSrc.m_iIDRPeriod % rcSrc.m_iGopSize),          "IDR period must be multiple of GOPSize" );
  }

  ROTPARAMS( rcSrc.m_iPerceptualQPA < 0 || rcSrc.m_iPerceptualQPA > 5,                      "Perceptual QPA must be in the range 0 - 5" );

  ROTPARAMS( rcSrc.m_eProfile != VVC_PROFILE_MAIN_10 && rcSrc.m_eProfile != VVC_PROFILE_MAIN_10_STILL_PICTURE && rcSrc.m_eProfile != VVC_PROFILE_AUTO, "unsupported profile, use main_10, main_10_still_picture or auto" );

  ROTPARAMS( (rcSrc.m_iQuality < 0 || rcSrc.m_iQuality > 3) && rcSrc.m_iQuality != 255,        "quality must be between 0 - 3  (0: faster, 1: fast, 2: medium, 3: slow)" );
  ROTPARAMS( rcSrc.m_iTargetBitRate < 0 || rcSrc.m_iTargetBitRate > 100000000,              "TargetBitrate must be between 0 - 100000000" );

  ROTPARAMS( rcSrc.m_eLogLevel < 0 || rcSrc.m_eLogLevel > LL_DEBUG_PLUS_INTERNAL_LOGS,      "^log level range 0 - 7" );

  ROTPARAMS( rcSrc.m_eSegMode != VVC_SEG_OFF && rcSrc.m_iMaxFrames < MCTF_RANGE,            "When using segment parallel encoding more then 2 frames have to be encoded" );

  if( 0 == rcSrc.m_iTargetBitRate )
  {
    ROTPARAMS( rcSrc.m_bHrdParametersPresent,              "hrdParameters present requires rate control" );
    ROTPARAMS( rcSrc.m_bBufferingPeriodSEIEnabled,         "bufferingPeriod SEI enabled requires rate control" );
    ROTPARAMS( rcSrc.m_bPictureTimingSEIEnabled,           "pictureTiming SEI enabled requires rate control" );
  }
  return 0;
}

int VVEncImpl::xInitLibCfg( const VVEncParameter& rcVVEncParameter, vvenc::EncCfg& rcEncCfg )
{
  rcEncCfg.m_verbosity = std::min( (int)rcVVEncParameter.m_eLogLevel, (int)vvenc::DETAILS);

  rcEncCfg.m_SourceWidth                                       = rcVVEncParameter.m_iWidth;
  rcEncCfg.m_SourceHeight                                      = rcVVEncParameter.m_iHeight;
  rcEncCfg.m_QP                                                = rcVVEncParameter.m_iQp;

  rcEncCfg.m_usePerceptQPA                                     = rcVVEncParameter.m_iPerceptualQPA;

  rcEncCfg.m_AccessUnitDelimiter        = rcVVEncParameter.m_bAccessUnitDelimiter;   
  rcEncCfg.m_hrdParametersPresent       = rcVVEncParameter.m_bHrdParametersPresent;
  rcEncCfg.m_bufferingPeriodSEIEnabled  = rcVVEncParameter.m_bBufferingPeriodSEIEnabled;
  rcEncCfg.m_pictureTimingSEIEnabled    = rcVVEncParameter.m_bPictureTimingSEIEnabled;

  if(  rcVVEncParameter.m_iTargetBitRate )
  {
    rcEncCfg.m_RCRateControlMode     = 2;
    rcEncCfg.m_RCTargetBitrate       = rcVVEncParameter.m_iTargetBitRate;
    rcEncCfg.m_RCKeepHierarchicalBit = 2;
    rcEncCfg.m_RCUseLCUSeparateModel = 1;
    rcEncCfg.m_RCInitialQP           = 0;
    rcEncCfg.m_RCForceIntraQP        = 0;
  }
  else
  {
    rcEncCfg.m_RCKeepHierarchicalBit = 0;
    rcEncCfg.m_RCRateControlMode     = 0;
    rcEncCfg.m_RCTargetBitrate       = 0;
  }

  rcEncCfg.m_internalBitDepth[0] = 10;

  rcEncCfg.m_numWppThreads = rcVVEncParameter.m_iThreadCount;
  if( rcVVEncParameter.m_iThreadCount > 0 )
  {
      rcEncCfg.m_ensureWppBitEqual = 1;
  }

  rcEncCfg.m_FrameRate                           = rcVVEncParameter.m_iTemporalRate / rcVVEncParameter.m_iTemporalScale;
  rcEncCfg.m_framesToBeEncoded                   = rcVVEncParameter.m_iMaxFrames;

  //======== Coding Structure =============
  rcEncCfg.m_GOPSize                             = rcVVEncParameter.m_iGopSize;
  rcEncCfg.m_InputQueueSize                      = 0;

  if( rcVVEncParameter.m_iIDRPeriod >= rcVVEncParameter.m_iGopSize  )
  {
    rcEncCfg.m_IntraPeriod                       = rcVVEncParameter.m_iIDRPeriod;
  }
  else // use m_iIDRPeriodSec
  {
    if ( rcEncCfg.m_FrameRate % rcVVEncParameter.m_iGopSize == 0 )
    {
      rcEncCfg.m_IntraPeriod = rcEncCfg.m_FrameRate * rcVVEncParameter.m_iIDRPeriodSec;
    }
    else
    {
      int iIDRPeriod  = (rcEncCfg.m_FrameRate * rcVVEncParameter.m_iIDRPeriodSec);
      if( iIDRPeriod < rcVVEncParameter.m_iGopSize )
      {
        iIDRPeriod = rcVVEncParameter.m_iGopSize;
      }

      int iDiff = iIDRPeriod % rcVVEncParameter.m_iGopSize;
      if( iDiff < rcVVEncParameter.m_iGopSize >> 1 )
      {
        rcEncCfg.m_IntraPeriod = iIDRPeriod - iDiff;
      }
      else
      {
        rcEncCfg.m_IntraPeriod = iIDRPeriod + rcVVEncParameter.m_iGopSize - iDiff;
      }
    }
  }

  if( rcVVEncParameter.m_eDecodingRefreshType == VVC_DRT_IDR )
  {
    rcEncCfg.m_DecodingRefreshType                 = 2;  // Random Accesss 0:none, 1:CRA, 2:IDR, 3:Recovery Point SEI
  }
  else if( rcVVEncParameter.m_eDecodingRefreshType == VVC_DRT_CRA )
  {
    rcEncCfg.m_DecodingRefreshType                 = 1;  // Random Accesss 0:none, 1:CRA, 2:IDR, 3:Recovery Point SEI
  }
  else if( rcVVEncParameter.m_eDecodingRefreshType == VVC_DRT_RECOVERY_POINT_SEI )
  {
    rcEncCfg.m_DecodingRefreshType                 = 3;  // Random Accesss 0:none, 1:CRA, 2:IDR, 3:Recovery Point SEI
  }
  else
  {
    rcEncCfg.m_DecodingRefreshType                 = 0;  // Random Accesss 0:none, 1:CRA, 2:IDR, 3:Recovery Point SEI
  }

  //======== Profile ================
  rcEncCfg.m_profile   = (vvenc::Profile::Name)rcVVEncParameter.m_eProfile;
  rcEncCfg.m_levelTier = (vvenc::Level::Tier)rcVVEncParameter.m_eTier;
  rcEncCfg.m_level     = (vvenc::Level::Name)rcVVEncParameter.m_eLevel;

  rcEncCfg.m_bitDepthConstraintValue = 10;
  rcEncCfg.m_rewriteParamSets        = true;
  rcEncCfg.m_internChromaFormat      = vvenc::CHROMA_420;

  if( 0 != rcEncCfg.initPreset( rcVVEncParameter.m_iQuality  ) )
  {
    std::stringstream css;
    css << "undefined quality preset " << rcVVEncParameter.m_iQuality << " quality must be between 0 - 3.";
    m_cErrorString  = css.str();
    return VVENC_ERR_PARAMETER;
  }

  if( rcVVEncParameter.m_eSegMode != VVC_SEG_OFF )
  {
    if( rcEncCfg.m_MCTF )
    {
      switch( rcVVEncParameter.m_eSegMode )
      {
        case VVC_SEG_FIRST:
          rcEncCfg.m_MCTFNumLeadFrames  = 0;
          rcEncCfg.m_MCTFNumTrailFrames = MCTF_RANGE;
          break;
        case VVC_SEG_MID:
          rcEncCfg.m_MCTFNumLeadFrames  = MCTF_RANGE;
          rcEncCfg.m_MCTFNumTrailFrames = MCTF_RANGE;
          break;
        case VVC_SEG_LAST:
          rcEncCfg.m_MCTFNumLeadFrames  = MCTF_RANGE;
          rcEncCfg.m_MCTFNumTrailFrames = 0;
          break;
        default:
          rcEncCfg.m_MCTFNumLeadFrames  = 0;
          rcEncCfg.m_MCTFNumTrailFrames = 0;
          break;
      }
    }
  }

  if ( rcEncCfg.initCfgParameter() )
  {
    m_cErrorString = "cannot init internal config parameter";
    return VVENC_ERR_PARAMETER;
  }

  xPrintCfg();

  return 0;
}

<<<<<<< HEAD
int VVEncImpl::xInitPreset( vvenc::EncCfg& rcEncCfg, int iQuality )
{
  rcEncCfg.m_maxTempLayer = 5;
  rcEncCfg.m_numRPLList0  = 20;
  rcEncCfg.m_numRPLList1  = 20;

  rcEncCfg.m_intraQPOffset = -3;
  rcEncCfg.m_lambdaFromQPEnable = true;

  rcEncCfg.m_MaxCodingDepth = 5;
  rcEncCfg.m_log2DiffMaxMinCodingBlockSize = 5;

  rcEncCfg.m_bUseASR   = true;
  rcEncCfg.m_bUseHADME = true;
  rcEncCfg.m_RDOQ      = 1;
  rcEncCfg.m_useRDOQTS = true;
  rcEncCfg.m_useSelectiveRDOQ = false;
  rcEncCfg.m_JointCbCrMode = true;
  rcEncCfg.m_cabacInitPresent = true;
  rcEncCfg.m_useFastLCTU = true;
  rcEncCfg.m_usePbIntraFast = true;
  rcEncCfg.m_useFastMrg = 2;
  rcEncCfg.m_fastLocalDualTreeMode = 1;
  rcEncCfg.m_fastSubPel            = 1;
  rcEncCfg.m_qtbttSpeedUp          = 1;

  rcEncCfg.m_useAMaxBT = true;
  rcEncCfg.m_fastQtBtEnc = true;
  rcEncCfg.m_contentBasedFastQtbt = true;
  rcEncCfg.m_fastInterSearchMode = 1;

  rcEncCfg.m_MTSImplicit = true;

  rcEncCfg.m_motionEstimationSearchMethod = 4;
  rcEncCfg.m_SearchRange = 384;
  rcEncCfg.m_minSearchWindow = 96;

  rcEncCfg.m_AMVRspeed = 1;
  rcEncCfg.m_LMChroma = true;

  rcEncCfg.m_BDOF = true;
  rcEncCfg.m_DMVR = true;
  rcEncCfg.m_EDO = 1;
  rcEncCfg.m_lumaReshapeEnable = true;
  rcEncCfg.m_alf               = true;

  rcEncCfg.m_LMCSOffset      = 6;

  rcEncCfg.m_maxMTTDepth        = 1;
  rcEncCfg.m_maxMTTDepthI       = 2;
  rcEncCfg.m_maxMTTDepthIChroma = 2;
  rcEncCfg.m_maxNumMergeCand    = 6;

  rcEncCfg.m_useNonLinearAlfLuma   = false;
  rcEncCfg.m_useNonLinearAlfChroma = false;

  // adapt to RA config files
  rcEncCfg.m_qpInValsCb.clear();
  rcEncCfg.m_qpInValsCb.push_back(17);
  rcEncCfg.m_qpInValsCb.push_back(22);
  rcEncCfg.m_qpInValsCb.push_back(34);
  rcEncCfg.m_qpInValsCb.push_back(42);

  rcEncCfg.m_qpOutValsCb.clear();
  rcEncCfg.m_qpOutValsCb.push_back(17);
  rcEncCfg.m_qpOutValsCb.push_back(23);
  rcEncCfg.m_qpOutValsCb.push_back(35);
  rcEncCfg.m_qpOutValsCb.push_back(39);

  switch( iQuality )
  {
  case 0: // faster
          rcEncCfg.m_RDOQ                  = 2;
          rcEncCfg.m_DepQuantEnabled       = false;
          rcEncCfg.m_SignDataHidingEnabled = true;
          rcEncCfg.m_BDOF                  = false;
          rcEncCfg.m_alf                   = false;
          rcEncCfg.m_DMVR                  = false;
          rcEncCfg.m_JointCbCrMode         = false;
          rcEncCfg.m_AMVRspeed             = 0;
          rcEncCfg.m_lumaReshapeEnable     = false;
          rcEncCfg.m_EDO                   = 0;

          rcEncCfg.m_MRL                   = false;

          break;
  case 1:

          rcEncCfg.m_InputQueueSize += 5;

          rcEncCfg.m_RDOQ                  = 2;
          rcEncCfg.m_DepQuantEnabled       = false;
          rcEncCfg.m_SignDataHidingEnabled = true;
          rcEncCfg.m_BDOF                  = true;
          rcEncCfg.m_ccalf                 = true;
          rcEncCfg.m_DMVR                  = true;
          rcEncCfg.m_JointCbCrMode         = false;
          rcEncCfg.m_AMVRspeed             = 0;
          rcEncCfg.m_lumaReshapeEnable     = false;
          rcEncCfg.m_EDO                   = 0;

          rcEncCfg.m_MCTF               = 2;
          rcEncCfg.m_MCTFNumLeadFrames  = 0;
          rcEncCfg.m_MCTFNumTrailFrames = 0;

          rcEncCfg.m_MRL                = false;

    break;
  case 2:  // medium ( = ftc )

          rcEncCfg.m_AMVRspeed = 5;

          rcEncCfg.m_SMVD = 3;

          rcEncCfg.m_MCTF = 2;
          rcEncCfg.m_MCTFNumLeadFrames = 0;
          rcEncCfg.m_MCTFNumTrailFrames = 0;

          rcEncCfg.m_Affine = 2;
          rcEncCfg.m_PROF   = 1;

          rcEncCfg.m_MMVD             = 3;
          rcEncCfg.m_allowDisFracMMVD = 1;

          rcEncCfg.m_MIP             = 1;
          rcEncCfg.m_useFastMIP      = 4;

          rcEncCfg.m_ccalf           = true;
          rcEncCfg.m_SbTMVP          = 1;
          rcEncCfg.m_Geo             = 3;
          rcEncCfg.m_LFNST           = 1;

          rcEncCfg.m_RCKeepHierarchicalBit = 2;

    break;

  case 3: // slower

          rcEncCfg.m_AMVRspeed = 1;

          rcEncCfg.m_SMVD = 3;

          rcEncCfg.m_MCTF = 2;
          rcEncCfg.m_MCTFNumLeadFrames  = 0;
          rcEncCfg.m_MCTFNumTrailFrames = 0;

          rcEncCfg.m_Affine = 2;
          rcEncCfg.m_PROF = 1;

          rcEncCfg.m_MMVD = 3;
          rcEncCfg.m_allowDisFracMMVD = 1;

          rcEncCfg.m_maxMTTDepth        = 2;
          rcEncCfg.m_maxMTTDepthI       = 3;
          rcEncCfg.m_maxMTTDepthIChroma = 3;

          rcEncCfg.m_MIP             = 1;
          rcEncCfg.m_useFastMIP      = 4;

          rcEncCfg.m_ccalf           = true;
          rcEncCfg.m_SbTMVP          = 1;
          rcEncCfg.m_Geo             = 1;
          rcEncCfg.m_LFNST           = 1;

          rcEncCfg.m_RCKeepHierarchicalBit = 2;

          rcEncCfg.m_SBT  = 1;
          rcEncCfg.m_CIIP = 1;

          rcEncCfg.m_contentBasedFastQtbt = false;

          rcEncCfg.m_useNonLinearAlfLuma   = true;
          rcEncCfg.m_useNonLinearAlfChroma = true;
    break;

  case 255:  // tooltest (=atc)

          rcEncCfg.m_AMVRspeed = 3;

          rcEncCfg.m_SMVD = 3;

          rcEncCfg.m_MCTF = 2;
          rcEncCfg.m_MCTFNumLeadFrames = 0;
          rcEncCfg.m_MCTFNumTrailFrames = 0;

          rcEncCfg.m_Affine           = 2;
          rcEncCfg.m_PROF             = 1;

          rcEncCfg.m_MMVD             = 2;
          rcEncCfg.m_allowDisFracMMVD = 1;

          rcEncCfg.m_MIP             = 1;
          rcEncCfg.m_useFastMIP      = 4;

          rcEncCfg.m_ccalf           = true;
          rcEncCfg.m_SbTMVP          = 1;
          rcEncCfg.m_Geo             = 2;
          rcEncCfg.m_CIIP            = 3;
          rcEncCfg.m_SBT             = 2;
          rcEncCfg.m_LFNST           = 1;
          rcEncCfg.m_LFNST           = 1;
          rcEncCfg.m_ISP             = 2;
          rcEncCfg.m_MTS             = 1;
#if 1//TS_VVC
          rcEncCfg.m_TS              = 2;
          rcEncCfg.m_TSsize          = 3;
          rcEncCfg.m_useChromaTS     = 0;
#endif

          rcEncCfg.m_RCKeepHierarchicalBit = 2;
          rcEncCfg.m_useNonLinearAlfLuma   = true;
          rcEncCfg.m_useNonLinearAlfChroma = true;
          rcEncCfg.m_MTSImplicit = true;

    break;

  default:
    return -1;
  }

  return 0;
}
=======
>>>>>>> 184016e3

void VVEncImpl::xPrintCfg()
{
  //msgFnc( (int)LL_DETAILS, "\n" );
  msgApp( (int)LL_DETAILS, "Real     Format                        : %dx%d %gHz\n", m_cEncCfg.m_SourceWidth - m_cEncCfg.m_confWinLeft - m_cEncCfg.m_confWinRight, m_cEncCfg.m_SourceHeight - m_cEncCfg.m_confWinTop - m_cEncCfg.m_confWinBottom, (double)m_cEncCfg.m_FrameRate / m_cEncCfg.m_temporalSubsampleRatio );
  msgApp( (int)LL_DETAILS, "Internal Format                        : %dx%d %gHz\n", m_cEncCfg.m_SourceWidth, m_cEncCfg.m_SourceHeight, (double)m_cEncCfg.m_FrameRate / m_cEncCfg.m_temporalSubsampleRatio );
  msgApp( (int)LL_DETAILS, "Sequence PSNR output                   : %s\n", ( m_cEncCfg.m_printMSEBasedSequencePSNR ? "Linear average, MSE-based" : "Linear average only" ) );
  msgApp( (int)LL_DETAILS, "Hexadecimal PSNR output                : %s\n", ( m_cEncCfg.m_printHexPsnr ? "Enabled" : "Disabled" ) );
  msgApp( (int)LL_DETAILS, "Sequence MSE output                    : %s\n", ( m_cEncCfg.m_printSequenceMSE ? "Enabled" : "Disabled" ) );
  msgApp( (int)LL_DETAILS, "Frame MSE output                       : %s\n", ( m_cEncCfg.m_printFrameMSE ? "Enabled" : "Disabled" ) );
  msgApp( (int)LL_DETAILS, "Cabac-zero-word-padding                : %s\n", ( m_cEncCfg.m_cabacZeroWordPaddingEnabled ? "Enabled" : "Disabled" ) );
  msgApp( (int)LL_DETAILS, "Frame/Field                            : Frame based coding\n" );
  if ( m_cEncCfg.m_framesToBeEncoded > 0 )
    msgApp( (int)LL_DETAILS, "Frame index                            : %d frames\n", m_cEncCfg.m_framesToBeEncoded );
  else
    msgApp( (int)LL_DETAILS, "Frame index                            : all frames\n" );
  msgApp( (int)LL_DETAILS, "Profile                                : %s\n", getProfileStr( m_cEncCfg.m_profile).c_str() );
  msgApp( (int)LL_DETAILS, "Level                                  : %s\n", getLevelStr( m_cEncCfg.m_level).c_str() );
  msgApp( (int)LL_DETAILS, "CU size / total-depth                  : %d / %d\n", m_cEncCfg.m_CTUSize, m_cEncCfg.m_MaxCodingDepth );
  msgApp( (int)LL_DETAILS, "Max TB size                            : %d\n", 1 << m_cEncCfg.m_log2MaxTbSize );
  msgApp( (int)LL_DETAILS, "Motion search range                    : %d\n", m_cEncCfg.m_SearchRange );
  msgApp( (int)LL_DETAILS, "Intra period                           : %d\n", m_cEncCfg.m_IntraPeriod );
  msgApp( (int)LL_DETAILS, "Decoding refresh type                  : %d\n", m_cEncCfg.m_DecodingRefreshType );
  msgApp( (int)LL_DETAILS, "QP                                     : %d\n", m_cEncCfg.m_QP);
  msgApp( (int)LL_DETAILS, "Percept QPA                            : %d\n", m_cEncCfg.m_usePerceptQPA );
  msgApp( (int)LL_DETAILS, "Max dQP signaling subdiv               : %d\n", m_cEncCfg.m_cuQpDeltaSubdiv);

  msgApp( (int)LL_DETAILS, "Cb QP Offset (dual tree)               : %d (%d)\n", m_cEncCfg.m_chromaCbQpOffset, m_cEncCfg.m_chromaCbQpOffsetDualTree);
  msgApp( (int)LL_DETAILS, "Cr QP Offset (dual tree)               : %d (%d)\n", m_cEncCfg.m_chromaCrQpOffset, m_cEncCfg.m_chromaCrQpOffsetDualTree);
  msgApp( (int)LL_DETAILS, "GOP size                               : %d\n", m_cEncCfg.m_GOPSize );
  msgApp( (int)LL_DETAILS, "Input queue size                       : %d\n", m_cEncCfg.m_InputQueueSize );
  msgApp( (int)LL_DETAILS, "Input bit depth                        : (Y:%d, C:%d)\n", m_cEncCfg.m_inputBitDepth[ 0 ], m_cEncCfg.m_inputBitDepth[ 1 ] );
  msgApp( (int)LL_DETAILS, "MSB-extended bit depth                 : (Y:%d, C:%d)\n", m_cEncCfg.m_MSBExtendedBitDepth[ 0 ], m_cEncCfg.m_MSBExtendedBitDepth[ 1 ] );
  msgApp( (int)LL_DETAILS, "Internal bit depth                     : (Y:%d, C:%d)\n", m_cEncCfg.m_internalBitDepth[ 0 ], m_cEncCfg.m_internalBitDepth[ 1 ] );
  msgApp( (int)LL_DETAILS, "cu_chroma_qp_offset_subdiv             : %d\n", m_cEncCfg.m_cuChromaQpOffsetSubdiv);
  if (m_cEncCfg.m_bUseSAO)
  {
    msgApp( (int)LL_DETAILS, "log2_sao_offset_scale_luma             : %d\n", m_cEncCfg.m_log2SaoOffsetScale[ 0 ] );
    msgApp( (int)LL_DETAILS, "log2_sao_offset_scale_chroma           : %d\n", m_cEncCfg.m_log2SaoOffsetScale[ 1 ] );
  }

  switch (m_cEncCfg.m_costMode)
  {
    case vvenc::COST_STANDARD_LOSSY:               msgApp( (int)LL_DETAILS, "Cost function:                         : Lossy coding (default)\n"); break;
    case vvenc::COST_SEQUENCE_LEVEL_LOSSLESS:      msgApp( (int)LL_DETAILS, "Cost function:                         : Sequence_level_lossless coding\n"); break;
    case vvenc::COST_LOSSLESS_CODING:              msgApp( (int)LL_DETAILS, "Cost function:                         : Lossless coding with fixed QP\n"); break;
    case vvenc::COST_MIXED_LOSSLESS_LOSSY_CODING:  msgApp( (int)LL_DETAILS, "Cost function:                         : Mixed_lossless_lossy coding for lossless evaluation\n"); break;
    default:                                msgApp( (int)LL_DETAILS, "Cost function:                         : Unknown\n"); break;
  }

  msgApp( (int)LL_DETAILS, "\n");

  msgApp( LL_VERBOSE, "TOOL CFG: ");
  msgApp( LL_VERBOSE, "IBD:%d ", ((m_cEncCfg.m_internalBitDepth[ 0 ] > m_cEncCfg.m_MSBExtendedBitDepth[ 0 ]) || (m_cEncCfg.m_internalBitDepth[ 1 ] > m_cEncCfg.m_MSBExtendedBitDepth[ 1 ])));
  msgApp( LL_VERBOSE, "HAD:%d ", m_cEncCfg.m_bUseHADME                          );

  msgApp( LL_VERBOSE, "RDQ:%d ", m_cEncCfg.m_RDOQ                            );
  msgApp( LL_VERBOSE, "RDQTS:%d ", m_cEncCfg.m_useRDOQTS                        );
  msgApp( LL_VERBOSE, "ASR:%d ", m_cEncCfg.m_bUseASR                            );
  msgApp( LL_VERBOSE, "MinSearchWindow:%d ", m_cEncCfg.m_minSearchWindow        );
  msgApp( LL_VERBOSE, "RestrictMESampling:%d ", m_cEncCfg.m_bRestrictMESampling );
  msgApp( LL_VERBOSE, "FEN:%d ", m_cEncCfg.m_fastInterSearchMode                );
  msgApp( LL_VERBOSE, "ECU:%d ", m_cEncCfg.m_bUseEarlyCU                        );
  msgApp( LL_VERBOSE, "FDM:%d ", m_cEncCfg.m_useFastDecisionForMerge            );
  msgApp( LL_VERBOSE, "ESD:%d ", m_cEncCfg.m_useEarlySkipDetection              );
  msgApp( LL_VERBOSE, "Tiles:%dx%d ", m_cEncCfg.m_numTileColumnsMinus1 + 1, m_cEncCfg.m_numTileRowsMinus1 + 1 );
  msgApp( LL_VERBOSE, "CIP:%d ", m_cEncCfg.m_bUseConstrainedIntraPred);
  msgApp( LL_VERBOSE, "SAO:%d ", (m_cEncCfg.m_bUseSAO)?(1):(0));
  msgApp( LL_VERBOSE, "ALF:%d ", m_cEncCfg.m_alf ? 1 : 0 );
  if( m_cEncCfg.m_alf )
  {
      msgApp(LL_VERBOSE, "(NonLinLuma:%d ", m_cEncCfg.m_useNonLinearAlfLuma );
      msgApp(LL_VERBOSE, "NonLinChr:%d) ", m_cEncCfg.m_useNonLinearAlfChroma );
  }
  msgApp( LL_VERBOSE, "CCALF:%d ", m_cEncCfg.m_ccalf ? 1 : 0 );
  const int iWaveFrontSubstreams = m_cEncCfg.m_entropyCodingSyncEnabled ? (m_cEncCfg.m_SourceHeight + m_cEncCfg.m_CTUSize - 1) / m_cEncCfg.m_CTUSize : 1;
  msgApp( LL_VERBOSE, "WaveFrontSynchro:%d WaveFrontSubstreams:%d ", m_cEncCfg.m_entropyCodingSyncEnabled?1:0, iWaveFrontSubstreams);
  msgApp( LL_VERBOSE, "TMVPMode:%d ", m_cEncCfg.m_TMVPModeId     );

  msgApp( LL_VERBOSE, "DQ:%d "               , m_cEncCfg.m_DepQuantEnabled );
  if( m_cEncCfg.m_DepQuantEnabled ) { if( m_cEncCfg.m_dqThresholdVal & 1 ) msgApp( LL_VERBOSE, "(Thr: %d.5) ", m_cEncCfg.m_dqThresholdVal >> 1 ); else msgApp( LL_VERBOSE, "(Thr: %d) ", m_cEncCfg.m_dqThresholdVal >> 1 ); }
  msgApp( LL_VERBOSE, "SignBitHidingFlag:%d ", m_cEncCfg.m_SignDataHidingEnabled );
  msgApp( LL_VERBOSE, "Perceptual QPA:%d "   , m_cEncCfg.m_usePerceptQPA );

  {
    msgApp( LL_VERBOSE, "\nNEXT TOOL CFG: " );
    msgApp( LL_VERBOSE, "DualITree:%d ",          m_cEncCfg.m_dualITree );
    msgApp( LL_VERBOSE, "BIO:%d ",                m_cEncCfg.m_BDOF );
    msgApp( LL_VERBOSE, "DMVR:%d ",               m_cEncCfg.m_DMVR );
    msgApp( LL_VERBOSE, "MTSImplicit:%d ",        m_cEncCfg.m_MTSImplicit );
    msgApp( LL_VERBOSE, "SBT:%d ",                m_cEncCfg.m_SBT );
    msgApp( LL_VERBOSE, "JointCbCr:%d ",          m_cEncCfg.m_JointCbCrMode );
    msgApp( LL_VERBOSE, "CabacInitPresent:%d ",   m_cEncCfg.m_cabacInitPresent );
    msgApp( LL_VERBOSE, "AMVRspeed:%d ",          m_cEncCfg.m_AMVRspeed );
    msgApp( LL_VERBOSE, "SMVD:%d ",               m_cEncCfg.m_SMVD );

    msgApp(LL_VERBOSE, "Reshape:%d ", m_cEncCfg.m_lumaReshapeEnable);
    if (m_cEncCfg.m_lumaReshapeEnable)
    {
      msgApp(LL_VERBOSE, "(Signal:%s ", m_cEncCfg.m_reshapeSignalType == 0 ? "SDR" : (m_cEncCfg.m_reshapeSignalType == 2 ? "HDR-HLG" : "HDR-PQ"));
      msgApp(LL_VERBOSE, "Opt:%d", m_cEncCfg.m_adpOption);
      if (m_cEncCfg.m_adpOption > 0) { msgApp(LL_VERBOSE, " CW:%d", m_cEncCfg.m_initialCW); }
      msgApp(LL_VERBOSE, ") ");
    }
    msgApp(LL_VERBOSE, "CIIP:%d "    , m_cEncCfg.m_CIIP);
    msgApp(LL_VERBOSE, "MIP:%d "     , m_cEncCfg.m_MIP);
    msgApp(LL_VERBOSE, "EncDbOpt:%d ", m_cEncCfg.m_EDO);
    msgApp(LL_VERBOSE, "MCTF:%d "    , m_cEncCfg.m_MCTF);
    if ( m_cEncCfg.m_MCTF )
    {
      msgApp(LL_VERBOSE, "[L:%d, T:%d] ", m_cEncCfg.m_MCTFNumLeadFrames, m_cEncCfg.m_MCTFNumTrailFrames);
    }
    msgApp( LL_VERBOSE, "Affine:%d ",             m_cEncCfg.m_Affine);
    msgApp( LL_VERBOSE, "Affine_Prof:%d ",        m_cEncCfg.m_PROF);
    msgApp( LL_VERBOSE, "Affine_Type:%d ",        m_cEncCfg.m_AffineType);
    msgApp( LL_VERBOSE, "MMVD:%d ",               m_cEncCfg.m_MMVD);
    msgApp( LL_VERBOSE, "DisFracMMVD:%d ",        m_cEncCfg.m_allowDisFracMMVD);
    msgApp( LL_VERBOSE, "FastSearch:%d ",         m_cEncCfg.m_motionEstimationSearchMethod);
    msgApp( LL_VERBOSE, "SbTMVP:%d ",             m_cEncCfg.m_SbTMVP);
    msgApp( LL_VERBOSE, "Geo:%d ",                m_cEncCfg.m_Geo);
    msgApp( LL_VERBOSE, "LFNST:%d ",              m_cEncCfg.m_LFNST);
    msgApp( LL_VERBOSE, "MTS:%d ",                m_cEncCfg.m_MTS);
    msgApp( LL_VERBOSE, "MTSIntraCand:%d ",       m_cEncCfg.m_MTSIntraMaxCand);
#if 1 // TS_VVC
    msgApp( LL_VERBOSE, "ISP:%d ",                m_cEncCfg.m_ISP);
    msgApp( LL_VERBOSE, "TS:%d ",                 m_cEncCfg.m_TS);
    msgApp( LL_VERBOSE, "TransformSkipLog2MaxSize:%d ", m_cEncCfg.m_TSsize);
    msgApp( LL_VERBOSE, "useChromaTS:%d ",        m_cEncCfg.m_useChromaTS);
#endif
  }

  msgApp( LL_VERBOSE, "\nFAST TOOL CFG: " );
  msgApp( LL_VERBOSE, "LCTUFast:%d ",             m_cEncCfg.m_useFastLCTU );
  msgApp( LL_VERBOSE, "FastMrg:%d ",              m_cEncCfg.m_useFastMrg );
  msgApp( LL_VERBOSE, "PBIntraFast:%d ",          m_cEncCfg.m_usePbIntraFast );
  msgApp( LL_VERBOSE, "AMaxBT:%d ",               m_cEncCfg.m_useAMaxBT );
  msgApp( LL_VERBOSE, "FastQtBtEnc:%d ",          m_cEncCfg.m_fastQtBtEnc );
  msgApp( LL_VERBOSE, "ContentBasedFastQtbt:%d ", m_cEncCfg.m_contentBasedFastQtbt );
  if(m_cEncCfg. m_MIP ) msgApp(LL_VERBOSE, "FastMIP:%d ", m_cEncCfg.m_useFastMIP);
  msgApp( LL_VERBOSE, "FastLocalDualTree:%d ",m_cEncCfg. m_fastLocalDualTreeMode );
  msgApp( LL_VERBOSE, "FastSubPel:%d ",           m_cEncCfg.m_fastSubPel );
  msgApp( LL_VERBOSE, "QtbttExtraFast:%d ",       m_cEncCfg.m_qtbttSpeedUp );
  msgApp( LL_VERBOSE, "RateControl:%d ",          m_cEncCfg.m_RCRateControlMode );

  if ( m_cEncCfg.m_RCRateControlMode )
  {
    msgApp( LL_VERBOSE, "TargetBitrate:%d ",           m_cEncCfg.m_RCTargetBitrate );
    msgApp( LL_VERBOSE, "KeepHierarchicalBit:%d ",     m_cEncCfg.m_RCKeepHierarchicalBit );
    msgApp( LL_VERBOSE, "RCLCUSeparateModel:%d ",      m_cEncCfg.m_RCUseLCUSeparateModel );
    msgApp( LL_VERBOSE, "InitialQP:%d ",               m_cEncCfg.m_RCInitialQP );
    msgApp( LL_VERBOSE, "RCForceIntraQP:%d ",          m_cEncCfg.m_RCForceIntraQP );
  }

  msgApp( LL_VERBOSE, "\nPARALLEL PROCESSING CFG: " );
  msgApp( LL_VERBOSE, "FPP:%d ",                  m_cEncCfg.m_frameParallel );
  msgApp( LL_VERBOSE, "NumFppThreads:%d ",        m_cEncCfg.m_numFppThreads );
  msgApp( LL_VERBOSE, "FppBitEqual:%d ",          m_cEncCfg.m_ensureFppBitEqual );
  msgApp( LL_VERBOSE, "WPP:%d ",                  m_cEncCfg.m_numWppThreads );
  msgApp( LL_VERBOSE, "WppBitEqual:%d ",          m_cEncCfg.m_ensureWppBitEqual );
  msgApp( LL_VERBOSE, "WF:%d",                    m_cEncCfg.m_entropyCodingSyncEnabled );
  msgApp( LL_VERBOSE, "\n");

  msgApp( LL_NOTICE, "\n");

  fflush( stdout );
}

int VVEncImpl::xCopyAndPadInputPlane( int16_t* pDes, const int iDesStride, const int iDesWidth, const int iDesHeight, const int16_t* pSrc, const int iSrcStride, const int iSrcWidth, const int iSrcHeight, const int iMargin )
{
  if( iSrcStride == iDesStride )
  {
    ::memcpy( pDes, pSrc, iSrcStride * iSrcHeight * sizeof(int16_t) );
  }
  else
  {
    for( int y = 0; y < iSrcHeight; y++ )
    {
      ::memcpy( pDes + y*iDesStride, pSrc + y*iSrcStride, iSrcWidth * sizeof(int16_t) );
    }
  }

  if( iSrcWidth < iDesWidth )
  {
    for( int y = 0; y < iSrcHeight; y++ )
    {
      for( int x = iSrcWidth; x < iDesWidth; x++ )
      {
        pDes[ x + y*iDesStride] = pDes[ iSrcWidth - 1 + y*iDesStride];
      }
    }
  }

  if( iSrcHeight < iDesHeight )
  {
    for( int y = iSrcHeight; y < iDesHeight; y++ )
    {
      ::memcpy( pDes + y*iDesStride, pDes + (iSrcHeight-1)*iDesStride, iDesWidth * sizeof(int16_t) );
    }
  }

  return 0;
}


int VVEncImpl::xCopyAu( VvcAccessUnit& rcVvcAccessUnit, const vvenc::AccessUnit& rcAu )
{
  rcVvcAccessUnit.m_bRAP = false;

  /* copy output AU */
  if ( ! rcAu.empty() )
  {
    uint32_t size = 0;  /* size of annexB unit in bytes */
    for (vvenc::AccessUnit::const_iterator it = rcAu.begin(); it != rcAu.end(); it++)
    {
      const vvenc::NALUnitEBSP& nalu = **it;

      if (it == rcAu.begin() ||
          nalu.m_nalUnitType == vvenc::NAL_UNIT_DCI ||
          nalu.m_nalUnitType == vvenc::NAL_UNIT_SPS ||
          nalu.m_nalUnitType == vvenc::NAL_UNIT_VPS ||
          nalu.m_nalUnitType == vvenc::NAL_UNIT_PPS ||
          nalu.m_nalUnitType == vvenc::NAL_UNIT_PREFIX_APS ||
          nalu.m_nalUnitType == vvenc::NAL_UNIT_SUFFIX_APS )
      {
        size += 4;
      }
      else
      {
        size += 3;
      }
      size += uint32_t(nalu.m_nalUnitData.str().size());
    }

    if( rcVvcAccessUnit.m_iBufSize < (int)size || rcVvcAccessUnit.m_pucBuffer == NULL )
    {
      return VVENC_NOT_ENOUGH_MEM;
    }

    uint32_t iUsedSize = 0;
    for (vvenc::AccessUnit::const_iterator it = rcAu.begin(); it != rcAu.end(); it++)
    {
      const vvenc::NALUnitEBSP& nalu = **it;
      static const uint8_t start_code_prefix[] = {0,0,0,1};
      if (it == rcAu.begin() ||
          nalu.m_nalUnitType == vvenc::NAL_UNIT_DCI ||
          nalu.m_nalUnitType == vvenc::NAL_UNIT_SPS ||
          nalu.m_nalUnitType == vvenc::NAL_UNIT_VPS ||
          nalu.m_nalUnitType == vvenc::NAL_UNIT_PPS ||
          nalu.m_nalUnitType == vvenc::NAL_UNIT_PREFIX_APS ||
          nalu.m_nalUnitType == vvenc::NAL_UNIT_SUFFIX_APS )
      {
        /* From AVC, When any of the following conditions are fulfilled, the
         * zero_byte syntax element shall be present:
         *  - the nal_unit_type within the nal_unit() is equal to 7 (sequence
         *    parameter set) or 8 (picture parameter set),
         *  - the byte stream NAL unit syntax structure contains the first NAL
         *    unit of an access unit in decoding order, as specified by subclause
         *    7.4.1.2.3.
         */
        ::memcpy( rcVvcAccessUnit.m_pucBuffer + iUsedSize, reinterpret_cast<const char*>(start_code_prefix), 4 );
        iUsedSize += 4;
      }
      else
      {
        ::memcpy( rcVvcAccessUnit.m_pucBuffer + iUsedSize, reinterpret_cast<const char*>(start_code_prefix+1), 3 );
        iUsedSize += 3;
      }
      uint32_t nalDataSize = uint32_t(nalu.m_nalUnitData.str().size()) ;
      ::memcpy( rcVvcAccessUnit.m_pucBuffer + iUsedSize, nalu.m_nalUnitData.str().c_str() , nalDataSize );
      iUsedSize += nalDataSize;

      if( nalu.m_nalUnitType == vvenc::NAL_UNIT_CODED_SLICE_IDR_W_RADL ||
          nalu.m_nalUnitType == vvenc::NAL_UNIT_CODED_SLICE_IDR_N_LP ||
          nalu.m_nalUnitType == vvenc::NAL_UNIT_CODED_SLICE_CRA ||
          nalu.m_nalUnitType == vvenc::NAL_UNIT_CODED_SLICE_GDR )
      {
        rcVvcAccessUnit.m_bRAP = true;
      }
    }

    if( iUsedSize != size  )
    {
      return VVENC_NOT_ENOUGH_MEM;
    }

    rcVvcAccessUnit.m_iUsedSize = size;
    rcVvcAccessUnit.m_bCtsValid = rcAu.m_bCtsValid;
    rcVvcAccessUnit.m_bDtsValid = rcAu.m_bDtsValid;
    rcVvcAccessUnit.m_uiCts     = rcAu.m_uiCts;
    rcVvcAccessUnit.m_uiDts     = rcAu.m_uiDts;

    rcVvcAccessUnit.m_eSliceType     = (VvcSliceType)rcAu.m_eSliceType;
    rcVvcAccessUnit.m_bRefPic        = rcAu.m_bRefPic;
    rcVvcAccessUnit.m_iTemporalLayer = rcAu.m_iTemporalLayer;
    rcVvcAccessUnit.m_uiPOC          = rcAu.m_uiPOC;
    rcVvcAccessUnit.m_cInfo          = rcAu.m_cInfo;
    rcVvcAccessUnit.m_iStatus        = rcAu.m_iStatus;
  }

  return 0;
}

void VVEncImpl::msgApp( int level, const char* fmt, ... )
{
    va_list args;
    va_start( args, fmt );
    msgFnc( level, fmt, args );
    va_end( args );
}

void VVEncImpl::msgFnc( int level, const char* fmt, va_list args )
{
  if ( g_LogLevel >= level )
  {
    vfprintf( level == 1 ? stderr : stdout, fmt, args );
  }
}

void VVEncImpl::msgFncDummy( int level, const char* fmt, va_list args )
{
  // just a dummy to prevent the lib to print stuff to stdout
}


std::string VVEncImpl::getProfileStr( int iProfile )
{
  std::string cT;

  switch( iProfile )
  {
    case 0: cT = "none"; break;
    case 1: cT = "main_10"; break;
    case 2: cT = "main_10_444"; break;
    case 3: cT = "main_10_still_picture"; break;
    case 4: cT = "main_10_444_still_picture"; break;
    case 5: cT = "multilayer_main_10"; break;
    case 6: cT = "multilayer_main_10_444"; break;
    case 7: cT = "multilayer_main_10_still_picture"; break;
    case 8: cT = "multilayer_main_10_444_still_picture"; break;
    case 9: cT = "auto"; break;

    default: cT="unknown"; break;
  }

  return cT;
}

std::string VVEncImpl::getLevelStr( int iLevel )
{
  std::string cT;

  switch( iLevel )
  {
    case 0:  cT = "none"; break;
    case 16: cT = "1"; break;
    case 32: cT = "2"; break;
    case 35: cT = "2.1"; break;
    case 48: cT = "3"; break;
    case 51: cT = "3.1"; break;
    case 64: cT = "4"; break;
    case 67: cT = "4.1"; break;
    case 80: cT = "5"; break;
    case 83: cT = "5.1"; break;
    case 86: cT = "5.2"; break;
    case 96: cT = "6"; break;
    case 99: cT = "6.1"; break;
    case 102: cT = "6.2"; break;
    case 255: cT = "15.5"; break;

    default: cT="unknown"; break;
  }

  return cT;
}


} // namespace<|MERGE_RESOLUTION|>--- conflicted
+++ resolved
@@ -714,232 +714,6 @@
 
   return 0;
 }
-
-<<<<<<< HEAD
-int VVEncImpl::xInitPreset( vvenc::EncCfg& rcEncCfg, int iQuality )
-{
-  rcEncCfg.m_maxTempLayer = 5;
-  rcEncCfg.m_numRPLList0  = 20;
-  rcEncCfg.m_numRPLList1  = 20;
-
-  rcEncCfg.m_intraQPOffset = -3;
-  rcEncCfg.m_lambdaFromQPEnable = true;
-
-  rcEncCfg.m_MaxCodingDepth = 5;
-  rcEncCfg.m_log2DiffMaxMinCodingBlockSize = 5;
-
-  rcEncCfg.m_bUseASR   = true;
-  rcEncCfg.m_bUseHADME = true;
-  rcEncCfg.m_RDOQ      = 1;
-  rcEncCfg.m_useRDOQTS = true;
-  rcEncCfg.m_useSelectiveRDOQ = false;
-  rcEncCfg.m_JointCbCrMode = true;
-  rcEncCfg.m_cabacInitPresent = true;
-  rcEncCfg.m_useFastLCTU = true;
-  rcEncCfg.m_usePbIntraFast = true;
-  rcEncCfg.m_useFastMrg = 2;
-  rcEncCfg.m_fastLocalDualTreeMode = 1;
-  rcEncCfg.m_fastSubPel            = 1;
-  rcEncCfg.m_qtbttSpeedUp          = 1;
-
-  rcEncCfg.m_useAMaxBT = true;
-  rcEncCfg.m_fastQtBtEnc = true;
-  rcEncCfg.m_contentBasedFastQtbt = true;
-  rcEncCfg.m_fastInterSearchMode = 1;
-
-  rcEncCfg.m_MTSImplicit = true;
-
-  rcEncCfg.m_motionEstimationSearchMethod = 4;
-  rcEncCfg.m_SearchRange = 384;
-  rcEncCfg.m_minSearchWindow = 96;
-
-  rcEncCfg.m_AMVRspeed = 1;
-  rcEncCfg.m_LMChroma = true;
-
-  rcEncCfg.m_BDOF = true;
-  rcEncCfg.m_DMVR = true;
-  rcEncCfg.m_EDO = 1;
-  rcEncCfg.m_lumaReshapeEnable = true;
-  rcEncCfg.m_alf               = true;
-
-  rcEncCfg.m_LMCSOffset      = 6;
-
-  rcEncCfg.m_maxMTTDepth        = 1;
-  rcEncCfg.m_maxMTTDepthI       = 2;
-  rcEncCfg.m_maxMTTDepthIChroma = 2;
-  rcEncCfg.m_maxNumMergeCand    = 6;
-
-  rcEncCfg.m_useNonLinearAlfLuma   = false;
-  rcEncCfg.m_useNonLinearAlfChroma = false;
-
-  // adapt to RA config files
-  rcEncCfg.m_qpInValsCb.clear();
-  rcEncCfg.m_qpInValsCb.push_back(17);
-  rcEncCfg.m_qpInValsCb.push_back(22);
-  rcEncCfg.m_qpInValsCb.push_back(34);
-  rcEncCfg.m_qpInValsCb.push_back(42);
-
-  rcEncCfg.m_qpOutValsCb.clear();
-  rcEncCfg.m_qpOutValsCb.push_back(17);
-  rcEncCfg.m_qpOutValsCb.push_back(23);
-  rcEncCfg.m_qpOutValsCb.push_back(35);
-  rcEncCfg.m_qpOutValsCb.push_back(39);
-
-  switch( iQuality )
-  {
-  case 0: // faster
-          rcEncCfg.m_RDOQ                  = 2;
-          rcEncCfg.m_DepQuantEnabled       = false;
-          rcEncCfg.m_SignDataHidingEnabled = true;
-          rcEncCfg.m_BDOF                  = false;
-          rcEncCfg.m_alf                   = false;
-          rcEncCfg.m_DMVR                  = false;
-          rcEncCfg.m_JointCbCrMode         = false;
-          rcEncCfg.m_AMVRspeed             = 0;
-          rcEncCfg.m_lumaReshapeEnable     = false;
-          rcEncCfg.m_EDO                   = 0;
-
-          rcEncCfg.m_MRL                   = false;
-
-          break;
-  case 1:
-
-          rcEncCfg.m_InputQueueSize += 5;
-
-          rcEncCfg.m_RDOQ                  = 2;
-          rcEncCfg.m_DepQuantEnabled       = false;
-          rcEncCfg.m_SignDataHidingEnabled = true;
-          rcEncCfg.m_BDOF                  = true;
-          rcEncCfg.m_ccalf                 = true;
-          rcEncCfg.m_DMVR                  = true;
-          rcEncCfg.m_JointCbCrMode         = false;
-          rcEncCfg.m_AMVRspeed             = 0;
-          rcEncCfg.m_lumaReshapeEnable     = false;
-          rcEncCfg.m_EDO                   = 0;
-
-          rcEncCfg.m_MCTF               = 2;
-          rcEncCfg.m_MCTFNumLeadFrames  = 0;
-          rcEncCfg.m_MCTFNumTrailFrames = 0;
-
-          rcEncCfg.m_MRL                = false;
-
-    break;
-  case 2:  // medium ( = ftc )
-
-          rcEncCfg.m_AMVRspeed = 5;
-
-          rcEncCfg.m_SMVD = 3;
-
-          rcEncCfg.m_MCTF = 2;
-          rcEncCfg.m_MCTFNumLeadFrames = 0;
-          rcEncCfg.m_MCTFNumTrailFrames = 0;
-
-          rcEncCfg.m_Affine = 2;
-          rcEncCfg.m_PROF   = 1;
-
-          rcEncCfg.m_MMVD             = 3;
-          rcEncCfg.m_allowDisFracMMVD = 1;
-
-          rcEncCfg.m_MIP             = 1;
-          rcEncCfg.m_useFastMIP      = 4;
-
-          rcEncCfg.m_ccalf           = true;
-          rcEncCfg.m_SbTMVP          = 1;
-          rcEncCfg.m_Geo             = 3;
-          rcEncCfg.m_LFNST           = 1;
-
-          rcEncCfg.m_RCKeepHierarchicalBit = 2;
-
-    break;
-
-  case 3: // slower
-
-          rcEncCfg.m_AMVRspeed = 1;
-
-          rcEncCfg.m_SMVD = 3;
-
-          rcEncCfg.m_MCTF = 2;
-          rcEncCfg.m_MCTFNumLeadFrames  = 0;
-          rcEncCfg.m_MCTFNumTrailFrames = 0;
-
-          rcEncCfg.m_Affine = 2;
-          rcEncCfg.m_PROF = 1;
-
-          rcEncCfg.m_MMVD = 3;
-          rcEncCfg.m_allowDisFracMMVD = 1;
-
-          rcEncCfg.m_maxMTTDepth        = 2;
-          rcEncCfg.m_maxMTTDepthI       = 3;
-          rcEncCfg.m_maxMTTDepthIChroma = 3;
-
-          rcEncCfg.m_MIP             = 1;
-          rcEncCfg.m_useFastMIP      = 4;
-
-          rcEncCfg.m_ccalf           = true;
-          rcEncCfg.m_SbTMVP          = 1;
-          rcEncCfg.m_Geo             = 1;
-          rcEncCfg.m_LFNST           = 1;
-
-          rcEncCfg.m_RCKeepHierarchicalBit = 2;
-
-          rcEncCfg.m_SBT  = 1;
-          rcEncCfg.m_CIIP = 1;
-
-          rcEncCfg.m_contentBasedFastQtbt = false;
-
-          rcEncCfg.m_useNonLinearAlfLuma   = true;
-          rcEncCfg.m_useNonLinearAlfChroma = true;
-    break;
-
-  case 255:  // tooltest (=atc)
-
-          rcEncCfg.m_AMVRspeed = 3;
-
-          rcEncCfg.m_SMVD = 3;
-
-          rcEncCfg.m_MCTF = 2;
-          rcEncCfg.m_MCTFNumLeadFrames = 0;
-          rcEncCfg.m_MCTFNumTrailFrames = 0;
-
-          rcEncCfg.m_Affine           = 2;
-          rcEncCfg.m_PROF             = 1;
-
-          rcEncCfg.m_MMVD             = 2;
-          rcEncCfg.m_allowDisFracMMVD = 1;
-
-          rcEncCfg.m_MIP             = 1;
-          rcEncCfg.m_useFastMIP      = 4;
-
-          rcEncCfg.m_ccalf           = true;
-          rcEncCfg.m_SbTMVP          = 1;
-          rcEncCfg.m_Geo             = 2;
-          rcEncCfg.m_CIIP            = 3;
-          rcEncCfg.m_SBT             = 2;
-          rcEncCfg.m_LFNST           = 1;
-          rcEncCfg.m_LFNST           = 1;
-          rcEncCfg.m_ISP             = 2;
-          rcEncCfg.m_MTS             = 1;
-#if 1//TS_VVC
-          rcEncCfg.m_TS              = 2;
-          rcEncCfg.m_TSsize          = 3;
-          rcEncCfg.m_useChromaTS     = 0;
-#endif
-
-          rcEncCfg.m_RCKeepHierarchicalBit = 2;
-          rcEncCfg.m_useNonLinearAlfLuma   = true;
-          rcEncCfg.m_useNonLinearAlfChroma = true;
-          rcEncCfg.m_MTSImplicit = true;
-
-    break;
-
-  default:
-    return -1;
-  }
-
-  return 0;
-}
-=======
->>>>>>> 184016e3
 
 void VVEncImpl::xPrintCfg()
 {

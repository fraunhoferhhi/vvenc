--- conflicted
+++ resolved
@@ -570,18 +570,6 @@
 {
   rcEncCfg.m_verbosity = std::min( (int)rcVVEncParameter.m_eLogLevel, (int)vvenc::DETAILS);
 
-<<<<<<< HEAD
-  rcEncCfg.m_SourceWidth                = rcVVEncParameter.m_iWidth;
-  rcEncCfg.m_SourceHeight               = rcVVEncParameter.m_iHeight;
-  rcEncCfg.m_QP                         = rcVVEncParameter.m_iQp;
-
-  rcEncCfg.m_usePerceptQPA              = rcVVEncParameter.m_iPerceptualQPA;
-
-  rcEncCfg.m_AccessUnitDelimiter        = rcVVEncParameter.m_bAccessUnitDelimiter;
-  rcEncCfg.m_hrdParametersPresent       = rcVVEncParameter.m_bHrdParametersPresent;
-  rcEncCfg.m_bufferingPeriodSEIEnabled  = rcVVEncParameter.m_bBufferingPeriodSEIEnabled;
-  rcEncCfg.m_pictureTimingSEIEnabled    = rcVVEncParameter.m_bPictureTimingSEIEnabled;
-=======
   rcEncCfg.m_SourceWidth               = rcVVEncParameter.m_iWidth;
   rcEncCfg.m_SourceHeight              = rcVVEncParameter.m_iHeight;
   rcEncCfg.m_QP                        = rcVVEncParameter.m_iQp;
@@ -592,7 +580,6 @@
   rcEncCfg.m_hrdParametersPresent      = rcVVEncParameter.m_bHrdParametersPresent;
   rcEncCfg.m_bufferingPeriodSEIEnabled = rcVVEncParameter.m_bBufferingPeriodSEIEnabled;
   rcEncCfg.m_pictureTimingSEIEnabled   = rcVVEncParameter.m_bPictureTimingSEIEnabled;
->>>>>>> f62c04f2
 
   if(  rcVVEncParameter.m_iTargetBitRate )
   {

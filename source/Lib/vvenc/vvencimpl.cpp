/* -----------------------------------------------------------------------------
Software Copyright License for the Fraunhofer Software Library VVenc

(c) Copyright (2019-2020) Fraunhofer-Gesellschaft zur Förderung der angewandten Forschung e.V.

1.    INTRODUCTION

The Fraunhofer Software Library VVenc (“Fraunhofer Versatile Video Encoding Library”) is software that implements (parts of) the Versatile Video Coding Standard - ITU-T H.266 | MPEG-I - Part 3 (ISO/IEC 23090-3) and related technology.
The standard contains Fraunhofer patents as well as third-party patents. Patent licenses from third party standard patent right holders may be required for using the Fraunhofer Versatile Video Encoding Library. It is in your responsibility to obtain those if necessary.

The Fraunhofer Versatile Video Encoding Library which mean any source code provided by Fraunhofer are made available under this software copyright license.
It is based on the official ITU/ISO/IEC VVC Test Model (VTM) reference software whose copyright holders are indicated in the copyright notices of its source files. The VVC Test Model (VTM) reference software is licensed under the 3-Clause BSD License and therefore not subject of this software copyright license.

2.    COPYRIGHT LICENSE

Internal use of the Fraunhofer Versatile Video Encoding Library, in source and binary forms, with or without modification, is permitted without payment of copyright license fees for non-commercial purposes of evaluation, testing and academic research.

No right or license, express or implied, is granted to any part of the Fraunhofer Versatile Video Encoding Library except and solely to the extent as expressly set forth herein. Any commercial use or exploitation of the Fraunhofer Versatile Video Encoding Library and/or any modifications thereto under this license are prohibited.

For any other use of the Fraunhofer Versatile Video Encoding Library than permitted by this software copyright license You need another license from Fraunhofer. In such case please contact Fraunhofer under the CONTACT INFORMATION below.

3.    LIMITED PATENT LICENSE

As mentioned under 1. Fraunhofer patents are implemented by the Fraunhofer Versatile Video Encoding Library. If You use the Fraunhofer Versatile Video Encoding Library in Germany, the use of those Fraunhofer patents for purposes of testing, evaluating and research and development is permitted within the statutory limitations of German patent law. However, if You use the Fraunhofer Versatile Video Encoding Library in a country where the use for research and development purposes is not permitted without a license, you must obtain an appropriate license from Fraunhofer. It is Your responsibility to check the legal requirements for any use of applicable patents.

Fraunhofer provides no warranty of patent non-infringement with respect to the Fraunhofer Versatile Video Encoding Library.


4.    DISCLAIMER

The Fraunhofer Versatile Video Encoding Library is provided by Fraunhofer "AS IS" and WITHOUT ANY EXPRESS OR IMPLIED WARRANTIES, including but not limited to the implied warranties fitness for a particular purpose. IN NO EVENT SHALL FRAUNHOFER BE LIABLE for any direct, indirect, incidental, special, exemplary, or consequential damages, including but not limited to procurement of substitute goods or services; loss of use, data, or profits, or business interruption, however caused and on any theory of liability, whether in contract, strict liability, or tort (including negligence), arising in any way out of the use of the Fraunhofer Versatile Video Encoding Library, even if advised of the possibility of such damage.

5.    CONTACT INFORMATION

Fraunhofer Heinrich Hertz Institute
Attention: Video Coding & Analytics Department
Einsteinufer 37
10587 Berlin, Germany
www.hhi.fraunhofer.de/vvc
vvc@hhi.fraunhofer.de
----------------------------------------------------------------------------- */

/**
  \ingroup hhivvcdeclibExternalInterfaces
  \file    vvencimpl.cpp
  \brief   This file contains the internal interface of the hhivvcdec SDK.
  \author  christian.lehmann@hhi.fraunhofer.de
  \date    08/10/2019
*/

#include "vvencimpl.h"

#include <iostream>
#include <stdio.h>
#include <algorithm>

#include "vvenc/Nal.h"
#include "vvenc/version.h"
#include "CommonLib/CommonDef.h"


namespace vvenc {

std::string VVEncImpl::m_cTmpErrorString;
std::string VVEncImpl::m_sPresetAsStr;


#define ROTPARAMS(x, message) if(x) { rcErrorString = message; return VVENC_ERR_PARAMETER;}


VVEncImpl::VVEncImpl()
{

}

VVEncImpl::~VVEncImpl()
{

}

int VVEncImpl::checkConfig( const vvenc::VVEncParameter& rcVVEncParameter )
{
  int iRet = xCheckParameter( rcVVEncParameter, m_cErrorString );
  if( 0 != iRet ) { return iRet; }

  vvenc::EncCfg cEncCfg;
  if( 0 != xInitLibCfg( rcVVEncParameter, cEncCfg ) )
  {
    return VVENC_ERR_INITIALIZE;
  }

  return VVENC_OK;
}

int VVEncImpl::init( const vvenc::VVEncParameter& rcVVEncParameter )
{
  if( m_bInitialized ){ return VVENC_ERR_INITIALIZE; }

  int iRet = xCheckParameter( rcVVEncParameter, m_cErrorString );
  if( 0 != iRet ) { return iRet; }

  std::stringstream cssCap;
//  cssCap << NVM_ONOS;
//
//  char *tmp = nullptr;
//  int iRet = asprintf(&tmp, NVM_COMPILEDBY);
//  if( 0 == iRet ) cssCap << tmp;
//  free(tmp);
//
//  iRet = asprintf(&tmp, NVM_BITS);
//  if( 0 == iRet ) cssCap << tmp;
//  free(tmp);
//
//#if ENABLE_SIMD_OPT
//  std::string cSIMD;
//  cssCap << "SIMD=" << read_x86_extension( cSIMD ) << " ";
//#else
//  cssCap << "SIMD=NONE ";
//#endif
//
//#if ENABLE_TRACING
//  cssCap << "[ENABLE_TRACING] ";
//#endif

  m_cVVEncParameter = rcVVEncParameter;
  m_sEncoderCapabilities = cssCap.str();

  if( 0 != xInitLibCfg( rcVVEncParameter, m_cEncCfg ) )
  {
    return VVENC_ERR_INITIALIZE;
  }

  // initialize the encoder
  m_cEncoderIf.initEncoderLib( m_cEncCfg );

  m_bInitialized = true;
  m_bFlushed     = false;
  return VVENC_OK;
}

int VVEncImpl::initPass( int pass )
{
  if( !m_bInitialized ){ return VVENC_ERR_INITIALIZE; }

  m_cEncoderIf.initPass( pass );

  m_bFlushed = false;
  return VVENC_OK;
}

int VVEncImpl::uninit()
{
  if( !m_bInitialized ){ return VVENC_ERR_INITIALIZE; }

  m_cEncoderIf.printSummary();
  m_cEncoderIf.uninitEncoderLib();

  m_bInitialized = false;
  m_bFlushed     = false;
  return VVENC_OK;
}


int VVEncImpl::encode( InputPicture* pcInputPicture, VvcAccessUnit& rcVvcAccessUnit )
{
  if( !m_bInitialized )                { return VVENC_ERR_INITIALIZE; }
  if( 0 == rcVvcAccessUnit.m_iBufSize ){ m_cErrorString = "AccessUnit BufferSize is 0"; return VVENC_NOT_ENOUGH_MEM; }
  if( m_bFlushed )                     { m_cErrorString = "encoder already flushed"; return VVENC_ERR_RESTART_REQUIRED; }

  int iRet= VVENC_OK;

  if( !pcInputPicture )
  {
    m_cErrorString = "InputPicture is null";
    return VVENC_ERR_UNSPECIFIED;
  }

  if( pcInputPicture->m_cPicBuffer.m_pvY == nullptr || pcInputPicture->m_cPicBuffer.m_pvU == nullptr || pcInputPicture->m_cPicBuffer.m_pvV == nullptr )
  {
    m_cErrorString = "InputPicture: invalid input buffers";
    return VVENC_ERR_UNSPECIFIED;
  }

  if( pcInputPicture->m_cPicBuffer.m_iWidth != this->m_cVVEncParameter.m_iWidth )
  {
    m_cErrorString = "InputPicture: unsuported width";
    return VVENC_ERR_UNSPECIFIED;
  }

  if( pcInputPicture->m_cPicBuffer.m_iHeight != this->m_cVVEncParameter.m_iHeight )
  {
    m_cErrorString = "InputPicture: unsuported height";
    return VVENC_ERR_UNSPECIFIED;
  }

  if( pcInputPicture->m_cPicBuffer.m_iWidth > pcInputPicture->m_cPicBuffer.m_iStride )
  {
    m_cErrorString = "InputPicture: unsuported width stride combination";
    return VVENC_ERR_UNSPECIFIED;
  }

  if( pcInputPicture->m_cPicBuffer.m_iCStride && pcInputPicture->m_cPicBuffer.m_iWidth/2 > pcInputPicture->m_cPicBuffer.m_iCStride )
  {
    m_cErrorString = "InputPicture: unsuported width cstride combination";
    return VVENC_ERR_UNSPECIFIED;
  }

  if( pcInputPicture->m_cPicBuffer.m_iBitDepth < 10 || pcInputPicture->m_cPicBuffer.m_iBitDepth > 16 )
  {
    std::stringstream css;
    css << "InputPicture: unsupported input BitDepth " <<  pcInputPicture->m_cPicBuffer.m_iBitDepth  << ". must be 10 <= BitDepth <= 16";
    m_cErrorString = css.str();
    return VVENC_ERR_UNSPECIFIED;
  }

  // we know that the internal buffer requires to be a multiple of 8 in each direction
  int internalLumaWidth = ((pcInputPicture->m_cPicBuffer.m_iWidth + 7)/8)*8;
  int internalLumaHeight = ((pcInputPicture->m_cPicBuffer.m_iHeight + 7)/8)*8;
  int internalLumaStride = (internalLumaWidth > pcInputPicture->m_cPicBuffer.m_iStride) ? internalLumaWidth : pcInputPicture->m_cPicBuffer.m_iStride;

  int iChromaInStride = internalLumaStride >> 1;
  if( pcInputPicture->m_cPicBuffer.m_iCStride && pcInputPicture->m_cPicBuffer.m_iCStride > (internalLumaWidth >> 1) )
  {
    iChromaInStride =  pcInputPicture->m_cPicBuffer.m_iCStride;
  }

  YUVBuffer cYUVBuffer;
  for ( int i = 0; i < 3; i++ )
  {
    YUVPlane& yuvPlane = cYUVBuffer.yuvPlanes[ i ];
    if ( i > 0 )
    {
      yuvPlane.width     = internalLumaWidth >> 1;
      yuvPlane.height    = internalLumaHeight >> 1;
      yuvPlane.stride    = iChromaInStride;
    }
    else
    {
      yuvPlane.width     = internalLumaWidth;
      yuvPlane.height    = internalLumaHeight;
      yuvPlane.stride    = internalLumaStride;
    }
    const int size     = yuvPlane.stride * yuvPlane.height;
    yuvPlane.planeBuf  = ( size > 0 ) ? new int16_t[ size ] : nullptr;
  }

  xCopyAndPadInputPlane( cYUVBuffer.yuvPlanes[0].planeBuf, cYUVBuffer.yuvPlanes[0].stride, cYUVBuffer.yuvPlanes[0].width, cYUVBuffer.yuvPlanes[0].height,
                         (int16_t*)pcInputPicture->m_cPicBuffer.m_pvY, pcInputPicture->m_cPicBuffer.m_iStride, pcInputPicture->m_cPicBuffer.m_iWidth, pcInputPicture->m_cPicBuffer.m_iHeight, 0 );
  xCopyAndPadInputPlane( cYUVBuffer.yuvPlanes[1].planeBuf, iChromaInStride, cYUVBuffer.yuvPlanes[1].width, cYUVBuffer.yuvPlanes[1].height,
                         (int16_t*)pcInputPicture->m_cPicBuffer.m_pvU, iChromaInStride, pcInputPicture->m_cPicBuffer.m_iWidth>>1, pcInputPicture->m_cPicBuffer.m_iHeight>>1, 0 );
  xCopyAndPadInputPlane( cYUVBuffer.yuvPlanes[2].planeBuf, iChromaInStride, cYUVBuffer.yuvPlanes[2].width, cYUVBuffer.yuvPlanes[2].height,
                         (int16_t*)pcInputPicture->m_cPicBuffer.m_pvV, iChromaInStride, pcInputPicture->m_cPicBuffer.m_iWidth>>1, pcInputPicture->m_cPicBuffer.m_iHeight>>1, 0 );


  cYUVBuffer.sequenceNumber = pcInputPicture->m_cPicBuffer.m_uiSequenceNumber;
  if( pcInputPicture->m_cPicBuffer.m_bCtsValid )
  {
    cYUVBuffer.cts = pcInputPicture->m_cPicBuffer.m_uiCts;
    cYUVBuffer.ctsValid = true;
  }

  AccessUnit cAu;
  bool encDone = false;

  m_cEncoderIf.encodePicture( false, cYUVBuffer, cAu, encDone );

  /* copy output AU */
  rcVvcAccessUnit.m_iUsedSize = 0;
  if ( !cAu.empty() )
  {
    iRet = xCopyAu( rcVvcAccessUnit, cAu  );
  }

  /* free memory of input image */
  for ( int i = 0; i < 3; i++ )
  {
    vvenc::YUVPlane& yuvPlane = cYUVBuffer.yuvPlanes[ i ];
    if ( yuvPlane.planeBuf )
      delete [] yuvPlane.planeBuf;
  }

  return iRet;
}

int VVEncImpl::flush( VvcAccessUnit& rcVvcAccessUnit )
{
  if( !m_bInitialized )                { return VVENC_ERR_INITIALIZE; }
  if( 0 == rcVvcAccessUnit.m_iBufSize ){ m_cErrorString = "AccessUnit BufferSize is 0"; return VVENC_NOT_ENOUGH_MEM; }

  YUVBuffer cYUVBuffer;
  AccessUnit cAu;

  /* encode till next output AU done */
  while( !m_bFlushed && cAu.empty() )
  {
    m_cEncoderIf.encodePicture( true, cYUVBuffer, cAu, m_bFlushed );
  }

  /* copy next output AU */
  rcVvcAccessUnit.m_iUsedSize = 0;
  int iRet                    = VVENC_OK;
  if( !cAu.empty() )
  {
    iRet = xCopyAu( rcVvcAccessUnit, cAu  );
  }

  return iRet;
}

struct BufferDimensions
{
  BufferDimensions(int iWidth, int iHeight, int iBitDepth, int iMaxCUSizeLog2, int iAddMargin = 16 )
    : iMaxCuSize      (1<<iMaxCUSizeLog2)
    , iSizeFactor     ((iBitDepth>8) ? (2) : (1))
    , iLumaMarginX    (iMaxCuSize + iAddMargin)
    , iLumaMarginY    (iLumaMarginX)
    , iStride         ((((iWidth + iMaxCuSize-1)>>iMaxCUSizeLog2)<<iMaxCUSizeLog2) + 2 * iLumaMarginX)
    , iLumaSize       ( iStride * ((((iHeight + iMaxCuSize-1)>>iMaxCUSizeLog2)<<iMaxCUSizeLog2) + 2 * iLumaMarginY))
    , iLumaOffset     ( iLumaMarginY * iStride + iLumaMarginX)
    , iChromaOffset   ((iLumaMarginY * iStride + iLumaMarginX * 2)/4)
    , iAlignmentGuard (16)
  {}

  int iMaxCuSize;
  int iSizeFactor;
  int iLumaMarginX;
  int iLumaMarginY;
  int iStride;
  int iLumaSize;
  int iLumaOffset;
  int iChromaOffset;
  int iAlignmentGuard;
};

int VVEncImpl::getPreferredBuffer( PicBuffer &rcPicBuffer )
{
  if( !m_bInitialized ){ return VVENC_ERR_INITIALIZE; }
  int iRet= VVENC_OK;

  bool bMarginReq = false;
  int iAddMargin           = bMarginReq ? 16: -1;
  const int iMaxCUSizeLog2 = 7;
  const int iBitDepth = 10;

  int iMaxCUSizeLog2Buffer = bMarginReq ? iMaxCUSizeLog2 : 0;
  const BufferDimensions bd( m_cVVEncParameter.m_iWidth, m_cVVEncParameter.m_iHeight, iBitDepth, iMaxCUSizeLog2Buffer, iAddMargin);
  rcPicBuffer.m_iBitDepth = iBitDepth;
  rcPicBuffer.m_iWidth    = m_cVVEncParameter.m_iWidth;
  rcPicBuffer.m_iHeight   = m_cVVEncParameter.m_iHeight;
  rcPicBuffer.m_iStride   = bd.iStride;
  const int iBufSize = bd.iSizeFactor * bd.iLumaSize * 3 / 2 + 3*bd.iAlignmentGuard;

  rcPicBuffer.m_pucDeletePicBuffer = new (std::nothrow) unsigned char[ iBufSize ];
  if( NULL == rcPicBuffer.m_pucDeletePicBuffer )
  {
    return VVENC_NOT_ENOUGH_MEM;
  }

  unsigned char* pY = rcPicBuffer.m_pucDeletePicBuffer + bd.iSizeFactor * ( bd.iLumaOffset );
  unsigned char* pU = rcPicBuffer.m_pucDeletePicBuffer + bd.iSizeFactor * ( bd.iChromaOffset +   bd.iLumaSize);
  unsigned char* pV = rcPicBuffer.m_pucDeletePicBuffer + bd.iSizeFactor * ( bd.iChromaOffset + 5*bd.iLumaSize/4);

  rcPicBuffer.m_pvY = (pY +   bd.iAlignmentGuard) - (((size_t)pY) & (bd.iAlignmentGuard-1));
  rcPicBuffer.m_pvU = (pU + 2*bd.iAlignmentGuard) - (((size_t)pU) & (bd.iAlignmentGuard-1));
  rcPicBuffer.m_pvV = (pV + 3*bd.iAlignmentGuard) - (((size_t)pV) & (bd.iAlignmentGuard-1));

  rcPicBuffer.m_eColorFormat     = VVC_CF_YUV420_PLANAR;
  rcPicBuffer.m_uiSequenceNumber = 0;

  return iRet;
}

int VVEncImpl::getConfig( vvenc::VVEncParameter& rcVVEncParameter )
{
  if( !m_bInitialized ){ return VVENC_ERR_INITIALIZE; }

  rcVVEncParameter = m_cVVEncParameter;
  return 0;
}


const char* VVEncImpl::getVersionNumber()
{
  return VVENC_VERSION;
}

const char* VVEncImpl::getEncoderInfo()
{
    m_sEncoderInfo  = "Fraunhofer VVC Encoder ver. " VVENC_VERSION;
    m_sEncoderInfo += " ";
    m_sEncoderInfo += m_sEncoderCapabilities;
    return m_sEncoderInfo.c_str();
}

const char* VVEncImpl::getErrorMsg( int nRet )
{
  switch( nRet )
  {
  case VVENC_OK :                  m_cTmpErrorString = "expected behavior"; break;
  case VVENC_ERR_UNSPECIFIED:      m_cTmpErrorString = "unspecified malfunction"; break;
  case VVENC_ERR_INITIALIZE:       m_cTmpErrorString = "decoder not initialized or tried to initialize multiple times"; break;
  case VVENC_ERR_ALLOCATE:         m_cTmpErrorString = "internal allocation error"; break;
  case VVENC_NOT_ENOUGH_MEM:       m_cTmpErrorString = "allocated memory to small to receive encoded data"; break;
  case VVENC_ERR_PARAMETER:        m_cTmpErrorString = "inconsistent or invalid parameters"; break;
  case VVENC_ERR_NOT_SUPPORTED:    m_cTmpErrorString = "unsupported request"; break;
  case VVENC_ERR_RESTART_REQUIRED: m_cTmpErrorString = "decoder requires restart"; break;
  case VVENC_ERR_CPU:              m_cTmpErrorString = "unsupported CPU - SSE 4.1 needed!"; break;
  default:                         m_cTmpErrorString = "unknown ret code"; break;
  }
  return m_cTmpErrorString.c_str();
}

int VVEncImpl::setAndRetErrorMsg( int iRet )
{
  if( m_cErrorString.empty() )
  {
    m_cErrorString = getErrorMsg(iRet);
  }

  return iRet;
}

int VVEncImpl::getNumLeadFrames()
{
  return m_cEncCfg.m_MCTFNumLeadFrames;
}

int VVEncImpl::getNumTrailFrames()
{
  return m_cEncCfg.m_MCTFNumTrailFrames;
}

void VVEncImpl::clockStartTime()
{
  m_cTPStart = std::chrono::steady_clock::now();
}

void VVEncImpl::clockEndTime()
{
  m_cTPEnd = std::chrono::steady_clock::now();
}

double VVEncImpl::clockGetTimeDiffMs()
{
  return (double)(std::chrono::duration_cast<std::chrono::milliseconds>((m_cTPEnd)-(m_cTPStart)).count());
}

const char* VVEncImpl::getPresetParamsAsStr( int iQuality )
{
  m_sPresetAsStr.clear();

  std::stringstream css;
  vvenc::EncCfg cEncCfg;
  if( 0 != cEncCfg.initPreset( iQuality ))
  {
    css << "undefined preset " << iQuality;
  }
// tools
  if( cEncCfg.m_RDOQ )           { css << "RDOQ " << cEncCfg.m_RDOQ << " ";}
  if( cEncCfg.m_DepQuantEnabled ){ css << "DQ ";}
  if( cEncCfg.m_SignDataHidingEnabled ){ css << "SignBitHidingFlag ";}
  if( cEncCfg.m_alf )
  {
    css << "ALF ";
    if( cEncCfg.m_useNonLinearAlfLuma )   css << "NonLinLuma ";
    if( cEncCfg.m_useNonLinearAlfChroma ) css << "NonLinChr ";
  }
  if( cEncCfg.m_ccalf ){ css << "CCALF ";}

// vvc tools
  if( cEncCfg.m_BDOF )             { css << "BIO ";}
  if( cEncCfg.m_DMVR )             { css << "DMVR ";}
  if( cEncCfg.m_JointCbCrMode )    { css << "JointCbCr ";}
  if( cEncCfg.m_AMVRspeed )        { css << "AMVRspeed " << cEncCfg.m_AMVRspeed << " ";}
  if( cEncCfg.m_lumaReshapeEnable ){ css << "Reshape ";}
  if( cEncCfg.m_EDO )              { css << "EncDbOpt ";}
  if( cEncCfg.m_MRL )              { css << "MRL ";}
  if( cEncCfg.m_MCTF )             { css << "MCTF "; }
  if( cEncCfg.m_SMVD )             { css << "SMVD " << cEncCfg.m_SMVD << " ";}
  if( cEncCfg.m_Affine )
  {
    css << "Affine " << cEncCfg.m_Affine << " ";
    if( cEncCfg.m_PROF )           { css << "(Prof " << cEncCfg.m_PROF << " ";}
    if( cEncCfg.m_AffineType )     { css << "Type " << cEncCfg.m_AffineType << ") ";}
  }

  if( cEncCfg.m_MMVD )             { css << "MMVD " << cEncCfg.m_MMVD << " ";}
  if( cEncCfg.m_allowDisFracMMVD ) { css << "DisFracMMVD ";}

  if( cEncCfg.m_MIP )          { css << "MIP ";}
  if( cEncCfg.m_useFastMIP )   { css << "FastMIP " << cEncCfg.m_useFastMIP << " ";}
  if( cEncCfg.m_SbTMVP )       { css << "SbTMVP ";}
  if( cEncCfg.m_Geo )          { css << "Geo " << cEncCfg.m_Geo << " ";}
  if( cEncCfg.m_LFNST )        { css << "LFNST ";}

  if( cEncCfg.m_SBT )          { css << "SBT " ;}
  if( cEncCfg.m_CIIP )         { css << "CIIP ";}
#if 1//TS_VVC
  if (cEncCfg.m_ISP)           { css << "ISP "; }
  if (cEncCfg.m_TS)            { css << "TS "; }
#endif

  // fast tools
  if( cEncCfg.m_contentBasedFastQtbt ) { css << "ContentBasedFastQtbt ";}


  m_sPresetAsStr = css.str();
  return m_sPresetAsStr.c_str();
}


/* converting sdk params to internal (wrapper) params*/
int VVEncImpl::xCheckParameter( const vvenc::VVEncParameter& rcSrc, std::string& rcErrorString )
{
  // check src params
  ROTPARAMS( rcSrc.m_iQp < 0 || rcSrc.m_iQp > 51,                                           "qp must be between 0 - 51."  );

  ROTPARAMS( ( rcSrc.m_iWidth == 0 )   || ( rcSrc.m_iHeight == 0 ),                         "specify input picture dimension"  );

  ROTPARAMS( rcSrc.m_iTemporalScale != 1 && rcSrc.m_iTemporalScale != 2 && rcSrc.m_iTemporalScale != 4 && rcSrc.m_iTemporalScale != 1001,   "TemporalScale has to be 1, 2, 4 or 1001" );

  double dFPS = (double)rcSrc.m_iTemporalRate / (double)rcSrc.m_iTemporalScale;
  ROTPARAMS( dFPS < 1.0 || dFPS > 120,                                                      "fps specified by temporal rate and scale must result in 1Hz < fps < 120Hz" );

  ROTPARAMS( rcSrc.m_iTicksPerSecond <= 0 || rcSrc.m_iTicksPerSecond > 27000000,            "TicksPerSecond must be in range from 1 to 27000000" );
  ROTPARAMS( (rcSrc.m_iTicksPerSecond < 90000) && (rcSrc.m_iTicksPerSecond*rcSrc.m_iTemporalScale)%rcSrc.m_iTemporalRate,        "TicksPerSecond should be a multiple of FrameRate/Framscale" );

  ROTPARAMS( rcSrc.m_iThreadCount < 0,                                                      "ThreadCount must be >= 0" );

  ROTPARAMS( rcSrc.m_iIDRPeriod < 0,                                                        "IDR period (in frames) must be >= 0" );
  ROTPARAMS( rcSrc.m_iIDRPeriodSec < 0,                                                     "IDR period (in seconds) must be > 0" );

  ROTPARAMS( rcSrc.m_iTemporalRate  <= 0,                                                    "TemporalRate must be > 0" );
  ROTPARAMS( rcSrc.m_iTemporalScale <= 0,                                                    "TemporalScale must be > 0" );

  ROTPARAMS( rcSrc.m_iGopSize != 1 && rcSrc.m_iGopSize != 16 && rcSrc.m_iGopSize != 32,     "GOP size 1, 16, 32 supported" );

  if( 1 != rcSrc.m_iGopSize && ( rcSrc.m_iIDRPeriod > 0  ))
  {
    ROTPARAMS( (rcSrc.m_eDecodingRefreshType == VVC_DRT_IDR || rcSrc.m_eDecodingRefreshType == VVC_DRT_CRA )&& (0 != rcSrc.m_iIDRPeriod % rcSrc.m_iGopSize),          "IDR period must be multiple of GOPSize" );
  }

  ROTPARAMS( rcSrc.m_iPerceptualQPA < 0 || rcSrc.m_iPerceptualQPA > 5,                      "Perceptual QPA must be in the range 0 - 5" );

  ROTPARAMS( rcSrc.m_eProfile != VVC_PROFILE_MAIN_10 && rcSrc.m_eProfile != VVC_PROFILE_MAIN_10_STILL_PICTURE && rcSrc.m_eProfile != VVC_PROFILE_AUTO, "unsupported profile, use main_10, main_10_still_picture or auto" );

  ROTPARAMS( (rcSrc.m_iQuality < 0 || rcSrc.m_iQuality > 3) && rcSrc.m_iQuality != 255,     "quality must be between 0 - 3  (0: faster, 1: fast, 2: medium, 3: slow)" );
  ROTPARAMS( rcSrc.m_iTargetBitRate < 0 || rcSrc.m_iTargetBitRate > 100000000,              "TargetBitrate must be between 0 - 100000000" );
  ROTPARAMS( rcSrc.m_iTargetBitRate == 0 && rcSrc.m_iNumPasses != 1,                        "Only single pass encoding supported, when rate control is disabled" );
  ROTPARAMS( rcSrc.m_iNumPasses < 1 || rcSrc.m_iNumPasses > 2,                              "Only one pass or two pass encoding supported"  );

  ROTPARAMS( rcSrc.m_eLogLevel < 0 || rcSrc.m_eLogLevel > LL_DETAILS,                       "log message level range 0 - 6" );

  ROTPARAMS( rcSrc.m_eSegMode != VVC_SEG_OFF && rcSrc.m_iMaxFrames < MCTF_RANGE,            "When using segment parallel encoding more then 2 frames have to be encoded" );

  if( 0 == rcSrc.m_iTargetBitRate )
  {
    ROTPARAMS( rcSrc.m_bHrdParametersPresent,              "hrdParameters present requires rate control" );
    ROTPARAMS( rcSrc.m_bBufferingPeriodSEIEnabled,         "bufferingPeriod SEI enabled requires rate control" );
    ROTPARAMS( rcSrc.m_bPictureTimingSEIEnabled,           "pictureTiming SEI enabled requires rate control" );
  }
  return 0;
}

int VVEncImpl::xInitLibCfg( const VVEncParameter& rcVVEncParameter, vvenc::EncCfg& rcEncCfg )
{
  rcEncCfg.m_verbosity = std::min( (int)rcVVEncParameter.m_eLogLevel, (int)vvenc::DETAILS);

  rcEncCfg.m_SourceWidth                = rcVVEncParameter.m_iWidth;
  rcEncCfg.m_SourceHeight               = rcVVEncParameter.m_iHeight;
  rcEncCfg.m_QP                         = rcVVEncParameter.m_iQp;

  rcEncCfg.m_usePerceptQPA              = rcVVEncParameter.m_iPerceptualQPA;

  rcEncCfg.m_AccessUnitDelimiter        = rcVVEncParameter.m_bAccessUnitDelimiter;
  rcEncCfg.m_hrdParametersPresent       = rcVVEncParameter.m_bHrdParametersPresent;
  rcEncCfg.m_bufferingPeriodSEIEnabled  = rcVVEncParameter.m_bBufferingPeriodSEIEnabled;
  rcEncCfg.m_pictureTimingSEIEnabled    = rcVVEncParameter.m_bPictureTimingSEIEnabled;

  if(  rcVVEncParameter.m_iTargetBitRate )
  {
    rcEncCfg.m_RCRateControlMode     = 2;
    rcEncCfg.m_RCNumPasses           = rcVVEncParameter.m_iNumPasses;
    rcEncCfg.m_RCTargetBitrate       = rcVVEncParameter.m_iTargetBitRate;
    rcEncCfg.m_RCKeepHierarchicalBit = 2;
    rcEncCfg.m_RCUseLCUSeparateModel = 1;
    rcEncCfg.m_RCInitialQP           = 0;
    rcEncCfg.m_RCForceIntraQP        = 0;
  }
  else
  {
    rcEncCfg.m_RCKeepHierarchicalBit = 0;
    rcEncCfg.m_RCRateControlMode     = 0;
    rcEncCfg.m_RCTargetBitrate       = 0;
  }

  rcEncCfg.m_internalBitDepth[0] = 10;

  rcEncCfg.m_numWppThreads = rcVVEncParameter.m_iThreadCount;
  if( rcVVEncParameter.m_iThreadCount > 0 )
  {
      rcEncCfg.m_ensureWppBitEqual = 1;
  }

  rcEncCfg.m_FrameRate                           = rcVVEncParameter.m_iTemporalRate / rcVVEncParameter.m_iTemporalScale;
  rcEncCfg.m_framesToBeEncoded                   = rcVVEncParameter.m_iMaxFrames;

  //======== Coding Structure =============
  rcEncCfg.m_GOPSize                             = rcVVEncParameter.m_iGopSize;
  rcEncCfg.m_InputQueueSize                      = 0;

  if( rcVVEncParameter.m_iIDRPeriod >= rcVVEncParameter.m_iGopSize  )
  {
    rcEncCfg.m_IntraPeriod                       = rcVVEncParameter.m_iIDRPeriod;
  }
  else // use m_iIDRPeriodSec
  {
    if ( rcEncCfg.m_FrameRate % rcVVEncParameter.m_iGopSize == 0 )
    {
      rcEncCfg.m_IntraPeriod = rcEncCfg.m_FrameRate * rcVVEncParameter.m_iIDRPeriodSec;
    }
    else
    {
      int iIDRPeriod  = (rcEncCfg.m_FrameRate * rcVVEncParameter.m_iIDRPeriodSec);
      if( iIDRPeriod < rcVVEncParameter.m_iGopSize )
      {
        iIDRPeriod = rcVVEncParameter.m_iGopSize;
      }

      int iDiff = iIDRPeriod % rcVVEncParameter.m_iGopSize;
      if( iDiff < rcVVEncParameter.m_iGopSize >> 1 )
      {
        rcEncCfg.m_IntraPeriod = iIDRPeriod - iDiff;
      }
      else
      {
        rcEncCfg.m_IntraPeriod = iIDRPeriod + rcVVEncParameter.m_iGopSize - iDiff;
      }
    }
  }

  if( rcVVEncParameter.m_eDecodingRefreshType == VVC_DRT_IDR )
  {
    rcEncCfg.m_DecodingRefreshType                 = 2;  // Random Accesss 0:none, 1:CRA, 2:IDR, 3:Recovery Point SEI
  }
  else if( rcVVEncParameter.m_eDecodingRefreshType == VVC_DRT_CRA )
  {
    rcEncCfg.m_DecodingRefreshType                 = 1;  // Random Accesss 0:none, 1:CRA, 2:IDR, 3:Recovery Point SEI
  }
  else if( rcVVEncParameter.m_eDecodingRefreshType == VVC_DRT_RECOVERY_POINT_SEI )
  {
    rcEncCfg.m_DecodingRefreshType                 = 3;  // Random Accesss 0:none, 1:CRA, 2:IDR, 3:Recovery Point SEI
  }
  else
  {
    rcEncCfg.m_DecodingRefreshType                 = 0;  // Random Accesss 0:none, 1:CRA, 2:IDR, 3:Recovery Point SEI
  }

  //======== Profile ================
  rcEncCfg.m_profile   = (vvenc::Profile::Name)rcVVEncParameter.m_eProfile;
  rcEncCfg.m_levelTier = (vvenc::Level::Tier)rcVVEncParameter.m_eTier;
  rcEncCfg.m_level     = (vvenc::Level::Name)rcVVEncParameter.m_eLevel;

  rcEncCfg.m_bitDepthConstraintValue = 10;
  rcEncCfg.m_rewriteParamSets        = true;
  rcEncCfg.m_internChromaFormat      = vvenc::CHROMA_420;

  if( 0 != rcEncCfg.initPreset( rcVVEncParameter.m_iQuality  ) )
  {
    std::stringstream css;
    css << "undefined quality preset " << rcVVEncParameter.m_iQuality << " quality must be between 0 - 3.";
    m_cErrorString  = css.str();
    return VVENC_ERR_PARAMETER;
  }

  if( rcVVEncParameter.m_eSegMode != VVC_SEG_OFF )
  {
    if( rcEncCfg.m_MCTF )
    {
      switch( rcVVEncParameter.m_eSegMode )
      {
        case VVC_SEG_FIRST:
          rcEncCfg.m_MCTFNumLeadFrames  = 0;
          rcEncCfg.m_MCTFNumTrailFrames = MCTF_RANGE;
          break;
        case VVC_SEG_MID:
          rcEncCfg.m_MCTFNumLeadFrames  = MCTF_RANGE;
          rcEncCfg.m_MCTFNumTrailFrames = MCTF_RANGE;
          break;
        case VVC_SEG_LAST:
          rcEncCfg.m_MCTFNumLeadFrames  = MCTF_RANGE;
          rcEncCfg.m_MCTFNumTrailFrames = 0;
          break;
        default:
          rcEncCfg.m_MCTFNumLeadFrames  = 0;
          rcEncCfg.m_MCTFNumTrailFrames = 0;
          break;
      }
    }
  }

  if ( rcEncCfg.initCfgParameter() )
  {
    m_cErrorString = "cannot init internal config parameter";
    return VVENC_ERR_PARAMETER;
  }

  xPrintCfg();

  return 0;
}

void VVEncImpl::xPrintCfg()
{
  msg( DETAILS, "Real     Format                        : %dx%d %gHz\n", m_cEncCfg.m_SourceWidth - m_cEncCfg.m_confWinLeft - m_cEncCfg.m_confWinRight, m_cEncCfg.m_SourceHeight - m_cEncCfg.m_confWinTop - m_cEncCfg.m_confWinBottom, (double)m_cEncCfg.m_FrameRate / m_cEncCfg.m_temporalSubsampleRatio );
  msg( DETAILS, "Internal Format                        : %dx%d %gHz\n", m_cEncCfg.m_SourceWidth, m_cEncCfg.m_SourceHeight, (double)m_cEncCfg.m_FrameRate / m_cEncCfg.m_temporalSubsampleRatio );
  msg( DETAILS, "Sequence PSNR output                   : %s\n", ( m_cEncCfg.m_printMSEBasedSequencePSNR ? "Linear average, MSE-based" : "Linear average only" ) );
  msg( DETAILS, "Hexadecimal PSNR output                : %s\n", ( m_cEncCfg.m_printHexPsnr ? "Enabled" : "Disabled" ) );
  msg( DETAILS, "Sequence MSE output                    : %s\n", ( m_cEncCfg.m_printSequenceMSE ? "Enabled" : "Disabled" ) );
  msg( DETAILS, "Frame MSE output                       : %s\n", ( m_cEncCfg.m_printFrameMSE ? "Enabled" : "Disabled" ) );
  msg( DETAILS, "Cabac-zero-word-padding                : %s\n", ( m_cEncCfg.m_cabacZeroWordPaddingEnabled ? "Enabled" : "Disabled" ) );
  msg( DETAILS, "Frame/Field                            : Frame based coding\n" );
  if ( m_cEncCfg.m_framesToBeEncoded > 0 )
    msg( DETAILS, "Frame index                            : %d frames\n", m_cEncCfg.m_framesToBeEncoded );
  else
    msg( DETAILS, "Frame index                            : all frames\n" );
  msg( DETAILS, "Profile                                : %s\n", getProfileStr( m_cEncCfg.m_profile).c_str() );
  msg( DETAILS, "Level                                  : %s\n", getLevelStr( m_cEncCfg.m_level).c_str() );
  msg( DETAILS, "CU size / total-depth                  : %d / %d\n", m_cEncCfg.m_CTUSize, m_cEncCfg.m_MaxCodingDepth );
  msg( DETAILS, "Max TB size                            : %d\n", 1 << m_cEncCfg.m_log2MaxTbSize );
  msg( DETAILS, "Motion search range                    : %d\n", m_cEncCfg.m_SearchRange );
  msg( DETAILS, "Intra period                           : %d\n", m_cEncCfg.m_IntraPeriod );
  msg( DETAILS, "Decoding refresh type                  : %d\n", m_cEncCfg.m_DecodingRefreshType );
  msg( DETAILS, "QP                                     : %d\n", m_cEncCfg.m_QP);
  msg( DETAILS, "Percept QPA                            : %d\n", m_cEncCfg.m_usePerceptQPA );
  msg( DETAILS, "Max dQP signaling subdiv               : %d\n", m_cEncCfg.m_cuQpDeltaSubdiv);

  msg( DETAILS, "Cb QP Offset (dual tree)               : %d (%d)\n", m_cEncCfg.m_chromaCbQpOffset, m_cEncCfg.m_chromaCbQpOffsetDualTree);
  msg( DETAILS, "Cr QP Offset (dual tree)               : %d (%d)\n", m_cEncCfg.m_chromaCrQpOffset, m_cEncCfg.m_chromaCrQpOffsetDualTree);
  msg( DETAILS, "GOP size                               : %d\n", m_cEncCfg.m_GOPSize );
  msg( DETAILS, "Input queue size                       : %d\n", m_cEncCfg.m_InputQueueSize );
  msg( DETAILS, "Input bit depth                        : (Y:%d, C:%d)\n", m_cEncCfg.m_inputBitDepth[ 0 ], m_cEncCfg.m_inputBitDepth[ 1 ] );
  msg( DETAILS, "MSB-extended bit depth                 : (Y:%d, C:%d)\n", m_cEncCfg.m_MSBExtendedBitDepth[ 0 ], m_cEncCfg.m_MSBExtendedBitDepth[ 1 ] );
  msg( DETAILS, "Internal bit depth                     : (Y:%d, C:%d)\n", m_cEncCfg.m_internalBitDepth[ 0 ], m_cEncCfg.m_internalBitDepth[ 1 ] );
  msg( DETAILS, "cu_chroma_qp_offset_subdiv             : %d\n", m_cEncCfg.m_cuChromaQpOffsetSubdiv);
  if (m_cEncCfg.m_bUseSAO)
  {
    msg( DETAILS, "log2_sao_offset_scale_luma             : %d\n", m_cEncCfg.m_log2SaoOffsetScale[ 0 ] );
    msg( DETAILS, "log2_sao_offset_scale_chroma           : %d\n", m_cEncCfg.m_log2SaoOffsetScale[ 1 ] );
  }

  switch (m_cEncCfg.m_costMode)
  {
    case vvenc::COST_STANDARD_LOSSY:               msg( DETAILS, "Cost function:                         : Lossy coding (default)\n"); break;
    case vvenc::COST_SEQUENCE_LEVEL_LOSSLESS:      msg( DETAILS, "Cost function:                         : Sequence_level_lossless coding\n"); break;
    case vvenc::COST_LOSSLESS_CODING:              msg( DETAILS, "Cost function:                         : Lossless coding with fixed QP\n"); break;
    case vvenc::COST_MIXED_LOSSLESS_LOSSY_CODING:  msg( DETAILS, "Cost function:                         : Mixed_lossless_lossy coding for lossless evaluation\n"); break;
    default:                                msg( DETAILS, "Cost function:                         : Unknown\n"); break;
  }

<<<<<<< HEAD
  msg( DETAILS, "\n");

  msg( VERBOSE, "TOOL CFG: ");
  msg( VERBOSE, "IBD:%d ", ((m_cEncCfg.m_internalBitDepth[ 0 ] > m_cEncCfg.m_MSBExtendedBitDepth[ 0 ]) || (m_cEncCfg.m_internalBitDepth[ 1 ] > m_cEncCfg.m_MSBExtendedBitDepth[ 1 ])));
  msg( VERBOSE, "HAD:%d ", m_cEncCfg.m_bUseHADME                          );

  msg( VERBOSE, "RDQ:%d ", m_cEncCfg.m_RDOQ                            );
  msg( VERBOSE, "RDQTS:%d ", m_cEncCfg.m_useRDOQTS                        );
  msg( VERBOSE, "ASR:%d ", m_cEncCfg.m_bUseASR                            );
  msg( VERBOSE, "MinSearchWindow:%d ", m_cEncCfg.m_minSearchWindow        );
  msg( VERBOSE, "RestrictMESampling:%d ", m_cEncCfg.m_bRestrictMESampling );
  msg( VERBOSE, "FEN:%d ", m_cEncCfg.m_fastInterSearchMode                );
  msg( VERBOSE, "ECU:%d ", m_cEncCfg.m_bUseEarlyCU                        );
  msg( VERBOSE, "FDM:%d ", m_cEncCfg.m_useFastDecisionForMerge            );
  msg( VERBOSE, "ESD:%d ", m_cEncCfg.m_useEarlySkipDetection              );
  msg( VERBOSE, "Tiles:%dx%d ", m_cEncCfg.m_numTileColumnsMinus1 + 1, m_cEncCfg.m_numTileRowsMinus1 + 1 );
  msg( VERBOSE, "CIP:%d ", m_cEncCfg.m_bUseConstrainedIntraPred);
  msg( VERBOSE, "SAO:%d ", (m_cEncCfg.m_bUseSAO)?(1):(0));
  msg( VERBOSE, "ALF:%d ", m_cEncCfg.m_alf ? 1 : 0 );
=======
  msgApp( (int)LL_DETAILS, "\n");

  msgApp( LL_VERBOSE, "TOOL CFG: ");
  msgApp( LL_VERBOSE, "IBD:%d ", ((m_cEncCfg.m_internalBitDepth[ 0 ] > m_cEncCfg.m_MSBExtendedBitDepth[ 0 ]) || (m_cEncCfg.m_internalBitDepth[ 1 ] > m_cEncCfg.m_MSBExtendedBitDepth[ 1 ])));
  msgApp( LL_VERBOSE, "HAD:%d ", m_cEncCfg.m_bUseHADME                          );

  msgApp( LL_VERBOSE, "RDQ:%d ", m_cEncCfg.m_RDOQ                            );
  msgApp( LL_VERBOSE, "RDQTS:%d ", m_cEncCfg.m_useRDOQTS                        );
  msgApp( LL_VERBOSE, "ASR:%d ", m_cEncCfg.m_bUseASR                            );
  msgApp( LL_VERBOSE, "MinSearchWindow:%d ", m_cEncCfg.m_minSearchWindow        );
  msgApp( LL_VERBOSE, "RestrictMESampling:%d ", m_cEncCfg.m_bRestrictMESampling );
  msgApp( LL_VERBOSE, "FEN:%d ", m_cEncCfg.m_fastInterSearchMode                );
  msgApp( LL_VERBOSE, "ECU:%d ", m_cEncCfg.m_bUseEarlyCU                        );
  msgApp( LL_VERBOSE, "FDM:%d ", m_cEncCfg.m_useFastDecisionForMerge            );
  msgApp( LL_VERBOSE, "ESD:%d ", m_cEncCfg.m_useEarlySkipDetection              );
#if NOT_USED
  msgApp( LL_VERBOSE, "Tiles:%dx%d ", m_cEncCfg.m_numTileColumnsMinus1 + 1, m_cEncCfg.m_numTileRowsMinus1 + 1 );
#endif 
  msgApp( LL_VERBOSE, "CIP:%d ", m_cEncCfg.m_bUseConstrainedIntraPred);
  msgApp( LL_VERBOSE, "SAO:%d ", (m_cEncCfg.m_bUseSAO)?(1):(0));
  msgApp( LL_VERBOSE, "ALF:%d ", m_cEncCfg.m_alf ? 1 : 0 );
>>>>>>> d63cec7e
  if( m_cEncCfg.m_alf )
  {
      msg( VERBOSE, "(NonLinLuma:%d ", m_cEncCfg.m_useNonLinearAlfLuma );
      msg( VERBOSE, "NonLinChr:%d) ", m_cEncCfg.m_useNonLinearAlfChroma );
  }
  msg( VERBOSE, "CCALF:%d ", m_cEncCfg.m_ccalf ? 1 : 0 );
  const int iWaveFrontSubstreams = m_cEncCfg.m_entropyCodingSyncEnabled ? (m_cEncCfg.m_SourceHeight + m_cEncCfg.m_CTUSize - 1) / m_cEncCfg.m_CTUSize : 1;
  msg( VERBOSE, "WaveFrontSynchro:%d WaveFrontSubstreams:%d ", m_cEncCfg.m_entropyCodingSyncEnabled?1:0, iWaveFrontSubstreams);
  msg( VERBOSE, "TMVPMode:%d ", m_cEncCfg.m_TMVPModeId     );

  msg( VERBOSE, "DQ:%d "               , m_cEncCfg.m_DepQuantEnabled );
  if( m_cEncCfg.m_DepQuantEnabled ) { if( m_cEncCfg.m_dqThresholdVal & 1 ) msg( VERBOSE, "(Thr: %d.5) ", m_cEncCfg.m_dqThresholdVal >> 1 ); else msg( VERBOSE, "(Thr: %d) ", m_cEncCfg.m_dqThresholdVal >> 1 ); }
  msg( VERBOSE, "SignBitHidingFlag:%d ", m_cEncCfg.m_SignDataHidingEnabled );
  msg( VERBOSE, "Perceptual QPA:%d "   , m_cEncCfg.m_usePerceptQPA );

  {
    msg( VERBOSE, "\nNEXT TOOL CFG: " );
    msg( VERBOSE, "DualITree:%d ",          m_cEncCfg.m_dualITree );
    msg( VERBOSE, "BIO:%d ",                m_cEncCfg.m_BDOF );
    msg( VERBOSE, "DMVR:%d ",               m_cEncCfg.m_DMVR );
    msg( VERBOSE, "MTSImplicit:%d ",        m_cEncCfg.m_MTSImplicit );
    msg( VERBOSE, "SBT:%d ",                m_cEncCfg.m_SBT );
    msg( VERBOSE, "JointCbCr:%d ",          m_cEncCfg.m_JointCbCrMode );
    msg( VERBOSE, "CabacInitPresent:%d ",   m_cEncCfg.m_cabacInitPresent );
    msg( VERBOSE, "AMVRspeed:%d ",          m_cEncCfg.m_AMVRspeed );
    msg( VERBOSE, "SMVD:%d ",               m_cEncCfg.m_SMVD );

    msg( VERBOSE, "Reshape:%d ", m_cEncCfg.m_lumaReshapeEnable);
    if (m_cEncCfg.m_lumaReshapeEnable)
    {
      msg( VERBOSE, "(Signal:%s ", m_cEncCfg.m_reshapeSignalType == 0 ? "SDR" : (m_cEncCfg.m_reshapeSignalType == 2 ? "HDR-HLG" : "HDR-PQ"));
      msg( VERBOSE, "Opt:%d", m_cEncCfg.m_adpOption);
      if (m_cEncCfg.m_adpOption > 0) { msg( VERBOSE, " CW:%d", m_cEncCfg.m_initialCW); }
      msg( VERBOSE, ") ");
    }
    msg( VERBOSE, "CIIP:%d "    , m_cEncCfg.m_CIIP);
    msg( VERBOSE, "MIP:%d "     , m_cEncCfg.m_MIP);
    msg( VERBOSE, "EncDbOpt:%d ", m_cEncCfg.m_EDO);
    msg( VERBOSE, "MCTF:%d "    , m_cEncCfg.m_MCTF);
    if ( m_cEncCfg.m_MCTF )
    {
      msg( VERBOSE, "[L:%d, T:%d] ", m_cEncCfg.m_MCTFNumLeadFrames, m_cEncCfg.m_MCTFNumTrailFrames);
    }
    msg( VERBOSE, "Affine:%d ",             m_cEncCfg.m_Affine);
    msg( VERBOSE, "Affine_Prof:%d ",        m_cEncCfg.m_PROF);
    msg( VERBOSE, "Affine_Type:%d ",        m_cEncCfg.m_AffineType);
    msg( VERBOSE, "MMVD:%d ",               m_cEncCfg.m_MMVD);
    msg( VERBOSE, "DisFracMMVD:%d ",        m_cEncCfg.m_allowDisFracMMVD);
    msg( VERBOSE, "FastSearch:%d ",         m_cEncCfg.m_motionEstimationSearchMethod);
    msg( VERBOSE, "SbTMVP:%d ",             m_cEncCfg.m_SbTMVP);
    msg( VERBOSE, "Geo:%d ",                m_cEncCfg.m_Geo);
    msg( VERBOSE, "LFNST:%d ",              m_cEncCfg.m_LFNST);
    msg( VERBOSE, "MTS:%d ",                m_cEncCfg.m_MTS);
    msg( VERBOSE, "MTSIntraCand:%d ",       m_cEncCfg.m_MTSIntraMaxCand);
#if 1 // TS_VVC
    msg( VERBOSE, "ISP:%d ",                m_cEncCfg.m_ISP);
    msg( VERBOSE, "TS:%d ",                 m_cEncCfg.m_TS);
    msg( VERBOSE, "TSLog2MaxSize:%d ",      m_cEncCfg.m_TSsize);
    msg( VERBOSE, "useChromaTS:%d ",        m_cEncCfg.m_useChromaTS);
#endif
  }

  msg( VERBOSE, "\nFAST TOOL CFG: " );
  msg( VERBOSE, "LCTUFast:%d ",             m_cEncCfg.m_useFastLCTU );
  msg( VERBOSE, "FastMrg:%d ",              m_cEncCfg.m_useFastMrg );
  msg( VERBOSE, "PBIntraFast:%d ",          m_cEncCfg.m_usePbIntraFast );
  msg( VERBOSE, "AMaxBT:%d ",               m_cEncCfg.m_useAMaxBT );
  msg( VERBOSE, "FastQtBtEnc:%d ",          m_cEncCfg.m_fastQtBtEnc );
  msg( VERBOSE, "ContentBasedFastQtbt:%d ", m_cEncCfg.m_contentBasedFastQtbt );
  if(m_cEncCfg. m_MIP ) msg( VERBOSE, "FastMIP:%d ", m_cEncCfg.m_useFastMIP);
  msg( VERBOSE, "FastLocalDualTree:%d ",m_cEncCfg. m_fastLocalDualTreeMode );
  msg( VERBOSE, "FastSubPel:%d ",           m_cEncCfg.m_fastSubPel );
  msg( VERBOSE, "QtbttExtraFast:%d ",       m_cEncCfg.m_qtbttSpeedUp );
  msg( VERBOSE, "RateControl:%d ",          m_cEncCfg.m_RCRateControlMode );

  if ( m_cEncCfg.m_RCRateControlMode )
  {
    msg( VERBOSE, "Passes:%d ",                  m_cEncCfg.m_RCNumPasses );
    msg( VERBOSE, "TargetBitrate:%d ",           m_cEncCfg.m_RCTargetBitrate );
    msg( VERBOSE, "KeepHierarchicalBit:%d ",     m_cEncCfg.m_RCKeepHierarchicalBit );
    msg( VERBOSE, "RCLCUSeparateModel:%d ",      m_cEncCfg.m_RCUseLCUSeparateModel );
    msg( VERBOSE, "InitialQP:%d ",               m_cEncCfg.m_RCInitialQP );
    msg( VERBOSE, "RCForceIntraQP:%d ",          m_cEncCfg.m_RCForceIntraQP );
  }

  msg( VERBOSE, "\nPARALLEL PROCESSING CFG: " );
  msg( VERBOSE, "FPP:%d ",                  m_cEncCfg.m_frameParallel );
  msg( VERBOSE, "NumFppThreads:%d ",        m_cEncCfg.m_numFppThreads );
  msg( VERBOSE, "FppBitEqual:%d ",          m_cEncCfg.m_ensureFppBitEqual );
  msg( VERBOSE, "WPP:%d ",                  m_cEncCfg.m_numWppThreads );
  msg( VERBOSE, "WppBitEqual:%d ",          m_cEncCfg.m_ensureWppBitEqual );
  msg( VERBOSE, "WF:%d",                    m_cEncCfg.m_entropyCodingSyncEnabled );
  msg( VERBOSE, "\n");

  msg( NOTICE, "\n");

  fflush( stdout );
}

int VVEncImpl::xCopyAndPadInputPlane( int16_t* pDes, const int iDesStride, const int iDesWidth, const int iDesHeight, const int16_t* pSrc, const int iSrcStride, const int iSrcWidth, const int iSrcHeight, const int iMargin )
{
  if( iSrcStride == iDesStride )
  {
    ::memcpy( pDes, pSrc, iSrcStride * iSrcHeight * sizeof(int16_t) );
  }
  else
  {
    for( int y = 0; y < iSrcHeight; y++ )
    {
      ::memcpy( pDes + y*iDesStride, pSrc + y*iSrcStride, iSrcWidth * sizeof(int16_t) );
    }
  }

  if( iSrcWidth < iDesWidth )
  {
    for( int y = 0; y < iSrcHeight; y++ )
    {
      for( int x = iSrcWidth; x < iDesWidth; x++ )
      {
        pDes[ x + y*iDesStride] = pDes[ iSrcWidth - 1 + y*iDesStride];
      }
    }
  }

  if( iSrcHeight < iDesHeight )
  {
    for( int y = iSrcHeight; y < iDesHeight; y++ )
    {
      ::memcpy( pDes + y*iDesStride, pDes + (iSrcHeight-1)*iDesStride, iDesWidth * sizeof(int16_t) );
    }
  }

  return 0;
}


int VVEncImpl::xCopyAu( VvcAccessUnit& rcVvcAccessUnit, const vvenc::AccessUnit& rcAu )
{
  rcVvcAccessUnit.m_bRAP = false;

  /* copy output AU */
  if ( ! rcAu.empty() )
  {
    uint32_t size = 0;  /* size of annexB unit in bytes */
    for (vvenc::AccessUnit::const_iterator it = rcAu.begin(); it != rcAu.end(); it++)
    {
      const vvenc::NALUnitEBSP& nalu = **it;

      if (it == rcAu.begin() ||
          nalu.m_nalUnitType == vvenc::NAL_UNIT_DCI ||
          nalu.m_nalUnitType == vvenc::NAL_UNIT_SPS ||
          nalu.m_nalUnitType == vvenc::NAL_UNIT_VPS ||
          nalu.m_nalUnitType == vvenc::NAL_UNIT_PPS ||
          nalu.m_nalUnitType == vvenc::NAL_UNIT_PREFIX_APS ||
          nalu.m_nalUnitType == vvenc::NAL_UNIT_SUFFIX_APS )
      {
        size += 4;
      }
      else
      {
        size += 3;
      }
      size += uint32_t(nalu.m_nalUnitData.str().size());
    }

    if( rcVvcAccessUnit.m_iBufSize < (int)size || rcVvcAccessUnit.m_pucBuffer == NULL )
    {
      return VVENC_NOT_ENOUGH_MEM;
    }

    uint32_t iUsedSize = 0;
    for (vvenc::AccessUnit::const_iterator it = rcAu.begin(); it != rcAu.end(); it++)
    {
      const vvenc::NALUnitEBSP& nalu = **it;
      static const uint8_t start_code_prefix[] = {0,0,0,1};
      if (it == rcAu.begin() ||
          nalu.m_nalUnitType == vvenc::NAL_UNIT_DCI ||
          nalu.m_nalUnitType == vvenc::NAL_UNIT_SPS ||
          nalu.m_nalUnitType == vvenc::NAL_UNIT_VPS ||
          nalu.m_nalUnitType == vvenc::NAL_UNIT_PPS ||
          nalu.m_nalUnitType == vvenc::NAL_UNIT_PREFIX_APS ||
          nalu.m_nalUnitType == vvenc::NAL_UNIT_SUFFIX_APS )
      {
        /* From AVC, When any of the following conditions are fulfilled, the
         * zero_byte syntax element shall be present:
         *  - the nal_unit_type within the nal_unit() is equal to 7 (sequence
         *    parameter set) or 8 (picture parameter set),
         *  - the byte stream NAL unit syntax structure contains the first NAL
         *    unit of an access unit in decoding order, as specified by subclause
         *    7.4.1.2.3.
         */
        ::memcpy( rcVvcAccessUnit.m_pucBuffer + iUsedSize, reinterpret_cast<const char*>(start_code_prefix), 4 );
        iUsedSize += 4;
      }
      else
      {
        ::memcpy( rcVvcAccessUnit.m_pucBuffer + iUsedSize, reinterpret_cast<const char*>(start_code_prefix+1), 3 );
        iUsedSize += 3;
      }
      uint32_t nalDataSize = uint32_t(nalu.m_nalUnitData.str().size()) ;
      ::memcpy( rcVvcAccessUnit.m_pucBuffer + iUsedSize, nalu.m_nalUnitData.str().c_str() , nalDataSize );
      iUsedSize += nalDataSize;

      if( nalu.m_nalUnitType == vvenc::NAL_UNIT_CODED_SLICE_IDR_W_RADL ||
          nalu.m_nalUnitType == vvenc::NAL_UNIT_CODED_SLICE_IDR_N_LP ||
          nalu.m_nalUnitType == vvenc::NAL_UNIT_CODED_SLICE_CRA ||
          nalu.m_nalUnitType == vvenc::NAL_UNIT_CODED_SLICE_GDR )
      {
        rcVvcAccessUnit.m_bRAP = true;
      }
    }

    if( iUsedSize != size  )
    {
      return VVENC_NOT_ENOUGH_MEM;
    }

    rcVvcAccessUnit.m_iUsedSize = size;
    rcVvcAccessUnit.m_bCtsValid = rcAu.m_bCtsValid;
    rcVvcAccessUnit.m_bDtsValid = rcAu.m_bDtsValid;
    rcVvcAccessUnit.m_uiCts     = rcAu.m_uiCts;
    rcVvcAccessUnit.m_uiDts     = rcAu.m_uiDts;

    rcVvcAccessUnit.m_eSliceType     = (VvcSliceType)rcAu.m_eSliceType;
    rcVvcAccessUnit.m_bRefPic        = rcAu.m_bRefPic;
    rcVvcAccessUnit.m_iTemporalLayer = rcAu.m_iTemporalLayer;
    rcVvcAccessUnit.m_uiPOC          = rcAu.m_uiPOC;
    rcVvcAccessUnit.m_cInfo          = rcAu.m_cInfo;
    rcVvcAccessUnit.m_iStatus        = rcAu.m_iStatus;
  }

  return 0;
}

std::string VVEncImpl::getProfileStr( int iProfile )
{
  std::string cT;

  switch( iProfile )
  {
    case 0: cT = "none"; break;
    case 1: cT = "main_10"; break;
    case 2: cT = "main_10_444"; break;
    case 3: cT = "main_10_still_picture"; break;
    case 4: cT = "main_10_444_still_picture"; break;
    case 5: cT = "multilayer_main_10"; break;
    case 6: cT = "multilayer_main_10_444"; break;
    case 7: cT = "multilayer_main_10_still_picture"; break;
    case 8: cT = "multilayer_main_10_444_still_picture"; break;
    case 9: cT = "auto"; break;

    default: cT="unknown"; break;
  }

  return cT;
}

std::string VVEncImpl::getLevelStr( int iLevel )
{
  std::string cT;

  switch( iLevel )
  {
    case 0:  cT = "none"; break;
    case 16: cT = "1"; break;
    case 32: cT = "2"; break;
    case 35: cT = "2.1"; break;
    case 48: cT = "3"; break;
    case 51: cT = "3.1"; break;
    case 64: cT = "4"; break;
    case 67: cT = "4.1"; break;
    case 80: cT = "5"; break;
    case 83: cT = "5.1"; break;
    case 86: cT = "5.2"; break;
    case 96: cT = "6"; break;
    case 99: cT = "6.1"; break;
    case 102: cT = "6.2"; break;
    case 255: cT = "15.5"; break;

    default: cT="unknown"; break;
  }

  return cT;
}


} // namespace<|MERGE_RESOLUTION|>--- conflicted
+++ resolved
@@ -758,7 +758,6 @@
     default:                                msg( DETAILS, "Cost function:                         : Unknown\n"); break;
   }
 
-<<<<<<< HEAD
   msg( DETAILS, "\n");
 
   msg( VERBOSE, "TOOL CFG: ");
@@ -774,33 +773,12 @@
   msg( VERBOSE, "ECU:%d ", m_cEncCfg.m_bUseEarlyCU                        );
   msg( VERBOSE, "FDM:%d ", m_cEncCfg.m_useFastDecisionForMerge            );
   msg( VERBOSE, "ESD:%d ", m_cEncCfg.m_useEarlySkipDetection              );
+#if NOT_USED
   msg( VERBOSE, "Tiles:%dx%d ", m_cEncCfg.m_numTileColumnsMinus1 + 1, m_cEncCfg.m_numTileRowsMinus1 + 1 );
+#endif 
   msg( VERBOSE, "CIP:%d ", m_cEncCfg.m_bUseConstrainedIntraPred);
   msg( VERBOSE, "SAO:%d ", (m_cEncCfg.m_bUseSAO)?(1):(0));
   msg( VERBOSE, "ALF:%d ", m_cEncCfg.m_alf ? 1 : 0 );
-=======
-  msgApp( (int)LL_DETAILS, "\n");
-
-  msgApp( LL_VERBOSE, "TOOL CFG: ");
-  msgApp( LL_VERBOSE, "IBD:%d ", ((m_cEncCfg.m_internalBitDepth[ 0 ] > m_cEncCfg.m_MSBExtendedBitDepth[ 0 ]) || (m_cEncCfg.m_internalBitDepth[ 1 ] > m_cEncCfg.m_MSBExtendedBitDepth[ 1 ])));
-  msgApp( LL_VERBOSE, "HAD:%d ", m_cEncCfg.m_bUseHADME                          );
-
-  msgApp( LL_VERBOSE, "RDQ:%d ", m_cEncCfg.m_RDOQ                            );
-  msgApp( LL_VERBOSE, "RDQTS:%d ", m_cEncCfg.m_useRDOQTS                        );
-  msgApp( LL_VERBOSE, "ASR:%d ", m_cEncCfg.m_bUseASR                            );
-  msgApp( LL_VERBOSE, "MinSearchWindow:%d ", m_cEncCfg.m_minSearchWindow        );
-  msgApp( LL_VERBOSE, "RestrictMESampling:%d ", m_cEncCfg.m_bRestrictMESampling );
-  msgApp( LL_VERBOSE, "FEN:%d ", m_cEncCfg.m_fastInterSearchMode                );
-  msgApp( LL_VERBOSE, "ECU:%d ", m_cEncCfg.m_bUseEarlyCU                        );
-  msgApp( LL_VERBOSE, "FDM:%d ", m_cEncCfg.m_useFastDecisionForMerge            );
-  msgApp( LL_VERBOSE, "ESD:%d ", m_cEncCfg.m_useEarlySkipDetection              );
-#if NOT_USED
-  msgApp( LL_VERBOSE, "Tiles:%dx%d ", m_cEncCfg.m_numTileColumnsMinus1 + 1, m_cEncCfg.m_numTileRowsMinus1 + 1 );
-#endif 
-  msgApp( LL_VERBOSE, "CIP:%d ", m_cEncCfg.m_bUseConstrainedIntraPred);
-  msgApp( LL_VERBOSE, "SAO:%d ", (m_cEncCfg.m_bUseSAO)?(1):(0));
-  msgApp( LL_VERBOSE, "ALF:%d ", m_cEncCfg.m_alf ? 1 : 0 );
->>>>>>> d63cec7e
   if( m_cEncCfg.m_alf )
   {
       msg( VERBOSE, "(NonLinLuma:%d ", m_cEncCfg.m_useNonLinearAlfLuma );

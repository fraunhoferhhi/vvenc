/* -----------------------------------------------------------------------------
The copyright in this software is being made available under the Clear BSD
License, included below. No patent rights, trademark rights and/or 
other Intellectual Property Rights other than the copyrights concerning 
the Software are granted under this license.

The Clear BSD License

Copyright (c) 2019-2022, Fraunhofer-Gesellschaft zur Förderung der angewandten Forschung e.V. & The VVenC Authors.
All rights reserved.

Redistribution and use in source and binary forms, with or without modification,
are permitted (subject to the limitations in the disclaimer below) provided that
the following conditions are met:

     * Redistributions of source code must retain the above copyright notice,
     this list of conditions and the following disclaimer.

     * Redistributions in binary form must reproduce the above copyright
     notice, this list of conditions and the following disclaimer in the
     documentation and/or other materials provided with the distribution.

     * Neither the name of the copyright holder nor the names of its
     contributors may be used to endorse or promote products derived from this
     software without specific prior written permission.

NO EXPRESS OR IMPLIED LICENSES TO ANY PARTY'S PATENT RIGHTS ARE GRANTED BY
THIS LICENSE. THIS SOFTWARE IS PROVIDED BY THE COPYRIGHT HOLDERS AND
CONTRIBUTORS "AS IS" AND ANY EXPRESS OR IMPLIED WARRANTIES, INCLUDING, BUT NOT
LIMITED TO, THE IMPLIED WARRANTIES OF MERCHANTABILITY AND FITNESS FOR A
PARTICULAR PURPOSE ARE DISCLAIMED. IN NO EVENT SHALL THE COPYRIGHT HOLDER OR
CONTRIBUTORS BE LIABLE FOR ANY DIRECT, INDIRECT, INCIDENTAL, SPECIAL,
EXEMPLARY, OR CONSEQUENTIAL DAMAGES (INCLUDING, BUT NOT LIMITED TO,
PROCUREMENT OF SUBSTITUTE GOODS OR SERVICES; LOSS OF USE, DATA, OR PROFITS; OR
BUSINESS INTERRUPTION) HOWEVER CAUSED AND ON ANY THEORY OF LIABILITY, WHETHER
IN CONTRACT, STRICT LIABILITY, OR TORT (INCLUDING NEGLIGENCE OR OTHERWISE)
ARISING IN ANY WAY OUT OF THE USE OF THIS SOFTWARE, EVEN IF ADVISED OF THE
POSSIBILITY OF SUCH DAMAGE.


------------------------------------------------------------------------------------------- */


/** \file     Picture.cpp
 *  \brief    Description of a coded picture
 */

#include "Picture.h"
#include "SEI.h"

#include <algorithm>
#include <math.h>

//! \ingroup CommonLib
//! \{

namespace vvenc {

// ---------------------------------------------------------------------------
// picture methods
// ---------------------------------------------------------------------------




// ====================================================================================================================
// AMaxBT block statistics
// ====================================================================================================================


void BlkStat::storeBlkSize( const Picture& pic )
{
  const Slice& slice = *(pic.slices[ 0 ]);

  ::memset( m_uiBlkSize, 0, sizeof( m_uiBlkSize ) );
  ::memset( m_uiNumBlk,  0, sizeof( m_uiNumBlk ) );

  if ( ! slice.isIRAP() )
  {
    const int refLayer = std::min<int>( slice.TLayer, NUM_AMAXBT_LAYER - 1 );
    for ( const CodingUnit *cu : pic.cs->cus )
    {
      m_uiBlkSize[ refLayer ] += cu->Y().area();
      m_uiNumBlk [ refLayer ] += 1;
    }
  }
}

void BlkStat::updateMaxBT( const Slice& slice, const BlkStat& blkStat )
{
  if ( ! slice.isIRAP() )
  {
    const int refLayer = std::min<int>( slice.TLayer, NUM_AMAXBT_LAYER - 1 );
    m_uiBlkSize[ refLayer ] += blkStat.m_uiBlkSize[ refLayer ];
    m_uiNumBlk [ refLayer ] += blkStat.m_uiNumBlk [ refLayer ];
  }
}

void BlkStat::setSliceMaxBT( Slice& slice )
{
  if( ! slice.isIRAP() )
  {
    const int refLayer = std::min<int>( slice.TLayer, NUM_AMAXBT_LAYER - 1 );
    if( m_bResetAMaxBT && slice.poc > m_uiPrevISlicePOC )
    {
      ::memset( m_uiBlkSize, 0, sizeof( m_uiBlkSize ) );
      ::memset( m_uiNumBlk,  0, sizeof( m_uiNumBlk ) );
      m_bResetAMaxBT = false;
    }

    if( refLayer >= 0 && m_uiNumBlk[ refLayer ] != 0 )
    {
      slice.picHeader->splitConsOverride = true;
      double dBlkSize = sqrt( ( double ) m_uiBlkSize[refLayer] / m_uiNumBlk[refLayer] );
      if( dBlkSize < AMAXBT_TH32 || slice.sps->CTUSize == 32 )
      {
        slice.picHeader->maxBTSize[1] = ( 32 > MAX_BT_SIZE_INTER ? MAX_BT_SIZE_INTER : 32 );
      }
      else if( dBlkSize < AMAXBT_TH64 || slice.sps->CTUSize == 64 )
      {
        slice.picHeader->maxBTSize[1] = ( 64 > MAX_BT_SIZE_INTER ? MAX_BT_SIZE_INTER : 64 );
      }
      else
      {
        slice.picHeader->maxBTSize[1] = ( 128 > MAX_BT_SIZE_INTER ? MAX_BT_SIZE_INTER : 128 );
      }

      m_uiBlkSize[ refLayer ] = 0;
      m_uiNumBlk [ refLayer ] = 0;
    }
  }
  else
  {
    if( m_bResetAMaxBT )
    {
      ::memset( m_uiBlkSize, 0, sizeof( m_uiBlkSize ) );
      ::memset( m_uiNumBlk,  0, sizeof( m_uiNumBlk ) );
    }

    m_uiPrevISlicePOC = slice.poc;
    m_bResetAMaxBT    = true;
  }
}


// ====================================================================================================================
// Picture
// ====================================================================================================================


Picture::Picture()
    : cs                ( nullptr )
    , vps               ( nullptr )
    , dci               ( nullptr )
    , picApsMap         ( MAX_NUM_APS * MAX_NUM_APS_TYPE )
    , isInitDone        ( false )
    , isReconstructed   ( false )
    , isBorderExtended  ( false )
    , isReferenced      ( false )
    , isNeededForOutput ( false )
    , isFinished        ( false )
    , isLongTerm        ( false )
    , encPic            ( true )
    , writePic          ( true )
    , precedingDRAP     ( false )
    , gopEntry          ( nullptr )
    , refCounter        ( 0 )
    , poc               ( 0 )
    , TLayer            ( std::numeric_limits<uint32_t>::max() )
    , layerId           ( 0 )
    , isSubPicBorderSaved (false)
    , sliceDataNumBins  ( 0 )
    , cts               ( 0 )
    , ctsValid          ( false )
    , isPreAnalysis     ( false )
    , m_picShared       ( nullptr )
    , picInitialQP      ( -1 )
    , picInitialLambda  ( -1.0 )
    , picMemorySTA      ( -1 )
    , picVisActTL0      ( 0 )
    , picVisActY        ( 0 )
    , isSccWeak         ( false )
    , isSccStrong       ( false )
    , useScME           ( false )
    , useScMCTF         ( false )
    , useScTS           ( false )
    , useScBDPCM        ( false )
    , useScIBC          ( false )
    , useScLMCS         ( false )
<<<<<<< HEAD
    , useScNumRefs      ( false )
=======
    , useScSAO          ( false )
>>>>>>> 82b18f94
    , useQtbttSpeedUpMode( 0 )
    , seqBaseQp         ( 0 )
    , actualHeadBits    ( 0 )
    , actualTotalBits   ( 0 )
    , encRCPic          ( nullptr )
{
  std::fill_n( m_sharedBufs, (int)NUM_PIC_TYPES, nullptr );
  std::fill_n( m_bufsOrigPrev, NUM_PREV_FRAMES, nullptr );
  std::fill_n( minNoiseLevels, QPA_MAX_NOISE_LEVELS, 255u );
}

void Picture::create( ChromaFormat _chromaFormat, const Size& size, unsigned _maxCUSize, unsigned _margin, bool _decoder )
{
  UnitArea::operator=( UnitArea( _chromaFormat, Area( Position{ 0, 0 }, size ) ) );
  margin            =  _margin;

  if( _decoder )
  {
    m_picBufs[ PIC_RESIDUAL   ].create( _chromaFormat, Area( 0, 0, _maxCUSize, _maxCUSize ) );
    m_picBufs[ PIC_PREDICTION ].create( _chromaFormat, Area( 0, 0, _maxCUSize, _maxCUSize ) );
  }
}

void Picture::reset()
{
  // reset picture
  isInitDone          = false;
  isReconstructed     = false;
  isBorderExtended    = false;
  isReferenced        = true;
  isNeededForOutput   = true;
  isFinished          = false;
  isLongTerm          = false;
  encPic              = false;
  writePic            = false;
  precedingDRAP       = false;

  gopEntry            = nullptr;
  refCounter          = 0;
  poc                 = -1;
  TLayer              = std::numeric_limits<uint32_t>::max();

  actualHeadBits      = 0;
  actualTotalBits     = 0;

  std::fill_n( m_sharedBufs, (int)NUM_PIC_TYPES, nullptr );
  std::fill_n( m_bufsOrigPrev, NUM_PREV_FRAMES, nullptr );
  std::fill_n( minNoiseLevels, QPA_MAX_NOISE_LEVELS, 255u );

  encTime.resetTimer();
}

void Picture::destroy( bool bPicHeader )
{
  for (uint32_t t = 0; t < NUM_PIC_TYPES; t++)
  {
    m_picBufs[  t ].destroy();
  }
  if( cs )
  {
    if( bPicHeader && cs->picHeader )
    {
      delete cs->picHeader;
    }
    cs->picHeader = nullptr;
    cs->destroy();
    delete cs;
    cs = nullptr;
  }

  for( auto &ps : slices )
  {
    delete ps;
  }
  slices.clear();

  for( auto &psei : SEIs )
  {
    delete psei;
  }
  SEIs.clear();
}

void Picture::linkSharedBuffers( PelStorage* origBuf, PelStorage* filteredBuf, PelStorage* prevOrigBufs[ NUM_PREV_FRAMES ], PicShared* picShared )
{
  m_picShared                      = picShared;
  m_sharedBufs[ PIC_ORIGINAL ]     = origBuf;
  m_sharedBufs[ PIC_ORIGINAL_RSP ] = filteredBuf;
  for( int i = 0; i < NUM_PREV_FRAMES; i++ )
    m_bufsOrigPrev[ i ] = prevOrigBufs[ i ];
}

void Picture::releasePrevBuffers()
{
  for( int i = 0; i < NUM_PREV_FRAMES; i++ )
    m_bufsOrigPrev[ i ] = nullptr;
}

void Picture::releaseSharedBuffers()
{
  m_picShared                      = nullptr;
  m_sharedBufs[ PIC_ORIGINAL ]     = nullptr;
  m_sharedBufs[ PIC_ORIGINAL_RSP ] = nullptr;
}

void Picture::createTempBuffers( unsigned _maxCUSize )
{
  CHECK( !cs, "Coding structure is required a this point!" );

  // SAO reads/writes +-1 sample, especially SIMD
  m_picBufs[PIC_SAO_TEMP].create( chromaFormat, Y(), cs->pcv->maxCUSize, 2, MEMORY_ALIGN_DEF_SIZE );

  if( cs ) cs->rebindPicBufs();
}

void Picture::destroyTempBuffers()
{
  m_picBufs[PIC_SAO_TEMP].destroy();

  if( cs ) cs->rebindPicBufs();
}

const CPelBuf     Picture::getOrigBufPrev (const CompArea &blk, const PrevFrameType type) const { return (m_bufsOrigPrev[ type ] && blk.valid() ? m_bufsOrigPrev[ type ]->getBuf (blk) : PelBuf()); }
const CPelUnitBuf Picture::getOrigBufPrev (const PrevFrameType type) const { return (m_bufsOrigPrev[ type ] ? *m_bufsOrigPrev[ type ] : PelUnitBuf()); }
const CPelBuf     Picture::getOrigBufPrev (const ComponentID compID, const PrevFrameType type) const { return (m_bufsOrigPrev[ type ] ? m_bufsOrigPrev[ type ]->getBuf (compID) : PelBuf()); }

void Picture::finalInit( const VPS& _vps, const SPS& sps, const PPS& pps, PicHeader* picHeader, XUCache& unitCache, std::mutex* mutex, APS** alfAps, APS* lmcsAps )
{
  for( auto &sei : SEIs )
  {
    delete sei;
  }
  SEIs.clear();

  for (size_t i = 0; i < slices.size(); i++)
  {
    delete slices[i];
  }
  slices.clear();

  const ChromaFormat chromaFormatIDC = sps.chromaFormatIdc;
  const int          iWidth = pps.picWidthInLumaSamples;
  const int          iHeight = pps.picHeightInLumaSamples;

  if( cs )
  {
    CHECK( cs->sps != &sps,  "picture initialization error: sps changed" );
    CHECK( cs->vps != &_vps, "picture initialization error: vps changed" );
  }
  else
  {
    cs = new CodingStructure( unitCache, mutex );
    cs->pps = &pps;
    cs->sps = &sps;
    cs->vps = &_vps;
    cs->create( UnitArea( chromaFormatIDC, Area( 0, 0, iWidth, iHeight )), true, pps.pcv );
  }

  cs->picture   = this;
  cs->refCS     = cs;
  cs->slice     = nullptr;  // the slices for this picture have not been set at this point. update cs->slice after swapSliceObject()
  cs->picHeader = picHeader;
  if ( alfAps )
  {
    memcpy(cs->alfAps, alfAps, sizeof(cs->alfAps));
  }
  cs->lmcsAps = lmcsAps;
  cs->pcv     = pps.pcv;
  vps         = &_vps;
  dci         = nullptr;

  if( ! m_picBufs[ PIC_RECONSTRUCTION ].valid() )
  {
    m_picBufs[ PIC_RECONSTRUCTION ].create( chromaFormat, Area( lumaPos(), lumaSize() ), sps.CTUSize, margin, MEMORY_ALIGN_DEF_SIZE );
  }

  sliceDataStreams.clear();
  sliceDataNumBins = 0;
}

void Picture::setSccFlags( const VVEncCfg* encCfg )
{
  useScME    = encCfg->m_motionEstimationSearchMethodSCC > 0                          && isSccStrong;
  useScTS    = encCfg->m_TS == 1                || ( encCfg->m_TS == 2                && isSccWeak );
  useScBDPCM = encCfg->m_useBDPCM == 1          || ( encCfg->m_useBDPCM == 2          && isSccWeak );
  useScMCTF  = encCfg->m_vvencMCTF.MCTF == 1    || ( encCfg->m_vvencMCTF.MCTF == 2    && ! isSccStrong );
  useScLMCS  = encCfg->m_lumaReshapeEnable == 1 || ( encCfg->m_lumaReshapeEnable == 2 && ! isSccStrong );
  useScIBC   = encCfg->m_IBCMode == 1           || ( encCfg->m_IBCMode == 2           && isSccStrong );
<<<<<<< HEAD
  useScNumRefs = isSccWeak;
=======
  useScSAO   = encCfg->m_bUseSAO                && ( !encCfg->m_saoScc                || isSccWeak );
>>>>>>> 82b18f94
  useQtbttSpeedUpMode = encCfg->m_qtbttSpeedUpMode;

  if( ( encCfg->m_qtbttSpeedUpMode & 2 ) && isSccStrong )
  {
    useQtbttSpeedUpMode &= ~1;
  }
}

Slice* Picture::allocateNewSlice()
{
  slices.push_back( new Slice );
  Slice& slice = *slices.back();

  slice.pic     = this;
  slice.pps     = cs->pps;
  slice.sps     = cs->sps;
  slice.vps     = cs->vps;

  memcpy( slice.alfAps, cs->alfAps, sizeof(cs->alfAps) );

  if ( slices.size() >= 2 )
  {
    slice.copySliceInfo( slices[ slices.size() - 2 ] );
  }

  return slices.back();
}

Slice* Picture::swapSliceObject( Slice*  p, uint32_t i )
{
  p->pic     = this;
  p->pps     = cs->pps;
  p->sps     = cs->sps;
  p->vps     = cs->vps;
  memcpy( p->alfAps, cs->alfAps, sizeof(cs->alfAps) );

  Slice*  pTmp = slices[ i ];
  slices[ i ] = p;

  pTmp->pic = ( nullptr );
  pTmp->sps = ( nullptr );
  pTmp->pps = ( nullptr );
  memset( pTmp->alfAps, 0, sizeof( *pTmp->alfAps ) * ALF_CTB_MAX_NUM_APS );

  return pTmp;
}

void Picture::extendPicBorder()
{
  if ( isBorderExtended )
  {
    return;
  }

  for(int comp=0; comp<getNumberValidComponents( cs->area.chromaFormat ); comp++)
  {
    ComponentID compID = ComponentID( comp );
    PelBuf p = m_picBufs[ PIC_RECONSTRUCTION ].get( compID );
    Pel* piTxt = p.bufAt(0,0);
    int xmargin = margin >> getComponentScaleX( compID, cs->area.chromaFormat );
    int ymargin = margin >> getComponentScaleY( compID, cs->area.chromaFormat );

    Pel*  pi = piTxt;
    // do left and right margins
      for (int y = 0; y < p.height; y++)
      {
        for (int x = 0; x < xmargin; x++ )
        {
          pi[ -xmargin + x ] = pi[0];
          pi[  p.width + x ] = pi[p.width-1];
        }
        pi += p.stride;
      }

    // pi is now the (0,height) (bottom left of image within bigger picture
    pi -= (p.stride + xmargin);
    // pi is now the (-marginX, height-1)
    for (int y = 0; y < ymargin; y++ )
    {
      ::memcpy( pi + (y+1)*p.stride, pi, sizeof(Pel)*(p.width + (xmargin << 1)));
    }

    // pi is still (-marginX, height-1)
    pi -= ((p.height-1) * p.stride);
    // pi is now (-marginX, 0)
    for (int y = 0; y < ymargin; y++ )
    {
      ::memcpy( pi - (y+1)*p.stride, pi, sizeof(Pel)*(p.width + (xmargin<<1)) );
    }

    // reference picture with horizontal wrapped boundary
    if (cs->sps->wrapAroundEnabled)
    {
      p = m_picBufs[ PIC_RECON_WRAP ].get( compID );
      p.copyFrom(m_picBufs[ PIC_RECONSTRUCTION ].get( compID ));
      piTxt = p.bufAt(0,0);
      pi = piTxt;
      int xoffset = cs->pps->wrapAroundOffset >> getComponentScaleX( compID, cs->area.chromaFormat );
      for (int y = 0; y < p.height; y++)
      {
        for (int x = 0; x < xmargin; x++ )
        {
          if( x < xoffset )
          {
            pi[ -x - 1 ] = pi[ -x - 1 + xoffset ];
            pi[  p.width + x ] = pi[ p.width + x - xoffset ];
          }
          else
          {
            pi[ -x - 1 ] = pi[ 0 ];
            pi[  p.width + x ] = pi[ p.width - 1 ];
          }
        }
        pi += p.stride;
      }
      pi -= (p.stride + xmargin);
      for (int y = 0; y < ymargin; y++ )
      {
        ::memcpy( pi + (y+1)*p.stride, pi, sizeof(Pel)*(p.width + (xmargin << 1)));
      }
      pi -= ((p.height-1) * p.stride);
      for (int y = 0; y < ymargin; y++ )
      {
        ::memcpy( pi - (y+1)*p.stride, pi, sizeof(Pel)*(p.width + (xmargin<<1)) );
      }
    }
  }

  isBorderExtended = true;
}

PelUnitBuf Picture::getPicBuf( const UnitArea& unit, const PictureType type )
{
  if( chromaFormat == CHROMA_400 )
  {
    return PelUnitBuf( chromaFormat, getPicBuf( unit.Y(), type ) );
  }
  else
  {
    return PelUnitBuf( chromaFormat, getPicBuf( unit.Y(), type ), getPicBuf( unit.Cb(), type ), getPicBuf( unit.Cr(), type ) );
  }
}

const CPelUnitBuf Picture::getPicBuf( const UnitArea& unit, const PictureType type ) const
{
  if( chromaFormat == CHROMA_400 )
  {
    return CPelUnitBuf( chromaFormat, getPicBuf( unit.Y(), type ) );
  }
  else
  {
    return CPelUnitBuf( chromaFormat, getPicBuf( unit.Y(), type ), getPicBuf( unit.Cb(), type ), getPicBuf( unit.Cr(), type ) );
  }
}

PelUnitBuf Picture::getSharedBuf( const UnitArea& unit, const PictureType type )
{
  if( chromaFormat == CHROMA_400 )
  {
    return PelUnitBuf( chromaFormat, getSharedBuf( unit.Y(), type ) );
  }
  else
  {
    return PelUnitBuf( chromaFormat, getSharedBuf( unit.Y(), type ), getSharedBuf( unit.Cb(), type ), getSharedBuf( unit.Cr(), type ) );
  }
}

const CPelUnitBuf Picture::getSharedBuf( const UnitArea& unit, const PictureType type ) const
{
  if( chromaFormat == CHROMA_400 )
  {
    return CPelUnitBuf( chromaFormat, getSharedBuf( unit.Y(), type ) );
  }
  else
  {
    return CPelUnitBuf( chromaFormat, getSharedBuf( unit.Y(), type ), getSharedBuf( unit.Cb(), type ), getSharedBuf( unit.Cr(), type ) );
  }
}

void Picture::resizeAlfCtuBuffers( int numEntries )
{
  for( int compIdx = 0; compIdx < MAX_NUM_COMP; compIdx++ )
  {
    m_alfCtuEnabled[compIdx].resize( numEntries );
    std::fill( m_alfCtuEnabled[compIdx].begin(), m_alfCtuEnabled[compIdx].end(), 0 );
  }

  m_alfCtbFilterIndex.resize(numEntries);
  for (int i = 0; i < numEntries; i++)
  {
    m_alfCtbFilterIndex[i] = 0;
  }

  for( int compIdx = 1; compIdx < MAX_NUM_COMP; compIdx++ )
  {
    m_alfCtuAlternative[compIdx].resize( numEntries );
    std::fill( m_alfCtuAlternative[compIdx].begin(), m_alfCtuAlternative[compIdx].end(), 0 );
  }
}


} // namespace vvenc

//! \}
<|MERGE_RESOLUTION|>--- conflicted
+++ resolved
@@ -187,11 +187,8 @@
     , useScBDPCM        ( false )
     , useScIBC          ( false )
     , useScLMCS         ( false )
-<<<<<<< HEAD
+    , useScSAO          ( false )
     , useScNumRefs      ( false )
-=======
-    , useScSAO          ( false )
->>>>>>> 82b18f94
     , useQtbttSpeedUpMode( 0 )
     , seqBaseQp         ( 0 )
     , actualHeadBits    ( 0 )
@@ -374,17 +371,14 @@
 
 void Picture::setSccFlags( const VVEncCfg* encCfg )
 {
-  useScME    = encCfg->m_motionEstimationSearchMethodSCC > 0                          && isSccStrong;
-  useScTS    = encCfg->m_TS == 1                || ( encCfg->m_TS == 2                && isSccWeak );
-  useScBDPCM = encCfg->m_useBDPCM == 1          || ( encCfg->m_useBDPCM == 2          && isSccWeak );
-  useScMCTF  = encCfg->m_vvencMCTF.MCTF == 1    || ( encCfg->m_vvencMCTF.MCTF == 2    && ! isSccStrong );
-  useScLMCS  = encCfg->m_lumaReshapeEnable == 1 || ( encCfg->m_lumaReshapeEnable == 2 && ! isSccStrong );
-  useScIBC   = encCfg->m_IBCMode == 1           || ( encCfg->m_IBCMode == 2           && isSccStrong );
-<<<<<<< HEAD
+  useScME      = encCfg->m_motionEstimationSearchMethodSCC > 0                          && isSccStrong;
+  useScTS      = encCfg->m_TS == 1                || ( encCfg->m_TS == 2                && isSccWeak );
+  useScBDPCM   = encCfg->m_useBDPCM == 1          || ( encCfg->m_useBDPCM == 2          && isSccWeak );
+  useScMCTF    = encCfg->m_vvencMCTF.MCTF == 1    || ( encCfg->m_vvencMCTF.MCTF == 2    && ! isSccStrong );
+  useScLMCS    = encCfg->m_lumaReshapeEnable == 1 || ( encCfg->m_lumaReshapeEnable == 2 && ! isSccStrong );
+  useScIBC     = encCfg->m_IBCMode == 1           || ( encCfg->m_IBCMode == 2           && isSccStrong );
+  useScSAO     = encCfg->m_bUseSAO                && ( !encCfg->m_saoScc                || isSccWeak );
   useScNumRefs = isSccWeak;
-=======
-  useScSAO   = encCfg->m_bUseSAO                && ( !encCfg->m_saoScc                || isSccWeak );
->>>>>>> 82b18f94
   useQtbttSpeedUpMode = encCfg->m_qtbttSpeedUpMode;
 
   if( ( encCfg->m_qtbttSpeedUpMode & 2 ) && isSccStrong )

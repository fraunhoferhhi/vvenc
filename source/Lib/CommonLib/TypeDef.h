--- conflicted
+++ resolved
@@ -73,11 +73,8 @@
 
 namespace vvenc {
 
-<<<<<<< HEAD
 #define MERGE_ENC_OPT  1
-=======
 #define MIN_SKIPPAR  1
->>>>>>> d92b9682
 
 #define JVET_M0497_MATRIX_MULT                            1 // 0: Fast method; 1: Matrix multiplication
 

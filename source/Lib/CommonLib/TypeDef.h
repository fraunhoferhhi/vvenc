--- conflicted
+++ resolved
@@ -66,13 +66,10 @@
 
 #define FIX_FOR_TEMPORARY_COMPILER_ISSUES_ENABLED         1 // Some compilers fail on particular code fragments, remove this when the compiler is fixed (or new version is used)
 #define ISP_VVC 1
-<<<<<<< HEAD
-#define NOT_USED                                          0
-=======
 #define TS_VVC  1
 #define DETECT_SC 1
 #define TS_CHROMA 1
->>>>>>> a09c84c3
+#define NOT_USED                                          0
 
 // ====================================================================================================================
 // General settings

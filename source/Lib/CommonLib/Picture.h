/* -----------------------------------------------------------------------------
The copyright in this software is being made available under the Clear BSD
License, included below. No patent rights, trademark rights and/or 
other Intellectual Property Rights other than the copyrights concerning 
the Software are granted under this license.

The Clear BSD License

Copyright (c) 2019-2022, Fraunhofer-Gesellschaft zur Förderung der angewandten Forschung e.V. & The VVenC Authors.
All rights reserved.

Redistribution and use in source and binary forms, with or without modification,
are permitted (subject to the limitations in the disclaimer below) provided that
the following conditions are met:

     * Redistributions of source code must retain the above copyright notice,
     this list of conditions and the following disclaimer.

     * Redistributions in binary form must reproduce the above copyright
     notice, this list of conditions and the following disclaimer in the
     documentation and/or other materials provided with the distribution.

     * Neither the name of the copyright holder nor the names of its
     contributors may be used to endorse or promote products derived from this
     software without specific prior written permission.

NO EXPRESS OR IMPLIED LICENSES TO ANY PARTY'S PATENT RIGHTS ARE GRANTED BY
THIS LICENSE. THIS SOFTWARE IS PROVIDED BY THE COPYRIGHT HOLDERS AND
CONTRIBUTORS "AS IS" AND ANY EXPRESS OR IMPLIED WARRANTIES, INCLUDING, BUT NOT
LIMITED TO, THE IMPLIED WARRANTIES OF MERCHANTABILITY AND FITNESS FOR A
PARTICULAR PURPOSE ARE DISCLAIMED. IN NO EVENT SHALL THE COPYRIGHT HOLDER OR
CONTRIBUTORS BE LIABLE FOR ANY DIRECT, INDIRECT, INCIDENTAL, SPECIAL,
EXEMPLARY, OR CONSEQUENTIAL DAMAGES (INCLUDING, BUT NOT LIMITED TO,
PROCUREMENT OF SUBSTITUTE GOODS OR SERVICES; LOSS OF USE, DATA, OR PROFITS; OR
BUSINESS INTERRUPTION) HOWEVER CAUSED AND ON ANY THEORY OF LIABILITY, WHETHER
IN CONTRACT, STRICT LIABILITY, OR TORT (INCLUDING NEGLIGENCE OR OTHERWISE)
ARISING IN ANY WAY OUT OF THE USE OF THIS SOFTWARE, EVEN IF ADVISED OF THE
POSSIBILITY OF SUCH DAMAGE.


------------------------------------------------------------------------------------------- */
/** \file     Picture.h
 *  \brief    Description of a coded picture
 */

#pragma once

#include "CommonDef.h"
#include "Common.h"
#include "Unit.h"
#include "Slice.h"
#include "CodingStructure.h"
#include "BitStream.h"
#include "Reshape.h"

#include <deque>
#include <chrono>
#include <atomic>

//! \ingroup CommonLib
//! \{

namespace vvenc {

class SEI;
class SEIDecodedPictureHash;
class EncRCPic;
class PicShared;
class MsgLog;

typedef std::list<SEI*> SEIMessages;


struct StopClock
{
  StopClock() : m_startTime(), m_timer() {}

  int  getTimerInSec() const { return std::chrono::duration_cast<std::chrono::seconds>( m_timer ).count(); };
  void resetTimer()          { m_timer = std::chrono::steady_clock::duration::zero(); }
  void startTimer()          { m_startTime  = std::chrono::steady_clock::now(); }
  void stopTimer()           { auto endTime = std::chrono::steady_clock::now(); m_timer += endTime - m_startTime; m_startTime = endTime; }

  std::chrono::steady_clock::time_point m_startTime;
  std::chrono::steady_clock::duration   m_timer;
};


struct Picture;

class BlkStat
{
public:
  BlkStat()
    : m_bResetAMaxBT( true )
  {
  }

  ~BlkStat()
  {
  }

  void storeBlkSize ( const Picture& pic );
  void updateMaxBT  ( const Slice& slice, const BlkStat& blkStat );
  void setSliceMaxBT( Slice& slice );

protected:
  uint32_t m_uiBlkSize[NUM_AMAXBT_LAYER];
  uint32_t m_uiNumBlk[NUM_AMAXBT_LAYER];
  uint32_t m_uiPrevISlicePOC;
  bool     m_bResetAMaxBT;
};

struct Picture : public UnitArea
{
  uint32_t margin;
  Picture();

  void create( ChromaFormat _chromaFormat, const Size& size, unsigned _maxCUSize, unsigned _margin, bool _decoder );
  void reset();
  void destroy( bool bPicHeader );

  void linkSharedBuffers( PelStorage* origBuf, PelStorage* filteredBuf, PelStorage* prevOrigBufs[ NUM_PREV_FRAMES ], PicShared* picShared );
  void releasePrevBuffers();
  void releaseSharedBuffers();

  void createTempBuffers( unsigned _maxCUSize );
  void destroyTempBuffers();

  void extendPicBorder();
  void finalInit( const VPS& vps, const SPS& sps, const PPS& pps, PicHeader* picHeader, XUCache& unitCache, std::mutex* mutex, APS** alfAps, APS* lmcsAps );
  void setSccFlags( const VVEncCfg* encCfg );

  int  getPOC()                                                     const { return poc; }

  const PelStorage& getOrigBuffer()                                       { return *m_sharedBufs[       PIC_ORIGINAL]; }
         PelUnitBuf getOrigBuf()                                          { return getSharedBuf(        PIC_ORIGINAL); }
  const CPelUnitBuf getOrigBuf()                                    const { return getSharedBuf(        PIC_ORIGINAL); }
  const CPelBuf     getOrigBuf(const ComponentID compID)            const { return getSharedBuf(compID, PIC_ORIGINAL); }
  const CPelBuf     getOrigBuf(const CompArea& blk)                 const { return getSharedBuf(blk,    PIC_ORIGINAL); }
  const CPelUnitBuf getOrigBuf(const UnitArea& unit)                const { return getSharedBuf(unit,   PIC_ORIGINAL); }

         PelBuf     getRecoBuf(const ComponentID compID)                  { return getPicBuf(compID, PIC_RECONSTRUCTION); }
  const CPelBuf     getRecoBuf(const ComponentID compID)            const { return getPicBuf(compID, PIC_RECONSTRUCTION); }
         PelBuf     getRecoBuf(const CompArea& blk)                       { return getPicBuf(blk,    PIC_RECONSTRUCTION); }
  const CPelBuf     getRecoBuf(const CompArea& blk)                 const { return getPicBuf(blk,    PIC_RECONSTRUCTION); }
         PelUnitBuf getRecoBuf(const UnitArea& unit)                      { return getPicBuf(unit,   PIC_RECONSTRUCTION); }
  const CPelUnitBuf getRecoBuf(const UnitArea& unit)                const { return getPicBuf(unit,   PIC_RECONSTRUCTION); }
         PelUnitBuf getRecoBuf()                                          { return getPicBuf(        PIC_RECONSTRUCTION); }
  const CPelUnitBuf getRecoBuf()                                    const { return getPicBuf(        PIC_RECONSTRUCTION); }

  const CPelBuf     getRecoWrapBuf(const ComponentID compID)        const { return getPicBuf(compID, PIC_RECON_WRAP); }
  const CPelBuf     getRecoWrapBuf(const CompArea& blk)             const { return getPicBuf(blk,    PIC_RECON_WRAP); }
  const CPelUnitBuf getRecoWrapBuf(const UnitArea& unit)            const { return getPicBuf(unit,   PIC_RECON_WRAP); }
         PelUnitBuf getRecoWrapBuf()                                      { return getPicBuf(        PIC_RECON_WRAP); }
  const CPelUnitBuf getRecoWrapBuf()                                const { return getPicBuf(        PIC_RECON_WRAP); }

         PelUnitBuf getSaoBuf()                                           { return getPicBuf(        PIC_SAO_TEMP); }
  const CPelUnitBuf getSaoBuf()                                     const { return getPicBuf(        PIC_SAO_TEMP); }

        PelStorage& getFilteredOrigBuffer()                               { return *m_sharedBufs[       PIC_ORIGINAL_RSP]; }
         PelUnitBuf getRspOrigBuf()                                       { return getSharedBuf(        PIC_ORIGINAL_RSP); }
  const CPelUnitBuf getRspOrigBuf()                                 const { return getSharedBuf(        PIC_ORIGINAL_RSP); }
  const CPelBuf     getRspOrigBuf(const ComponentID compID)         const { return getSharedBuf(compID, PIC_ORIGINAL_RSP); }
  const CPelBuf     getRspOrigBuf(const CompArea& blk)              const { return getSharedBuf(blk,    PIC_ORIGINAL_RSP); }
  const CPelUnitBuf getRspOrigBuf(const UnitArea& unit)             const { return getSharedBuf(unit,   PIC_ORIGINAL_RSP); }

  const CPelBuf     getOrigBufPrev(const CompArea &blk, const PrevFrameType type) const;
  const CPelUnitBuf getOrigBufPrev(const PrevFrameType type) const;
  const CPelBuf     getOrigBufPrev(const ComponentID compID, const PrevFrameType type) const;

private:
         PelUnitBuf getPicBuf(                          const PictureType type)         { return m_picBufs[ type ]; }
  const CPelUnitBuf getPicBuf(                          const PictureType type)   const { return m_picBufs[ type ]; }
         PelBuf     getPicBuf(const ComponentID compID, const PictureType type)         { return m_picBufs[ type ].getBuf( compID ); }
  const CPelBuf     getPicBuf(const ComponentID compID, const PictureType type)   const { return m_picBufs[ type ].getBuf( compID ); }
         PelBuf     getPicBuf(const CompArea& blk,      const PictureType type)         { return ( !blk.valid() ) ? PelBuf() : m_picBufs[ type ].getBuf( blk ); }
  const CPelBuf     getPicBuf(const CompArea& blk,      const PictureType type)   const { return ( !blk.valid() ) ? PelBuf() : m_picBufs[ type ].getBuf( blk ); }
         PelUnitBuf getPicBuf(const UnitArea& unit,     const PictureType type);
  const CPelUnitBuf getPicBuf(const UnitArea& unit,     const PictureType type) const;

         PelUnitBuf getSharedBuf(                          const PictureType type)         { return *m_sharedBufs[ type ]; }
  const CPelUnitBuf getSharedBuf(                          const PictureType type)   const { return *m_sharedBufs[ type ]; }
         PelBuf     getSharedBuf(const ComponentID compID, const PictureType type)         { return  m_sharedBufs[ type ]->getBuf( compID ); }
  const CPelBuf     getSharedBuf(const ComponentID compID, const PictureType type)   const { return  m_sharedBufs[ type ]->getBuf( compID ); }
         PelBuf     getSharedBuf(const CompArea& blk,      const PictureType type)         { return ( !blk.valid() ) ? PelBuf() : m_sharedBufs[ type ]->getBuf( blk ); }
  const CPelBuf     getSharedBuf(const CompArea& blk,      const PictureType type)   const { return ( !blk.valid() ) ? PelBuf() : m_sharedBufs[ type ]->getBuf( blk ); }
         PelUnitBuf getSharedBuf(const UnitArea& unit,     const PictureType type);
  const CPelUnitBuf getSharedBuf(const UnitArea& unit,     const PictureType type) const;

public:
  CodingStructure*              cs;
  const VPS*                    vps;
  const DCI*                    dci;
  ParameterSetMap<APS>          picApsMap;
  std::deque<Slice*>            slices;
  ReshapeData                   reshapeData;
  SEIMessages                   SEIs;
  BlkStat                       picBlkStat;
  std::vector<OutputBitstream>  sliceDataStreams;

  bool                          isInitDone;
  std::atomic_bool              isReconstructed;
  bool                          isBorderExtended;
  bool                          isReferenced;
  bool                          isNeededForOutput;
  bool                          isFinished;
  bool                          isLongTerm;
  bool                          encPic;
  bool                          writePic;
  bool                          precedingDRAP; // preceding a DRAP picture in decoding order

  const GOPEntry*               gopEntry;

  int                           refCounter;
  int                           poc;
  unsigned                      TLayer;
  int                           layerId;
  bool                          isSubPicBorderSaved;
  int                           sliceDataNumBins;
  uint64_t                      cts;
  bool                          ctsValid;
  bool                          isPreAnalysis;

  PicShared*                    m_picShared;

  PelStorage                    m_picBufs[ NUM_PIC_TYPES ];
  PelStorage*                   m_sharedBufs[ NUM_PIC_TYPES ];
  PelStorage*                   m_bufsOrigPrev[ NUM_PREV_FRAMES ];

  std::vector<double>           ctuQpaLambda;
  std::vector<Pel>              ctuAdaptedQP;
  std::mutex                    wppMutex;
  int                           picInitialQP;
  double                        picInitialLambda;
  int16_t                       picMemorySTA;
  uint16_t                      picVisActTL0;
  uint16_t                      picVisActY;
  double                        psnr[MAX_NUM_COMP];
  double                        mse [MAX_NUM_COMP];

  StopClock                     encTime;
  bool                          isSccWeak;
  bool                          isSccStrong;
  bool                          useScME;
  bool                          useScMCTF;
  bool                          useScTS;
  bool                          useScBDPCM;
  bool                          useScIBC;
  bool                          useScLMCS;
<<<<<<< HEAD
  bool                          useScNumRefs;
=======
  bool                          useScSAO;
>>>>>>> 82b18f94
  int                           useQtbttSpeedUpMode;
  int                           seqBaseQp;
  int                           actualHeadBits;
  int                           actualTotalBits;
  EncRCPic*                     encRCPic;
  uint8_t                       minNoiseLevels[ QPA_MAX_NOISE_LEVELS ];

  std::vector<SAOBlkParam>      m_sao[ 2 ];
  std::vector<uint8_t>          m_alfCtuEnabled[ MAX_NUM_COMP ];
  std::vector<short>            m_alfCtbFilterIndex;
  std::vector<uint8_t>          m_alfCtuAlternative[ MAX_NUM_COMP ];

public:
  Slice*          allocateNewSlice();
  Slice*          swapSliceObject( Slice* p, uint32_t i );

  SAOBlkParam    *getSAO    (int id = 0)                     { return &m_sao[id][0]; };
  void            resizeSAO (unsigned numEntries, int dstid) { m_sao[dstid].resize(numEntries); }
  void            copySAO   (const Picture& src, int dstid)  { std::copy(src.m_sao[0].begin(), src.m_sao[0].end(), m_sao[dstid].begin()); }

  void            resizeAlfCtuBuffers( int numEntries );
};

int calcAndPrintHashStatus(const CPelUnitBuf& pic, const SEIDecodedPictureHash* pictureHashSEI, const BitDepths &bitDepths, const vvencMsgLevel msgl, MsgLog& logger );

typedef std::list<Picture*> PicList;

} // namespace vvenc

//! \}
<|MERGE_RESOLUTION|>--- conflicted
+++ resolved
@@ -247,11 +247,8 @@
   bool                          useScBDPCM;
   bool                          useScIBC;
   bool                          useScLMCS;
-<<<<<<< HEAD
+  bool                          useScSAO;
   bool                          useScNumRefs;
-=======
-  bool                          useScSAO;
->>>>>>> 82b18f94
   int                           useQtbttSpeedUpMode;
   int                           seqBaseQp;
   int                           actualHeadBits;

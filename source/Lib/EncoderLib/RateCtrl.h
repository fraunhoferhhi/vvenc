--- conflicted
+++ resolved
@@ -66,24 +66,17 @@
     TRCPassStats( const int _poc, const int _qp, const double _lambda, const uint16_t _visActY,
                   const uint32_t _numBits, const double _psnrY, const bool _isIntra, const int _tempLayer,
                   const bool _isStartOfIntra, const bool _isStartOfGop, const int _gopNum, const SceneType _scType,
-<<<<<<< HEAD
 #if DOWNSAMPLE
                   int _spVisAct,
 #endif
-                  const uint8_t _minNoiseLevels[ QPA_MAX_NOISE_LEVELS ] ) :
-                  poc( _poc ), qp( _qp ), lambda( _lambda ), visActY( _visActY ),
-                  numBits( _numBits ), psnrY( _psnrY ), isIntra( _isIntra ), tempLayer( _tempLayer ),
-                  isStartOfIntra( _isStartOfIntra ), isStartOfGop( _isStartOfGop ), gopNum( _gopNum ), scType( _scType ),
-#if DOWNSAMPLE
-                  spVisAct(_spVisAct),
-#endif
-=======
                   const uint16_t _motionEstError, const uint8_t _minNoiseLevels[ QPA_MAX_NOISE_LEVELS ] ) :
                   poc( _poc ), qp( _qp ), lambda( _lambda ), visActY( _visActY ),
                   numBits( _numBits ), psnrY( _psnrY ), isIntra( _isIntra ), tempLayer( _tempLayer ),
                   isStartOfIntra( _isStartOfIntra ), isStartOfGop( _isStartOfGop ), gopNum( _gopNum ), scType( _scType ),
+#if DOWNSAMPLE
+                  spVisAct(_spVisAct),
+#endif
                   motionEstError( _motionEstError ),
->>>>>>> bedac834
                   isNewScene( false ), refreshParameters( false ), frameInGopRatio( -1.0 ), targetBits( 0 ), addedToList( false )
                   {
                     std::memcpy( minNoiseLevels, _minNoiseLevels, sizeof( minNoiseLevels ) );
@@ -101,13 +94,10 @@
     bool      isStartOfGop                            { false };
     int       gopNum                                  { 0 };
     SceneType scType                                  { SCT_NONE };
-<<<<<<< HEAD
-#if DOWNSAMPLE
-    int       spVisAct;
-#endif
-=======
+#if DOWNSAMPLE
+    int       spVisAct                                { 0 };
+#endif
     uint16_t  motionEstError                          { 0 };
->>>>>>> bedac834
     uint8_t   minNoiseLevels[ QPA_MAX_NOISE_LEVELS ]  {};
     bool      isNewScene                              { false };
     bool      refreshParameters                       { false };
@@ -190,15 +180,11 @@
     void addRCPassStats( const int poc, const int qp, const double lambda, const uint16_t visActY,
                          const uint32_t numBits, const double psnrY, const bool isIntra, const uint32_t tempLayer,
                          const bool isStartOfIntra, const bool isStartOfGop, const int gopNum, const SceneType scType,
-<<<<<<< HEAD
 #if DOWNSAMPLE
                          int spVisAct,
 #endif
-                         const uint8_t minNoiseLevels[ QPA_MAX_NOISE_LEVELS ] );
-=======
-                         const uint16_t motEstError, const uint8_t minNoiseLevels[ QPA_MAX_NOISE_LEVELS ] );
+                         const uint16_t motEstError, const uint8_t minNoiseLevels[QPA_MAX_NOISE_LEVELS]);
     void setRCRateSavingState( const int maxRate );
->>>>>>> bedac834
     void processFirstPassData( const bool flush, const int poc = -1 );
     void updateAfterPicEncRC( const Picture* pic );
     void initRateControlPic( Picture& pic, Slice* slice, int& qp, double& finalLambda );

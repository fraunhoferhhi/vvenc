--- conflicted
+++ resolved
@@ -242,15 +242,11 @@
   m_CurrCtx = 0;
   if( encCfg.m_EDO )
     m_dbBuffer.create( chromaFormat, Area( 0, 0, uiMaxSize, uiMaxSize ), 0, 8 );
-<<<<<<< HEAD
-  
-  m_tileIdx = 0;
-=======
 
 #if QTBTT_SPEED3
   m_MergeSimpleFlag = 0;
 #endif
->>>>>>> aaf11f04
+  m_tileIdx = 0;
 }
 
 

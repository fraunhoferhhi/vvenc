--- conflicted
+++ resolved
@@ -1554,19 +1554,7 @@
 
     if( m_pcEncCfg->m_alf && m_pcEncCfg->m_alfTempPred )
     {
-<<<<<<< HEAD
-      xSetupPicAps( pic );
-=======
-      m_globalApsList.push_back( new PicApsGlobal( pic->poc ) );
-      CHECK( pic->picApsGlobal != nullptr, "Top level APS ptr must be nullptr" );
-      pic->picApsGlobal = m_globalApsList.back();
-      // the max size of global APS list is more than enough to support parallelization 
-      if( m_globalApsList.size() > ( std::max( (int)MAX_NUM_APS, m_pcEncCfg->m_GOPSize ) * ( m_pcEncCfg->m_maxParallelFrames + 1 ) ) )
-      {
-        delete m_globalApsList.front();
-        m_globalApsList.pop_front();
-      }
->>>>>>> e62726e8
+        xSetupPicAps( pic );
     }
 
     // continue with next picture
@@ -2373,8 +2361,8 @@
     m_seiEncoder.initDecodedPictureHashSEI( *decodedPictureHashSei, recoBuf, digestStr, slice->sps->bitDepths );
     if ( m_pcEncCfg->m_decodedPictureHashSEIType < VVENC_HASHTYPE_MD5_LOG )
     {
-      trailingSeiMessages.push_back( decodedPictureHashSei );
-    }
+    trailingSeiMessages.push_back( decodedPictureHashSei );
+  }
     else
     {
       delete decodedPictureHashSei;

/* -----------------------------------------------------------------------------
The copyright in this software is being made available under the BSD
License, included below. No patent rights, trademark rights and/or 
other Intellectual Property Rights other than the copyrights concerning 
the Software are granted under this license.

For any license concerning other Intellectual Property rights than the software,
especially patent licenses, a separate Agreement needs to be closed. 
For more information please contact:

Fraunhofer Heinrich Hertz Institute
Einsteinufer 37
10587 Berlin, Germany
www.hhi.fraunhofer.de/vvc
vvc@hhi.fraunhofer.de

Copyright (c) 2019-2021, Fraunhofer-Gesellschaft zur Förderung der angewandten Forschung e.V.
All rights reserved.

Redistribution and use in source and binary forms, with or without
modification, are permitted provided that the following conditions are met:

 * Redistributions of source code must retain the above copyright notice,
   this list of conditions and the following disclaimer.
 * Redistributions in binary form must reproduce the above copyright notice,
   this list of conditions and the following disclaimer in the documentation
   and/or other materials provided with the distribution.
 * Neither the name of Fraunhofer nor the names of its contributors may
   be used to endorse or promote products derived from this software without
   specific prior written permission.

THIS SOFTWARE IS PROVIDED BY THE COPYRIGHT HOLDERS AND CONTRIBUTORS "AS IS"
AND ANY EXPRESS OR IMPLIED WARRANTIES, INCLUDING, BUT NOT LIMITED TO, THE
IMPLIED WARRANTIES OF MERCHANTABILITY AND FITNESS FOR A PARTICULAR PURPOSE
ARE DISCLAIMED. IN NO EVENT SHALL THE COPYRIGHT HOLDER OR CONTRIBUTORS
BE LIABLE FOR ANY DIRECT, INDIRECT, INCIDENTAL, SPECIAL, EXEMPLARY, OR
CONSEQUENTIAL DAMAGES (INCLUDING, BUT NOT LIMITED TO, PROCUREMENT OF
SUBSTITUTE GOODS OR SERVICES; LOSS OF USE, DATA, OR PROFITS; OR BUSINESS
INTERRUPTION) HOWEVER CAUSED AND ON ANY THEORY OF LIABILITY, WHETHER IN
CONTRACT, STRICT LIABILITY, OR TORT (INCLUDING NEGLIGENCE OR OTHERWISE)
ARISING IN ANY WAY OUT OF THE USE OF THIS SOFTWARE, EVEN IF ADVISED OF
THE POSSIBILITY OF SUCH DAMAGE.


------------------------------------------------------------------------------------------- */


/** \file     EncGOP.cpp
    \brief    GOP encoder class
*/

#include "EncGOP.h"
#include "NALwrite.h"
#include "CommonLib/SEI.h"
#include "CommonLib/UnitTools.h"
#include "CommonLib/dtrace_codingstruct.h"
#include "CommonLib/dtrace_buffer.h"
#include "CommonLib/TimeProfiler.h"
#include "CommonLib/MD5.h"
#include "DecoderLib/DecLib.h"
#include "BitAllocation.h"
#include "EncHRD.h"
#include "Utilities/MsgLog.h"

#include <list>

//! \ingroup EncoderLib
//! \{

namespace vvenc {

#ifdef TRACE_ENABLE_ITT
static __itt_string_handle* itt_handle_start = __itt_string_handle_create( "Start" );
static __itt_domain* itt_domain_gopEncoder   = __itt_domain_create( "GOPEncoder" );
#endif

// ====================================================================================================================
// fast forward decoder in encoder
// ====================================================================================================================
bool isPicEncoded( int targetPoc, int curPoc, int curTLayer, int gopSize, int intraPeriod )
{
  int  tarGop = targetPoc / gopSize;
  int  curGop = curPoc / gopSize;

  if( tarGop + 1 == curGop )
  {
    // part of next GOP only for tl0 pics
    return curTLayer == 0;
  }

  int  tarIFr = ( targetPoc / intraPeriod ) * intraPeriod;
  int  curIFr = ( curPoc / intraPeriod ) * intraPeriod;

  if( curIFr != tarIFr )
  {
    return false;
  }

  int  tarId = targetPoc - tarGop * gopSize;

  if( tarGop > curGop )
  {
    return ( tarId == 0 ) ? ( 0 == curTLayer ) : ( 1 >= curTLayer );
  }

  if( tarGop + 1 < curGop )
  {
    return false;
  }

  int  curId = curPoc - curGop * gopSize;
  int  tarTL = 0;

  while( tarId != 0 )
  {
    gopSize /= 2;
    if( tarId >= gopSize )
    {
      tarId -= gopSize;
      if( curId != 0 ) curId -= gopSize;
    }
    else if( curId == gopSize )
    {
      curId = 0;
    }
    tarTL++;
  }

  return curTLayer <= tarTL && curId == 0;
}

void trySkipOrDecodePicture( bool& decPic, bool& encPic, const VVEncCfg& cfg, Picture* pic, FFwdDecoder& ffwdDecoder, ParameterSetMap<APS>& apsMap, MsgLog& msg )
{
  // check if we should decode a leading bitstream
  if( cfg.m_decodeBitstreams[0][0] != '\0' )
  {
    if( ffwdDecoder.bDecode1stPart )
    {
      if( cfg.m_forceDecodeBitstream1 )
      {
        if( 0 != ( ffwdDecoder.bDecode1stPart = tryDecodePicture( pic, pic->getPOC(), cfg.m_decodeBitstreams[ 0 ], ffwdDecoder, &apsMap, msg, false ) ) )
        {
          decPic = ffwdDecoder.bDecode1stPart;
        }
      }
      else
      {
        // update decode decision
        if( (0 != ( ffwdDecoder.bDecode1stPart = ( cfg.m_switchPOC != pic->getPOC() )  )) && ( 0 != ( ffwdDecoder.bDecode1stPart = tryDecodePicture( pic, pic->getPOC(), cfg.m_decodeBitstreams[ 0 ], ffwdDecoder, &apsMap, msg, false, cfg.m_switchPOC ) ) ) )
        {
          decPic = ffwdDecoder.bDecode1stPart;
          return;
        }
        else if( pic->getPOC() )
        {
          // reset decoder if used and not required any further
          tryDecodePicture( NULL, 0, std::string( "" ), ffwdDecoder, &apsMap, msg );
        }
      }
    }

    encPic |= cfg.m_forceDecodeBitstream1 && !decPic;
    if( cfg.m_forceDecodeBitstream1 ) { return; }
  }


  // check if we should decode a trailing bitstream
  if( cfg.m_decodeBitstreams[1][0] != '\0' )
  {
    const int  iNextKeyPOC    = (1+cfg.m_switchPOC  / cfg.m_GOPSize)     *cfg.m_GOPSize;
    const int  iNextIntraPOC  = (1+(cfg.m_switchPOC / cfg.m_IntraPeriod))*cfg.m_IntraPeriod;
    const int  iRestartIntraPOC   = iNextIntraPOC + (((iNextKeyPOC == iNextIntraPOC) && cfg.m_switchDQP ) ? cfg.m_IntraPeriod : 0);

    bool bDecode2ndPart = (pic->getPOC() >= iRestartIntraPOC);
    int expectedPoc = pic->getPOC();
    Slice slice0;
    if ( cfg.m_bs2ModPOCAndType )
    {
      expectedPoc = pic->getPOC() - iRestartIntraPOC;
      slice0.copySliceInfo( pic->slices[ 0 ], false );
    }
    if( bDecode2ndPart && (0 != (bDecode2ndPart = tryDecodePicture( pic, expectedPoc, cfg.m_decodeBitstreams[ 1 ], ffwdDecoder, &apsMap, msg, true )) ))
    {
      decPic = bDecode2ndPart;
      if ( cfg.m_bs2ModPOCAndType )
      {
        for( int i = 0; i < (int)pic->slices.size(); i++ )
        {
          pic->slices[ i ]->poc = slice0.poc;
          if ( pic->slices[ i ]->nalUnitType != slice0.nalUnitType
              && pic->slices[ i ]->getIdrPicFlag()
              && slice0.getRapPicFlag()
              && slice0.isIntra() )
          {
            // patch IDR-slice to CRA-Intra-slice
            pic->slices[ i ]->nalUnitType   = slice0.nalUnitType;
            pic->slices[ i ]->lastIDR       = slice0.lastIDR;
            pic->slices[ i ]->colFromL0Flag = slice0.colFromL0Flag;
            pic->slices[ i ]->colRefIdx     = slice0.colRefIdx;
          }
        }
      }
      return;
    }
  }

  // leave here if we do not use forward to poc
  if( cfg.m_fastForwardToPOC < 0 )
  {
    // let's encode
    encPic = true;
    return;
  }

  // this is the forward to poc section
  if( ffwdDecoder.bHitFastForwardPOC || isPicEncoded( cfg.m_fastForwardToPOC, pic->getPOC(), pic->TLayer, cfg.m_GOPSize, cfg.m_IntraPeriod ) )
  {
    ffwdDecoder.bHitFastForwardPOC |= cfg.m_fastForwardToPOC == pic->getPOC(); // once we hit the poc we continue encoding

    if( ffwdDecoder.bHitFastForwardPOC && cfg.m_stopAfterFFtoPOC && cfg.m_fastForwardToPOC != pic->getPOC() )
    {
      return;
    }

    //except if FastForwardtoPOC is meant to be a SwitchPOC in thist case drop all preceding pictures
    if( ffwdDecoder.bHitFastForwardPOC && ( cfg.m_switchPOC == cfg.m_fastForwardToPOC ) && ( cfg.m_fastForwardToPOC > pic->getPOC() ) )
    {
      return;
    }
    // let's encode
    encPic   = true;
  }
}


// ====================================================================================================================
// Constructor / destructor / initialization / destroy
// ====================================================================================================================

EncGOP::EncGOP( MsgLog& logger )
  : msg                  ( logger )
  , m_recYuvBufFunc      ( nullptr )
  , m_recYuvBufCtx       ( nullptr )
  , m_threadPool         ( nullptr )
  , m_pcEncCfg           ( nullptr )
  , m_pcRateCtrl         ( nullptr )
  , m_gopApsMap          ( MAX_NUM_APS * MAX_NUM_APS_TYPE )
  , m_spsMap             ( MAX_NUM_SPS )
  , m_ppsMap             ( MAX_NUM_PPS )
  , m_isPreAnalysis      ( false )
  , m_bFirstInit         ( true )
  , m_bFirstWrite        ( true )
  , m_bRefreshPending    ( false )
  , m_disableLMCSIP      ( false )
  , m_numPicsCoded       ( 0 )
  , m_pocEncode          ( -1 )
  , m_pocRecOut          ( 0 )
  , m_gopSizeLog2        ( -1 )
  , m_ticksPerFrameMul4  ( 0 )
  , m_codingOrderIdx     ( 0 )
  , m_lastIDR            ( 0 )
  , m_lastRasPoc         ( MAX_INT )
  , m_pocCRA             ( 0 )
  , m_appliedSwitchDQQ   ( 0 )
  , m_associatedIRAPPOC  ( 0 )
  , m_associatedIRAPType ( VVENC_NAL_UNIT_CODED_SLICE_IDR_N_LP )
{
}

EncGOP::~EncGOP()
{
  if( m_pcEncCfg && ( m_pcEncCfg->m_decodeBitstreams[0][0] != '\0' || m_pcEncCfg->m_decodeBitstreams[1][0] != '\0' ) )
  {
    // reset potential decoder resources
    tryDecodePicture( NULL, 0, std::string(""), m_ffwdDecoder, &m_gopApsMap, msg );
  }

  freePicList();

  for( auto& picEncoder : m_freePicEncoderList )
  {
    if( picEncoder )
    {
      delete picEncoder;
    }
  }
  m_freePicEncoderList.clear();
  m_threadPool = nullptr;

  m_nextPocOffset.clear();
  m_pocToGopId.clear();

  // cleanup parameter sets
  m_spsMap.clearMap();
  m_ppsMap.clearMap();
}

void EncGOP::init( const VVEncCfg& encCfg, RateCtrl& rateCtrl, NoMallocThreadPool* threadPool, bool isPreAnalysis )
{
  m_pcEncCfg      = &encCfg;
  m_pcRateCtrl    = &rateCtrl;
  m_threadPool    = threadPool;
  m_isPreAnalysis = isPreAnalysis;

  // setup parameter sets
  const int dciId = m_pcEncCfg->m_decodingParameterSetEnabled ? 1 : 0;
  SPS& sps0       = *( m_spsMap.allocatePS( 0 ) ); // NOTE: implementations that use more than 1 SPS need to be aware of activation issues.
  PPS& pps0       = *( m_ppsMap.allocatePS( 0 ) );

  xInitSPS( sps0 );
  sps0.dciId = m_DCI.dciId;
  xInitVPS( m_VPS );
  xInitDCI( m_DCI, sps0, dciId );
  xInitPPS( pps0, sps0 );
  xInitRPL( sps0 );
  xInitHrdParameters( sps0 );

  if( m_pcEncCfg->m_DecodingRefreshType == 4 )
  {
    m_associatedIRAPType = VVENC_NAL_UNIT_CODED_SLICE_IDR_W_RADL;
  }
  m_seiEncoder.init( encCfg, m_EncHRD );
  m_Reshaper.init  ( encCfg );

  m_appliedSwitchDQQ = 0;
  const int maxPicEncoder = ( encCfg.m_maxParallelFrames ) ? encCfg.m_maxParallelFrames : 1;
  for ( int i = 0; i < maxPicEncoder; i++ )
  {
    EncPicture* picEncoder = new EncPicture;
    picEncoder->init( encCfg, &m_globalCtuQpVector, sps0, pps0, rateCtrl, threadPool );
    m_freePicEncoderList.push_back( picEncoder );
  }

  if (encCfg.m_usePerceptQPA)
  {
    m_globalCtuQpVector.resize( pps0.useDQP && (encCfg.m_usePerceptQPATempFiltISlice == 2) ? pps0.picWidthInCtu * pps0.picHeightInCtu + 1 : 1 );
  }

  int iOffset = -1;
  while( ( 1<< ( ++iOffset ) ) < m_pcEncCfg->m_GOPSize );
  m_gopSizeLog2 = iOffset;

  if( m_pcEncCfg->m_FrameRate )
  {
    m_ticksPerFrameMul4 = (int)((int64_t)4 *(int64_t)m_pcEncCfg->m_TicksPerSecond * (int64_t)m_pcEncCfg->m_FrameScale/(int64_t)m_pcEncCfg->m_FrameRate);
  }

  m_pocToGopId.resize( m_pcEncCfg->m_GOPSize, -1 );
  m_nextPocOffset.resize( m_pcEncCfg->m_GOPSize, 0 );

  int gopPOCadj = m_pcEncCfg->m_DecodingRefreshType == 4 ? 1 : 0;

  for ( int i = 0; i < m_pcEncCfg->m_GOPSize; i++ )
  {
    const int poc = (m_pcEncCfg->m_GOPList[ i ].m_POC-gopPOCadj) % m_pcEncCfg->m_GOPSize;
    CHECK( m_pcEncCfg->m_GOPList[ i ].m_POC > m_pcEncCfg->m_GOPSize, "error: poc greater than gop size" );
    CHECK( m_pocToGopId[ poc ] != -1, "error: multiple entries in gop list map to same poc modulo gop size" );
    m_pocToGopId[ poc ] = i;
    const int nextGopNum = ( i + 1 ) / m_pcEncCfg->m_GOPSize;
    const int nextGopId  = ( i + 1 ) % m_pcEncCfg->m_GOPSize;
    const int nextPoc    = nextGopNum * m_pcEncCfg->m_GOPSize + m_pcEncCfg->m_GOPList[ nextGopId ].m_POC-gopPOCadj;
    m_nextPocOffset[ poc ] = nextPoc - (m_pcEncCfg->m_GOPList[ i ].m_POC-gopPOCadj);
  }
  for ( int i = 0; i < m_pcEncCfg->m_GOPSize; i++ )
  {
    CHECK( m_pocToGopId[ i ] < 0 || m_nextPocOffset[ i ] == 0, "error: poc not found in gop list" );
  }
}

void EncGOP::picInitRateControl( Picture& pic, Slice* slice, EncPicture* picEncoder )
{
  int sliceQP   = MAX_QP;
  double lambda = m_pcRateCtrl->encRCSeq->maxEstLambda;

  m_pcRateCtrl->initRateControlPic (pic, slice, sliceQP, lambda);

  picEncoder->getEncSlice()->resetQP (&pic, sliceQP, lambda);
  m_pcRateCtrl->setFinalLambda (lambda);
}


// ====================================================================================================================
// Class interface
// ====================================================================================================================


void EncGOP::setRecYUVBufferCallback( void* ctx, std::function<void( void*, vvencYUVBuffer* )> func )
{
  m_recYuvBufCtx  = ctx;
  m_recYuvBufFunc = func;
}

void EncGOP::initPicture( Picture* pic )
{
  pic->encTime.startTimer();

  pic->gopId  = xGetGopIdFromPoc( pic->poc );
  pic->TLayer = m_pcEncCfg->m_GOPList[ pic->gopId ].m_temporalId;

  pic->setSccFlags( m_pcEncCfg );

  CHECK( m_ppsMap.getFirstPS() == nullptr || m_spsMap.getPS( m_ppsMap.getFirstPS()->spsId ) == nullptr, "picture set not initialised" );

  const PPS& pps = *( m_ppsMap.getFirstPS() );
  const SPS& sps = *( m_spsMap.getPS( pps.spsId ) );

  if( pic->cs && pic->cs->picHeader )
  {
    delete pic->cs->picHeader;
    pic->cs->picHeader = nullptr;
  }

  std::mutex* mutex = ( m_pcEncCfg->m_maxParallelFrames ) ? &m_unitCacheMutex : nullptr;
  pic->finalInit( m_VPS, sps, pps, nullptr, m_shrdUnitCache, mutex, nullptr, nullptr );

  pic->vps = &m_VPS;
  pic->dci = &m_DCI;

  // filter data initialization
  const uint32_t numberOfCtusInFrame = pic->cs->pcv->sizeInCtus;

  if( m_pcEncCfg->m_usePerceptQPA )
  {
    pic->ctuQpaLambda.resize (numberOfCtusInFrame);
    pic->ctuAdaptedQP.resize (numberOfCtusInFrame);
  }

  if( pic->cs->sps->saoEnabled )
  {
    pic->resizeSAO( numberOfCtusInFrame, 0 );
    pic->resizeSAO( numberOfCtusInFrame, 1 );
  }

  if( pic->cs->sps->alfEnabled )
  {
    pic->resizeAlfCtuBuffers( numberOfCtusInFrame );
  }

  pic->encTime.stopTimer();
}

//#define RC_LOOKAHEAD_PERIOD m_pcEncCfg->m_GOPSize
#define RC_LOOKAHEAD_PERIOD m_pcEncCfg->m_IntraPeriod

void EncGOP::processPictures( const PicList& picList, bool flush, AccessUnitList& auList, PicList& doneList, PicList& freeList )
{
  CHECK( picList.empty(), "empty input picture list given" );

  std::vector<Picture*> encList;
#if HIGH_LEVEL_MT_OPT
  // Rate Control with Look Ahead, two variants:
  // - Chunk-wise 2.Pass: encode all pictures from pre-coded Look-Ahead chunk (GOPs) using their data only
  // - GOP-wise sliding window final pass processing using data of future pre-coded GOPs from Look-Ahead
  // NOTE: In second pass, picList contains pictures coming from Look-Ahead (1.pass)
#if MT_RC_LA_GOP_SW
  if( !isNonBlocking() || flush ||  ( m_pcEncCfg->m_RCTargetBitrate > 0 && m_pcEncCfg->m_RCLookAhead && ( ( ( m_picCount - 1 ) / m_pcEncCfg->m_GOPSize ) > m_lookAheadGOPCnt ) ) )
#else
  if( !isNonBlocking() || flush || ( m_pcEncCfg->m_RCTargetBitrate > 0 && m_pcEncCfg->m_RCLookAhead && ( m_picCount - 1 ) % RC_LOOKAHEAD_PERIOD == 0 ) )
#endif
  {
#endif
  // create list of pictures ordered in coding order and ready to be encoded
  xCreateCodingOrder( picList, flush, encList );
#if HIGH_LEVEL_MT_OPT
#if DEBUG_PRINT
  if( !encList.empty() && isNonBlocking() )
  {
    DPRINT( "#%d NumPicRecvd=%d PicCount=%d\n", stageId(), m_numPicsRecvd, m_picCount );
    DPRINT( "#%d    ", stageId() );
    debug_print_pic_list_vector( encList, " encList" );
  }
#endif
  _CASE( m_picCount == 65 && isNonBlocking() )
    _BREAK;

  if( !encList.empty() )
  {
#else
#if DEBUG_PRINT
  if( !encList.empty() )
  {
    DPRINT( "#%d    ", stageId() );
    debug_print_pic_list_vector( encList, " encList" );
  }
#endif
#endif
  CHECK( encList.empty(), "no pictures to be encoded found" );
#if HIGH_LEVEL_MT_OPT
#if MT_RC_LA_GOP_SW
  if( m_pcEncCfg->m_RCTargetBitrate > 0 && m_pcEncCfg->m_RCLookAhead && ( flush || (int)encList.front()->poc % m_pcEncCfg->m_GOPSize == 0 ) )
#else
  if( m_pcEncCfg->m_RCTargetBitrate > 0 && m_pcEncCfg->m_RCLookAhead && ( flush || ( ( m_picCount - 1 ) / RC_LOOKAHEAD_PERIOD ) > m_lookAheadGOPCnt ) )
#endif
  {
#if MT_RC_LA_GOP_SW
    m_lookAheadGOPCnt += m_lookAheadGOPCnt == 0 ? 2: 1;
#else
    m_lookAheadGOPCnt++;
#endif
    m_pcRateCtrl->processFirstPassData( flush );
  }
#else
  // init rate control GOP
  if( m_pcEncCfg->m_RCTargetBitrate > 0 )
  {
    CHECK( m_isPreAnalysis, "rate control enabled for pre analysis" );
    if( m_numPicsCoded == 0 )
    {
      if ( m_pcEncCfg->m_LookAhead )
      {
        m_pcRateCtrl->processFirstPassData( flush );
      }
      // very first RC GOP
      m_pcRateCtrl->initRCGOP( 1 );
    }
    else if( 1 == m_numPicsCoded % m_pcEncCfg->m_GOPSize )
    {
<<<<<<< HEAD
      if ( m_pcEncCfg->m_RCLookAhead && encList.front()->poc % RC_LOOKAHEAD_PERIOD == 0 )
=======
      if ( m_pcEncCfg->m_LookAhead && encList.front()->poc % m_pcEncCfg->m_GOPSize == 0 )
>>>>>>> e199a0b7
      {
        m_pcRateCtrl->processFirstPassData( flush );
      }
      m_pcRateCtrl->destroyRCGOP();
      const int rcGopSize = flush ? std::min( m_pcEncCfg->m_GOPSize, (int)encList.size() ) : m_pcEncCfg->m_GOPSize;
      m_pcRateCtrl->initRCGOP( rcGopSize );
    }
  }
#endif

  // encode pictures
  xInitPicsInCodingOrder( encList, picList, false );
#if HIGH_LEVEL_MT_OPT
  }
  CHECK( m_gopEncListInput.empty() && m_gopEncListOutput.empty() && m_procList.empty() , "running with empty lists into encoder" );
#endif
#if HIGH_LEVEL_MT_OPT
  } // non-blocking rc access period
#endif

#if HIGH_LEVEL_MT_OPT
  if( isNonBlocking() )
    xEncodePicturesNonBlocking( flush, auList, doneList );
  else
#endif
  xEncodePictures( flush, auList, doneList );

#if HIGH_LEVEL_MT_OPT
  if( !isNonBlocking() ){
#endif
  CHECK( doneList.empty(), "no picture encoded" );
#if HIGH_LEVEL_MT_OPT
  }
#endif

  // output reconstructed YUV
  xOutputRecYuv( picList );

  // release pictures not needed andmore
#if HIGH_LEVEL_MT_OPT
  const bool allDone = flush && ( isNonBlocking() ? m_gopEncListInput.empty() && m_gopEncListOutput.empty() && m_procList.empty(): encList.back()->poc == doneList.back()->poc );
#else
  const bool allDone = flush && encList.back()->poc == doneList.back()->poc;
#endif
  xReleasePictures( picList, freeList, allDone );

  // clear output access unit
  if( m_isPreAnalysis )
  {
    auList.clearAu();
  }
}

#if HIGH_LEVEL_MT_OPT
void EncGOP::checkState()
{
  //if( !m_procList.empty() || !m_gopEncListOutput.empty() )
  {
    std::unique_lock<std::mutex> lock( m_gopEncMutex );
    bool rcPicOnTheFly = !m_rcUpdateList.empty() && ( (int)m_freePicEncoderList.size() < m_pcEncCfg->m_maxParallelFrames ); 
    if( !m_procList.empty() || rcPicOnTheFly || m_freePicEncoderList.empty() )
    {
      bool nextPicReady = true;
      if( !m_procList.empty() )
      {
        auto picItr = find_if( m_procList.begin(), m_procList.end(), []( auto pic ) { return pic->slices[0]->checkRefPicsReconstructed(); } );
        nextPicReady = picItr != m_procList.end();
      }
      if( m_freePicEncoderList.empty() || rcPicOnTheFly || !nextPicReady )
      {
        CHECK( m_pcEncCfg->m_numThreads <= 0, "run into MT code, but no threading enabled" );
        CHECK( (int)m_freePicEncoderList.size() >= std::max( 1, m_pcEncCfg->m_maxParallelFrames ), "wait for picture to be finished, but no pic encoder running" );
        m_gopEncCond.wait( lock );
      }
    }
  }
}

void EncGOP::xEncodePicturesNonBlocking( bool flush, AccessUnitList& auList, PicList& doneList )
{
  // in lockstep mode, process all pictures in processing list
  const bool lockStepMode = m_pcEncCfg->m_RCTargetBitrate > 0 && m_pcEncCfg->m_maxParallelFrames > 0;

#if HIGH_LEVEL_MT_OPT
  if( isNonBlocking() && lockStepMode && m_procList.empty() && (int)m_freePicEncoderList.size() < m_pcEncCfg->m_maxParallelFrames && !m_gopEncListOutput.front()->isReconstructed )
  {
    // Non-blocking: Encoder is still busy, wait outside
    return;
  }

  // get list of pictures to be encoded and used for RC update
  if( m_procList.empty() /*&& m_rcUpdateList.empty()*/ )
#else
  // get list of pictures to be encoded and used for RC update
  std::list<Picture*> m_procList;
  std::list<Picture*> m_rcUpdateList;
#endif
  xGetProcessingListsNonBlocking( m_procList, m_rcUpdateList );

#if DEBUG_PRINT
  if( !m_procList.empty() )
  {
    DPRINT( "#%d    ", stageId() );
    debug_print_pic_list( m_procList, "procList" );
  }
#endif

#if HIGH_LEVEL_MT_OPT
  // Non-blocking: If nothing to do, wait outside
  if( m_procList.empty() && !m_gopEncListOutput.front()->isReconstructed )
    return;
#endif

  // encode one picture in serial mode / multiple pictures in FPP mode
  PROFILER_ACCUM_AND_START_NEW_SET( 1, g_timeProfiler, P_IGNORE );
  while( true )
  {
    Picture* pic           = nullptr;
    EncPicture* picEncoder = nullptr;

    // fetch next picture to be encoded and next free picture encoder
    {
      std::unique_lock<std::mutex> lock( m_gopEncMutex, std::defer_lock );
      if( m_pcEncCfg->m_numThreads > 0) lock.lock();

      // in non-lockstep mode, check encoding of output picture done
      // in lockstep mode, check all pictures encoded
      if( ( ! lockStepMode && ( m_gopEncListOutput.empty() || m_gopEncListOutput.front()->isReconstructed ) )
          || ( lockStepMode && m_procList.empty() && (int)m_freePicEncoderList.size() >= m_pcEncCfg->m_maxParallelFrames ) )
      {
        break;
      }

      // get next picture ready to be encoded
      auto picItr             = find_if( m_procList.begin(), m_procList.end(), []( auto pic ) { return pic->slices[ 0 ]->checkRefPicsReconstructed(); } );
      const bool nextPicReady = picItr != m_procList.end();

      // check at least one picture and one pic encoder ready
      if( m_freePicEncoderList.empty()
          || ! nextPicReady )
      {
#if HIGH_LEVEL_MT_OPT
        if( isNonBlocking() )
          return;
#endif
        CHECK( m_pcEncCfg->m_numThreads <= 0, "run into MT code, but no threading enabled" );
        CHECK( (int)m_freePicEncoderList.size() >= std::max( 1, m_pcEncCfg->m_maxParallelFrames ), "wait for picture to be finished, but no pic encoder running" );
        m_gopEncCond.wait( lock );
        continue;
      }

      pic        = *picItr;
      picEncoder = m_freePicEncoderList.front();
      m_freePicEncoderList.pop_front();
    }

    CHECK( picEncoder == nullptr, "no free picture encoder available" );
    CHECK( pic        == nullptr, "no picture to be encoded, ready for encoding" );

// #if HIGH_LEVEL_MT_OPT
// #if MT_RC_LA_GOP_SW
//   if( m_pcEncCfg->m_RCTargetBitrate > 0 && m_pcEncCfg->m_RCLookAhead && pic->poc % m_pcEncCfg->m_GOPSize == 0 )
// #else
//   if( m_pcEncCfg->m_RCTargetBitrate > 0 && m_pcEncCfg->m_RCLookAhead && pic->poc % RC_LOOKAHEAD_PERIOD == 0 )
// #endif
//   {
//     //m_lookAheadGOPCnt++;
//     m_pcRateCtrl->processFirstPassData( flush );
//   }
// #endif
    // picture will be encoded -> remove from input list
#if !HIGH_LEVEL_MT_OPT
    m_gopEncListInput.remove( pic );
#endif
    m_procList.remove( pic );

    // decoder in encoder
    bool decPic = false;
    bool encPic = false;
    if( m_pcRateCtrl->rcIsFinalPass && ( m_pcEncCfg->m_RCTargetBitrate > 0 || !m_isPreAnalysis ) )
    {
      DTRACE_UPDATE( g_trace_ctx, std::make_pair( "encdec", 1 ) );
      trySkipOrDecodePicture( decPic, encPic, *m_pcEncCfg, pic, m_ffwdDecoder, m_gopApsMap, msg );
      if( !encPic && m_pcEncCfg->m_RCTargetBitrate > 0 )
      {
        picInitRateControl( *pic, pic->slices[0], picEncoder );
      }
    }
    else
    {
      encPic = true;
    }
    DTRACE_UPDATE( g_trace_ctx, std::make_pair( "encdec", 0 ) );
    pic->writePic = decPic || encPic;
    pic->encPic   = encPic;
    pic->isPreAnalysis = m_isPreAnalysis;

    if( m_pcEncCfg->m_alfTempPred )
    {
      xSyncAlfAps( *pic, pic->picApsMap, m_gopApsMap );
    }
#if DEBUG_PRINT
    DPRINT( "#%d           compress: %2d <t%2d>\n", stageId(), pic->getPOC(), pic->TLayer );
#endif
    // compress next picture
    if( pic->encPic )
    {
      picEncoder->compressPicture( *pic, *this );
    }
    else
    {
      picEncoder->skipCompressPicture( *pic, m_gopApsMap );
    }

    // finish picture encoding and cleanup
    if( pic->encPic && m_pcEncCfg->m_numThreads > 0 )
    {
      static auto finishTask = []( int, FinishTaskParam* param ) {
        param->picEncoder->finalizePicture( *param->pic );
        {
          std::lock_guard<std::mutex> lock( param->gopEncoder->m_gopEncMutex );
          param->pic->isReconstructed = true;
          param->gopEncoder->m_freePicEncoderList.push_back( param->picEncoder );
          param->gopEncoder->m_gopEncCond.notify_one();
        }
        delete param;
        return true;
      };
      FinishTaskParam* param = new FinishTaskParam( this, picEncoder, pic );
      m_threadPool->addBarrierTask<FinishTaskParam>( finishTask, param, nullptr, nullptr, { &picEncoder->m_ctuTasksDoneCounter.done } );
    }
    else
    {
      picEncoder->finalizePicture( *pic );
      pic->isReconstructed = true;
      m_freePicEncoderList.push_back( picEncoder );
    }
  }

  CHECK( m_gopEncListOutput.empty(),                    "try to output picture, but no output picture available" );
  CHECK( ! m_gopEncListOutput.front()->isReconstructed, "try to output picture, but picture not reconstructed" );
  PROFILER_ACCUM_AND_START_NEW_SET( 1, g_timeProfiler, P_TOP_LEVEL );
#if HIGH_LEVEL_MT_OPT
  _CASE( isNonBlocking() )
    _BREAK;
#endif
  // AU output
  Picture* outPic = m_gopEncListOutput.front();
  m_gopEncListOutput.pop_front();
#if DEBUG_PRINT
    DPRINT( "#%d             output:               %2d <t%2d>\n", stageId(), outPic->getPOC(), outPic->TLayer );
#endif

  if( outPic->writePic )
  {
    xWritePicture( *outPic, auList, false );
  }

  if( m_pcEncCfg->m_alfTempPred )
  {
    xSyncAlfAps( *outPic, m_gopApsMap, outPic->picApsMap );
  }

  // update pending RC
  // first pic has been written to bitstream
  // therefore we have at least for this picture a valid total bit and head bit count
  for( auto pic : m_rcUpdateList )
  {
    if( pic != outPic )
    {
      pic->actualHeadBits  = outPic->actualHeadBits;
      pic->actualTotalBits = pic->sliceDataStreams[0].getNumberOfWrittenBits();
    }
    if( m_pcEncCfg->m_RCTargetBitrate > 0 )
    {
      m_pcRateCtrl->xUpdateAfterPicRC( pic );
    }
  }
#if HIGH_LEVEL_MT_OPT
  if( !m_rcUpdateList.empty() )
  {
    if( lockStepMode )
      m_rcUpdateList.clear();
    else
      m_rcUpdateList.pop_front();
  }
#endif

  if( m_pcEncCfg->m_useAMaxBT )
  {
    m_BlkStat.updateMaxBT( *outPic->slices[0], outPic->picBlkStat );
  }

  outPic->slices[ 0 ]->updateRefPicCounter( -1 );
  outPic->isFinished = true;

  if( ! m_isPreAnalysis )
  {
    outPic->getFilteredOrigBuffer().destroy();
  }

  doneList.push_back( outPic );
#if !HIGH_LEVEL_MT_OPT
  m_pocEncode     = outPic->poc;
#endif
  m_numPicsCoded += 1;
}
#endif

void EncGOP::xOutputRecYuv( const PicList& picList )
{
  if( m_pcRateCtrl->rcIsFinalPass && m_recYuvBufFunc )
  {
    CHECK( m_isPreAnalysis, "yuv output enabled for pre analysis" );
    // ordered YUV output
    for( auto pic : picList )
    {
      if( pic->poc < m_pocRecOut )
        continue;
      if( ! pic->isReconstructed || pic->poc != m_pocRecOut )
        return;

      const PPS& pps = *(pic->cs->pps);
      vvencYUVBuffer yuvBuffer;
      vvenc_YUVBuffer_default( &yuvBuffer );
      setupYuvBuffer( pic->getRecoBuf(), yuvBuffer, &pps.conformanceWindow );
      m_recYuvBufFunc( m_recYuvBufCtx, &yuvBuffer );

      m_pocRecOut += 1;
      pic->isNeededForOutput = false;
    }
  }
  else
  {
    // no output needed, simply unmark pictures
    for( auto pic : picList )
    {
      if( pic->isReconstructed && pic->isNeededForOutput )
        pic->isNeededForOutput = false;
    }
  }
}

void EncGOP::xEncodePictures( bool flush, AccessUnitList& auList, PicList& doneList )
{
  // get list of pictures to be encoded and used for RC update
  std::list<Picture*> procList;
  std::list<Picture*> rcUpdateList;
  xGetProcessingLists( procList, rcUpdateList );
#if DEBUG_PRINT
  if( !procList.empty() )
  {
    DPRINT( "#%d    ", stageId() );
    debug_print_pic_list( procList, "procList" );
  }
#endif
  // in lockstep mode, process all pictures in processing list
  const bool lockStepMode = m_pcEncCfg->m_RCTargetBitrate > 0 && m_pcEncCfg->m_maxParallelFrames > 0;

  // encode one picture in serial mode / multiple pictures in FPP mode
  PROFILER_ACCUM_AND_START_NEW_SET( 1, g_timeProfiler, P_IGNORE );
  while( true )
  {
    Picture* pic           = nullptr;
    EncPicture* picEncoder = nullptr;

    // fetch next picture to be encoded and next free picture encoder
    {
      std::unique_lock<std::mutex> lock( m_gopEncMutex, std::defer_lock );
      if( m_pcEncCfg->m_numThreads > 0) lock.lock();

      // in non-lockstep mode, check encoding of output picture done
      // in lockstep mode, check all pictures encoded
      if( ( ! lockStepMode && ( m_gopEncListOutput.empty() || m_gopEncListOutput.front()->isReconstructed ) )
          || ( lockStepMode && procList.empty() && (int)m_freePicEncoderList.size() >= m_pcEncCfg->m_maxParallelFrames ) )
      {
        break;
      }

      // get next picture ready to be encoded
      auto picItr             = find_if( procList.begin(), procList.end(), []( auto pic ) { return pic->slices[ 0 ]->checkRefPicsReconstructed(); } );
      const bool nextPicReady = picItr != procList.end();

      // check at least one picture and one pic encoder ready
      if( m_freePicEncoderList.empty()
          || ! nextPicReady )
      {
        CHECK( m_pcEncCfg->m_numThreads <= 0, "run into MT code, but no threading enabled" );
        CHECK( (int)m_freePicEncoderList.size() >= std::max( 1, m_pcEncCfg->m_maxParallelFrames ), "wait for picture to be finished, but no pic encoder running" );
        m_gopEncCond.wait( lock );
        continue;
      }

      pic        = *picItr;
      picEncoder = m_freePicEncoderList.front();
      m_freePicEncoderList.pop_front();
    }

    CHECK( picEncoder == nullptr, "no free picture encoder available" );
    CHECK( pic        == nullptr, "no picture to be encoded, ready for encoding" );

    // picture will be encoded -> remove from input list
    m_gopEncListInput.remove( pic );
    procList.remove( pic );

    // decoder in encoder
    bool decPic = false;
    bool encPic = false;
    DTRACE_UPDATE( g_trace_ctx, std::make_pair( "encdec", 1 ) );
    trySkipOrDecodePicture( decPic, encPic, *m_pcEncCfg, pic, m_ffwdDecoder, m_gopApsMap, msg );
    DTRACE_UPDATE( g_trace_ctx, std::make_pair( "encdec", 0 ) );
    pic->writePic = decPic || encPic;
    pic->encPic   = encPic;

    if( m_pcEncCfg->m_alfTempPred )
    {
      xSyncAlfAps( *pic, pic->picApsMap, m_gopApsMap );
    }
#if DEBUG_PRINT
    DPRINT( "#%d           compress: %2d <t%2d>\n", stageId(), pic->getPOC(), pic->TLayer );
#endif

    // compress next picture
    if( pic->encPic )
    {
      picEncoder->compressPicture( *pic, *this );
    }
    else
    {
      picEncoder->skipCompressPicture( *pic, m_gopApsMap );
    }

    // finish picture encoding and cleanup
    if( pic->encPic && m_pcEncCfg->m_numThreads > 0 )
    {
      static auto finishTask = []( int, FinishTaskParam* param ) {
        param->picEncoder->finalizePicture( *param->pic );
        {
          std::lock_guard<std::mutex> lock( param->gopEncoder->m_gopEncMutex );
          param->pic->isReconstructed = true;
          param->gopEncoder->m_freePicEncoderList.push_back( param->picEncoder );
          param->gopEncoder->m_gopEncCond.notify_one();
        }
        delete param;
        return true;
      };
      FinishTaskParam* param = new FinishTaskParam( this, picEncoder, pic );
      m_threadPool->addBarrierTask<FinishTaskParam>( finishTask, param, nullptr, nullptr, { &picEncoder->m_ctuTasksDoneCounter.done } );
    }
    else
    {
      picEncoder->finalizePicture( *pic );
      pic->isReconstructed = true;
      m_freePicEncoderList.push_back( picEncoder );
    }
  }

  CHECK( m_gopEncListOutput.empty(),                    "try to output picture, but no output picture available" );
  CHECK( ! m_gopEncListOutput.front()->isReconstructed, "try to output picture, but picture not reconstructed" );
  PROFILER_ACCUM_AND_START_NEW_SET( 1, g_timeProfiler, P_TOP_LEVEL );

  // AU output
  Picture* outPic = m_gopEncListOutput.front();
  m_gopEncListOutput.pop_front();
#if DEBUG_PRINT
    DPRINT( "#%d             output:               %2d <t%2d>\n", stageId(), outPic->getPOC(), outPic->TLayer );
#endif

  if( outPic->writePic )
  {
    xWritePicture( *outPic, auList, false );
  }

  if( m_pcEncCfg->m_alfTempPred )
  {
    xSyncAlfAps( *outPic, m_gopApsMap, outPic->picApsMap );
  }

  // update pending RC
  // first pic has been written to bitstream
  // therefore we have at least for this picture a valid total bit and head bit count
  for( auto pic : rcUpdateList )
  {
    if( pic != outPic )
    {
      pic->actualHeadBits  = outPic->actualHeadBits;
      pic->actualTotalBits = pic->sliceDataStreams[0].getNumberOfWrittenBits();
    }
    if( m_pcEncCfg->m_RCTargetBitrate > 0 )
    {
      m_pcRateCtrl->xUpdateAfterPicRC( pic );
    }
  }

  if( m_pcEncCfg->m_useAMaxBT )
  {
    m_BlkStat.updateMaxBT( *outPic->slices[0], outPic->picBlkStat );
  }

  outPic->slices[ 0 ]->updateRefPicCounter( -1 );
  outPic->isFinished = true;

  if( ! m_isPreAnalysis )
  {
    outPic->getFilteredOrigBuffer().destroy();
  }

  doneList.push_back( outPic );

  m_pocEncode     = outPic->poc;
  m_numPicsCoded += 1;
}


void EncGOP::xReleasePictures( const PicList& picList, PicList& freeList, bool allDone )
{
  for( auto pic : picList )
  {
    if( allDone || ( pic->isFinished && ! pic->isNeededForOutput && ! pic->isReferenced && pic->refCounter <= 0 ) )
      freeList.push_back( pic );
  }
}

void EncGOP::printOutSummary( const bool printMSEBasedSNR, const bool printSequenceMSE, const bool printHexPsnr )
{

  if( m_pcEncCfg->m_decodeBitstreams[0][0] != '\0' && m_pcEncCfg->m_decodeBitstreams[1][0] != '\0' && m_pcEncCfg->m_fastForwardToPOC < 0 )
  {
    CHECK( !( m_numPicsCoded == m_AnalyzeAll.getNumPic() ), "Unspecified error" );
  }

  //--CFG_KDY
  //const int rateMultiplier = 1;
  double fps = m_pcEncCfg->m_FrameRate/(double)m_pcEncCfg->m_FrameScale / (double)m_pcEncCfg->m_temporalSubsampleRatio;
  m_AnalyzeAll.setFrmRate( fps );
  m_AnalyzeI.setFrmRate( fps );
  m_AnalyzeP.setFrmRate( fps );
  m_AnalyzeB.setFrmRate( fps );

  const ChromaFormat chFmt = m_pcEncCfg->m_internChromaFormat;

  const BitDepths& bitDepths = m_spsMap.getFirstPS()->bitDepths;
  //-- all
  std::string summary = "\n";
  if( m_pcEncCfg->m_verbosity >= VVENC_DETAILS )
    summary.append("\nSUMMARY --------------------------------------------------------\n");
  
  summary.append( m_AnalyzeAll.printOut('a', chFmt, printMSEBasedSNR, printSequenceMSE, printHexPsnr, bitDepths));

  if( m_pcEncCfg->m_verbosity < VVENC_DETAILS )
  {
    msg.log( VVENC_INFO,summary.c_str() );
  }
  else
  {
    summary.append( "\n\nI Slices--------------------------------------------------------\n" );
    summary.append( m_AnalyzeI.printOut('i', chFmt, printMSEBasedSNR, printSequenceMSE, printHexPsnr, bitDepths));

    summary.append( "\n\nP Slices--------------------------------------------------------\n" );
    summary.append( m_AnalyzeP.printOut('p', chFmt, printMSEBasedSNR, printSequenceMSE, printHexPsnr, bitDepths));
    
    summary.append( "\n\nB Slices--------------------------------------------------------\n" );
    summary.append( m_AnalyzeB.printOut('b', chFmt, printMSEBasedSNR, printSequenceMSE, printHexPsnr, bitDepths));
    msg.log( VVENC_DETAILS,summary.c_str() );
  }

  if (m_pcEncCfg->m_summaryOutFilename[0] != '\0' )
  {
    std::string summaryOutFilename(m_pcEncCfg->m_summaryOutFilename);
    m_AnalyzeAll.printSummary(chFmt, printSequenceMSE, printHexPsnr, bitDepths, summaryOutFilename);
  }

  if (m_pcEncCfg->m_summaryPicFilenameBase[0] != '\0' )
  {
    std::string summaryPicFilenameBase(m_pcEncCfg->m_summaryPicFilenameBase);

    m_AnalyzeI.printSummary(chFmt, printSequenceMSE, printHexPsnr, bitDepths, summaryPicFilenameBase+"I.txt");
    m_AnalyzeP.printSummary(chFmt, printSequenceMSE, printHexPsnr, bitDepths, summaryPicFilenameBase+"P.txt");
    m_AnalyzeB.printSummary(chFmt, printSequenceMSE, printHexPsnr, bitDepths, summaryPicFilenameBase+"B.txt");
  }
}

int EncGOP::xGetNextPocICO( int poc, int max, bool altGOP ) const
{
  if( poc < 0 )
  {
    int first = 0;
    if( altGOP )
    {
      first = m_pcEncCfg->m_GOPSize;
      while( first > max )
      {
        first >>= 1;
      }
      first -= 1;
      CHECK( first < 0, "get next poc failed" );
    }
    return first;
  }

  int next = ( poc == 0 && ! altGOP ) ? m_pcEncCfg->m_GOPList[ 0 ].m_POC : poc + m_nextPocOffset[ poc % m_pcEncCfg->m_GOPSize ];

  return next;
}

Picture* EncGOP::xFindPicture( const PicList& picList, int poc ) const
{
  for( auto& picItr : picList )
  {
    if( picItr->poc == poc )
    {
      return picItr;
    }
  }
  return nullptr;
}

void EncGOP::xCreateCodingOrder( const PicList& picList, bool flush, std::vector<Picture*>& encList ) /*const*/
{
  const bool altGOP = m_pcEncCfg->m_DecodingRefreshType == 4;
  const int  max    = picList.back()->poc;
  int poc           = m_pocEncode;
  int chk           = 0;
  while( chk < m_pcEncCfg->m_GOPSize && encList.size() < picList.size() )
  {
    poc = xGetNextPocICO( poc, max, altGOP );
    if( poc > max && flush )
    {
      chk += 1;
      continue;
    }

    Picture* pic = xFindPicture( picList, poc );
#if DEBUG_PRINT
    if( !pic && encList.size() == 0 )
    {
      DPRINT( "\nNext pic to encode not found %d\n", poc );
    }
#endif
    if( ! pic )
      break;
    encList.push_back( pic );
#if HIGH_LEVEL_MT_OPT
    m_numPicsRecvd++;
#if MT_RC_LA_GOP_SW
    // GOP-wise sliding processing window with Look-Ahead Period: Process only one GOP using data from LA
    if( m_pcEncCfg->m_RCTargetBitrate > 0 && encList.size() >= m_pcEncCfg->m_GOPSize + ( m_lookAheadGOPCnt == 0 ) ? 1: 0 )
      break;
#endif
#endif
  }
}

void EncGOP::xUpdateRasInit( Slice* slice )
{
  slice->pendingRasInit = false;
  if ( slice->poc > m_lastRasPoc )
  {
    m_lastRasPoc = MAX_INT;
    slice->pendingRasInit = true;
  }
  if ( slice->isIRAP() )
  {
    m_lastRasPoc = slice->poc;
  }
}

void EncGOP::xInitVPS(VPS &vps) const
{
  // The SPS must have already been set up.
  // set the VPS profile information.
  vps.maxLayers                   = 1;
  vps.maxSubLayers                = 1;
  vps.vpsId                       = 0;
  vps.allLayersSameNumSubLayers   = true;
  vps.allIndependentLayers        = true;
  vps.eachLayerIsAnOls            = true;
  vps.olsModeIdc                  = 0;
  vps.numOutputLayerSets          = 1;
  vps.numPtls                     = 1;
  vps.extension                   = false;
  vps.totalNumOLSs                = 0;
  vps.numDpbParams                = 0;
  vps.sublayerDpbParamsPresent    = false;
  vps.targetOlsIdx                = -1;

  for (int i = 0; i < MAX_VPS_LAYERS; i++)
  {
    vps.layerId[i]                = 0;
    vps.independentLayer[i]       = true;
    for (int j = 0; j < MAX_VPS_LAYERS; j++)
    {
      vps.directRefLayer[i][j]    = 0;
      vps.directRefLayerIdx[i][j] = MAX_VPS_LAYERS;
      vps.interLayerRefIdx[i][i]  = NOT_VALID;
    }
  }

  for (int i = 0; i < MAX_NUM_OLSS; i++)
  {
    for (int j = 0; j < MAX_VPS_LAYERS; j++)
    {
      vps.olsOutputLayer[i][j]    = 0;
    }
    vps.ptPresent[i]              = (i == 0) ? 1 : 0;
    vps.ptlMaxTemporalId[i]       = vps.maxSubLayers - 1;
    vps.olsPtlIdx[i]              = 0;
  }

  vps.profileTierLevel.resize( 1 );
}

void EncGOP::xInitDCI(DCI &dci, const SPS &sps, const int dciId) const
{
  // The SPS must have already been set up.
  // set the DPS profile information.
  dci.dciId                 = dciId;

  dci.profileTierLevel.resize(1);
  // copy profile level tier info
  dci.profileTierLevel[0]   = sps.profileTierLevel;
}

void EncGOP::xInitConstraintInfo(ConstraintInfo &ci) const
{
  bool hasNonZeroTemporalId = false;
  bool hasLeadingPictures   = false;
  for (unsigned int i = 0; i < m_pcEncCfg->m_GOPSize; i++)
  {
    if ( m_pcEncCfg->m_GOPList[i].m_temporalId != 0 )
    {
      hasNonZeroTemporalId = true;
    }
    for( int l = 0; l < 2; l++ )
    {
      for ( unsigned int j = 0; !hasLeadingPictures && j < m_pcEncCfg->m_GOPList[i].m_numRefPics[l]; j++)
      {
        if ( m_pcEncCfg->m_GOPList[i].m_deltaRefPics[l][j] < 0 )
        {
          hasLeadingPictures = true;
        }
      }
    }
  }

  ci.intraOnlyConstraintFlag                      = m_pcEncCfg->m_intraOnlyConstraintFlag;
  ci.maxBitDepthConstraintIdc                     = m_pcEncCfg->m_bitDepthConstraintValue - 8;
  ci.maxChromaFormatConstraintIdc                 = m_pcEncCfg->m_internChromaFormat;
  ci.onePictureOnlyConstraintFlag             = false;
  ci.lowerBitRateConstraintFlag               = false;
  ci.allLayersIndependentConstraintFlag       = false;
  ci.noMrlConstraintFlag                      = false;
  ci.noIspConstraintFlag                      = false;
  ci.noMipConstraintFlag                      = false;
  ci.noLfnstConstraintFlag                    = false;
  ci.noMmvdConstraintFlag                     = false;
  ci.noSmvdConstraintFlag                     = false;
  ci.noProfConstraintFlag                     = false;
  ci.noPaletteConstraintFlag                  = false;
  ci.noActConstraintFlag                      = false;
  ci.noLmcsConstraintFlag                     = false;
  ci.noQtbttDualTreeIntraConstraintFlag           = ! m_pcEncCfg->m_dualITree;
  ci.noPartitionConstraintsOverrideConstraintFlag = m_pcEncCfg->m_useAMaxBT == 0;
  ci.noSaoConstraintFlag                          = ! m_pcEncCfg->m_bUseSAO;
  ci.noAlfConstraintFlag                          = ! m_pcEncCfg->m_alf;
  ci.noCCAlfConstraintFlag                        = ! m_pcEncCfg->m_ccalf;
  ci.noRefWraparoundConstraintFlag                = false;
  ci.noTemporalMvpConstraintFlag                  = m_pcEncCfg->m_TMVPModeId == 0;
  ci.noSbtmvpConstraintFlag                       = !m_pcEncCfg->m_SbTMVP;
  ci.noAmvrConstraintFlag                         = false;
  ci.noBdofConstraintFlag                         = ! m_pcEncCfg->m_BDOF;
  ci.noDmvrConstraintFlag                         = ! m_pcEncCfg->m_DMVR;
  ci.noCclmConstraintFlag                         = ! m_pcEncCfg->m_LMChroma;
  ci.noMtsConstraintFlag                          = !(m_pcEncCfg->m_MTSImplicit || m_pcEncCfg->m_MTS);
  ci.noSbtConstraintFlag                          = m_pcEncCfg->m_SBT == 0;
  ci.noAffineMotionConstraintFlag                 = ! m_pcEncCfg->m_Affine;
  ci.noBcwConstraintFlag                          = true;
  ci.noIbcConstraintFlag                          = m_pcEncCfg->m_IBCMode == 0;
  ci.noCiipConstraintFlag                         = m_pcEncCfg->m_CIIP == 0;
  ci.noGeoConstraintFlag                          = m_pcEncCfg->m_Geo == 0;
  ci.noLadfConstraintFlag                         = true;
  ci.noTransformSkipConstraintFlag                = m_pcEncCfg->m_TS == 0;
  ci.noBDPCMConstraintFlag                        = m_pcEncCfg->m_useBDPCM==0;
  ci.noJointCbCrConstraintFlag                    = ! m_pcEncCfg->m_JointCbCrMode;
  ci.noMrlConstraintFlag                          = ! m_pcEncCfg->m_MRL;
  ci.noIspConstraintFlag                          = true;
  ci.noMipConstraintFlag                          = ! m_pcEncCfg->m_MIP;
  ci.noQpDeltaConstraintFlag                      = false;
  ci.noDepQuantConstraintFlag                     = ! m_pcEncCfg->m_DepQuantEnabled;
  ci.noMixedNaluTypesInPicConstraintFlag          = false;
  ci.noSignDataHidingConstraintFlag               = ! m_pcEncCfg->m_SignDataHidingEnabled;
  ci.noLfnstConstraintFlag                        = ! m_pcEncCfg->m_LFNST;
  ci.noMmvdConstraintFlag                         = ! m_pcEncCfg->m_MMVD;
  ci.noSmvdConstraintFlag                         = ! m_pcEncCfg->m_SMVD;
  ci.noProfConstraintFlag                         = ! m_pcEncCfg->m_PROF;
  ci.noPaletteConstraintFlag                      = true;
  ci.noActConstraintFlag                          = true;
  ci.noLmcsConstraintFlag                         = m_pcEncCfg->m_lumaReshapeEnable == 0;
  ci.noTrailConstraintFlag                        = m_pcEncCfg->m_IntraPeriod == 1;
  ci.noStsaConstraintFlag                         = m_pcEncCfg->m_IntraPeriod == 1 || !hasNonZeroTemporalId;
  ci.noRaslConstraintFlag                         = m_pcEncCfg->m_IntraPeriod == 1 || !hasLeadingPictures;
  ci.noRadlConstraintFlag                         = m_pcEncCfg->m_IntraPeriod == 1 || !hasLeadingPictures;
  ci.noIdrConstraintFlag                          = false;
  ci.noCraConstraintFlag                          = (m_pcEncCfg->m_DecodingRefreshType != 1 && m_pcEncCfg->m_DecodingRefreshType != 5);
  ci.noGdrConstraintFlag                          = false;
  ci.noApsConstraintFlag                          = ( !m_pcEncCfg->m_alf && m_pcEncCfg->m_lumaReshapeEnable == 0 /*&& m_useScalingListId == SCALING_LIST_OFF*/);
}

void EncGOP::xInitSPS(SPS &sps) const
{
  ProfileTierLevel* profileTierLevel = &sps.profileTierLevel;

  xInitConstraintInfo( profileTierLevel->constraintInfo );

  profileTierLevel->levelIdc      = m_pcEncCfg->m_level;
  profileTierLevel->tierFlag      = m_pcEncCfg->m_levelTier;
  profileTierLevel->profileIdc    = m_pcEncCfg->m_profile;
  profileTierLevel->subProfileIdc.clear();
  profileTierLevel->subProfileIdc.push_back( m_pcEncCfg->m_subProfile );

  sps.maxPicWidthInLumaSamples      = m_pcEncCfg->m_PadSourceWidth;
  sps.maxPicHeightInLumaSamples     = m_pcEncCfg->m_PadSourceHeight;
  sps.conformanceWindow.setWindow( m_pcEncCfg->m_confWinLeft, m_pcEncCfg->m_confWinRight, m_pcEncCfg->m_confWinTop, m_pcEncCfg->m_confWinBottom );
  sps.chromaFormatIdc               = m_pcEncCfg->m_internChromaFormat;
  sps.CTUSize                       = m_pcEncCfg->m_CTUSize;
  sps.maxMTTDepth[0]                = m_pcEncCfg->m_maxMTTDepthI;
  sps.maxMTTDepth[1]                = m_pcEncCfg->m_maxMTTDepth;
  sps.maxMTTDepth[2]                = m_pcEncCfg->m_maxMTTDepthIChroma;
  for( int i = 0; i < 3; i++)
  {
    sps.minQTSize[i]                = m_pcEncCfg->m_MinQT[i];
    sps.maxBTSize[i]                = m_pcEncCfg->m_maxBT[i];
    sps.maxTTSize[i]                = m_pcEncCfg->m_maxTT[i];
  }
  sps.minQTSize[2]                <<= getChannelTypeScaleX(CH_C, m_pcEncCfg->m_internChromaFormat);

  sps.maxNumMergeCand               = m_pcEncCfg->m_maxNumMergeCand;
  sps.maxNumAffineMergeCand         = m_pcEncCfg->m_Affine ? m_pcEncCfg->m_maxNumAffineMergeCand : 0;
  sps.maxNumGeoCand                 = m_pcEncCfg->m_maxNumGeoCand;
  sps.IBC                           = m_pcEncCfg->m_IBCMode != 0;
  sps.maxNumIBCMergeCand            = 6;

  sps.idrRefParamList               = m_pcEncCfg->m_idrRefParamList;
  sps.dualITree                     = m_pcEncCfg->m_dualITree && m_pcEncCfg->m_internChromaFormat != VVENC_CHROMA_400;
  sps.MTS                           = m_pcEncCfg->m_MTS || m_pcEncCfg->m_MTSImplicit;
  sps.SMVD                          = m_pcEncCfg->m_SMVD;
  sps.AMVR                          = m_pcEncCfg->m_AMVRspeed != IMV_OFF;
  sps.LMChroma                      = m_pcEncCfg->m_LMChroma;
  sps.horCollocatedChroma           = m_pcEncCfg->m_horCollocatedChromaFlag;
  sps.verCollocatedChroma           = m_pcEncCfg->m_verCollocatedChromaFlag;
  sps.BDOF                          = m_pcEncCfg->m_BDOF;
  sps.DMVR                          = m_pcEncCfg->m_DMVR;
  sps.lumaReshapeEnable             = m_pcEncCfg->m_lumaReshapeEnable != 0;
  sps.Affine                        = m_pcEncCfg->m_Affine;
  sps.PROF                          = m_pcEncCfg->m_PROF;
  sps.ProfPresent                   = m_pcEncCfg->m_PROF;
  sps.AffineType                    = m_pcEncCfg->m_AffineType;
  sps.MMVD                          = m_pcEncCfg->m_MMVD != 0;
  sps.fpelMmvd                      = m_pcEncCfg->m_allowDisFracMMVD;
  sps.GEO                           = m_pcEncCfg->m_Geo != 0;
  sps.MIP                           = m_pcEncCfg->m_MIP;
  sps.MRL                           = m_pcEncCfg->m_MRL;
  sps.BdofPresent                   = m_pcEncCfg->m_BDOF;
  sps.DmvrPresent                   = m_pcEncCfg->m_DMVR;
  sps.partitionOverrideEnabled      = m_pcEncCfg->m_useAMaxBT != 0;
  sps.resChangeInClvsEnabled        = m_pcEncCfg->m_resChangeInClvsEnabled;
  sps.rprEnabled                    = m_pcEncCfg->m_rprEnabledFlag != 0;
  sps.log2MinCodingBlockSize        = m_pcEncCfg->m_log2MinCodingBlockSize;
  sps.log2MaxTbSize                 = m_pcEncCfg->m_log2MaxTbSize;
  sps.temporalMVPEnabled            = m_pcEncCfg->m_TMVPModeId == 2 || m_pcEncCfg->m_TMVPModeId == 1;
  sps.LFNST                         = m_pcEncCfg->m_LFNST != 0;
  sps.entropyCodingSyncEnabled      = m_pcEncCfg->m_entropyCodingSyncEnabled;
  sps.entryPointsPresent            = m_pcEncCfg->m_entryPointsPresent;
  sps.depQuantEnabled               = m_pcEncCfg->m_DepQuantEnabled;
  sps.signDataHidingEnabled         = m_pcEncCfg->m_SignDataHidingEnabled;
  sps.MTSIntra                      = m_pcEncCfg->m_MTS ;
  sps.ISP                           = m_pcEncCfg->m_ISP;
  sps.transformSkip                 = m_pcEncCfg->m_TS != 0;
  sps.log2MaxTransformSkipBlockSize = m_pcEncCfg->m_TSsize;
  sps.BDPCM                         = m_pcEncCfg->m_useBDPCM != 0;
  sps.BCW                           = m_pcEncCfg->m_BCW;

  for (uint32_t chType = 0; chType < MAX_NUM_CH; chType++)
  {
    sps.bitDepths.recon[chType]     = m_pcEncCfg->m_internalBitDepth[chType];
    sps.qpBDOffset[chType]          = 6 * (m_pcEncCfg->m_internalBitDepth[chType] - 8);
    sps.internalMinusInputBitDepth[chType] = std::max(0, (m_pcEncCfg->m_internalBitDepth[chType] - m_pcEncCfg->m_inputBitDepth[chType]));
  }

  sps.alfEnabled                    = m_pcEncCfg->m_alf;
  sps.ccalfEnabled                  = m_pcEncCfg->m_ccalf && m_pcEncCfg->m_internChromaFormat != VVENC_CHROMA_400;

  sps.saoEnabled                    = m_pcEncCfg->m_bUseSAO;
  sps.jointCbCr                     = m_pcEncCfg->m_JointCbCrMode;
  sps.maxTLayers                    = m_pcEncCfg->m_maxTempLayer;
  sps.rpl1CopyFromRpl0              = m_pcEncCfg->m_IntraPeriod < 0;
  sps.SbtMvp                        = m_pcEncCfg->m_SbTMVP;
  sps.CIIP                          = m_pcEncCfg->m_CIIP != 0;
  sps.SBT                           = m_pcEncCfg->m_SBT != 0;

  for (int i = 0; i < std::min(sps.maxTLayers, (uint32_t) VVENC_MAX_TLAYER); i++ )
  {
    sps.maxDecPicBuffering[i]       = m_pcEncCfg->m_maxDecPicBuffering[i];
    sps.numReorderPics[i]           = m_pcEncCfg->m_maxNumReorderPics[i];
  }

  sps.vuiParametersPresent          = m_pcEncCfg->m_vuiParametersPresent;

  if (sps.vuiParametersPresent)
  {
    VUI& vui = sps.vuiParameters;
    vui.aspectRatioInfoPresent        = m_pcEncCfg->m_aspectRatioInfoPresent;
    vui.aspectRatioIdc                = m_pcEncCfg->m_aspectRatioIdc;
    vui.sarWidth                      = m_pcEncCfg->m_sarWidth;
    vui.sarHeight                     = m_pcEncCfg->m_sarHeight;
    vui.colourDescriptionPresent      = m_pcEncCfg->m_colourDescriptionPresent;
    vui.colourPrimaries               = m_pcEncCfg->m_colourPrimaries;
    vui.transferCharacteristics       = m_pcEncCfg->m_transferCharacteristics;
    vui.matrixCoefficients            = m_pcEncCfg->m_matrixCoefficients;
    vui.chromaLocInfoPresent          = m_pcEncCfg->m_chromaLocInfoPresent;
    vui.chromaSampleLocTypeTopField   = m_pcEncCfg->m_chromaSampleLocTypeTopField;
    vui.chromaSampleLocTypeBottomField= m_pcEncCfg->m_chromaSampleLocTypeBottomField;
    vui.chromaSampleLocType           = m_pcEncCfg->m_chromaSampleLocType;
    vui.overscanInfoPresent           = m_pcEncCfg->m_overscanInfoPresent;
    vui.overscanAppropriateFlag       = m_pcEncCfg->m_overscanAppropriateFlag;
    vui.videoFullRangeFlag            = m_pcEncCfg->m_videoFullRangeFlag;
  }

  sps.hrdParametersPresent            = m_pcEncCfg->m_hrdParametersPresent;

  sps.numLongTermRefPicSPS            = NUM_LONG_TERM_REF_PIC_SPS;
  CHECK(!(NUM_LONG_TERM_REF_PIC_SPS <= MAX_NUM_LONG_TERM_REF_PICS), "Unspecified error");
  for (int k = 0; k < NUM_LONG_TERM_REF_PIC_SPS; k++)
  {
    sps.ltRefPicPocLsbSps[k]          = 0;
    sps.usedByCurrPicLtSPS[k]         = 0;
  }
  sps.chromaQpMappingTable.m_numQpTables = (m_pcEncCfg->m_chromaQpMappingTableParams.m_sameCQPTableForAllChromaFlag ? 1 : (sps.jointCbCr ? 3 : 2));
  sps.chromaQpMappingTable.setParams(m_pcEncCfg->m_chromaQpMappingTableParams, sps.qpBDOffset[ CH_C ]);
  sps.chromaQpMappingTable.derivedChromaQPMappingTables();
}

void EncGOP::xInitPPS(PPS &pps, const SPS &sps) const
{
  bool bUseDQP = m_pcEncCfg->m_cuQpDeltaSubdiv > 0;
  bUseDQP |= m_pcEncCfg->m_lumaLevelToDeltaQPEnabled;
  bUseDQP |= m_pcEncCfg->m_usePerceptQPA;

  if (m_pcEncCfg->m_costMode==VVENC_COST_SEQUENCE_LEVEL_LOSSLESS || m_pcEncCfg->m_costMode==VVENC_COST_LOSSLESS_CODING)
  {
    bUseDQP = false;
  }

  // pps ID already initialised.
  pps.spsId                         = sps.spsId;
  pps.jointCbCrQpOffsetPresent      = m_pcEncCfg->m_JointCbCrMode;
  pps.picWidthInLumaSamples         = m_pcEncCfg->m_PadSourceWidth;
  pps.picHeightInLumaSamples        = m_pcEncCfg->m_PadSourceHeight;
  if( pps.picWidthInLumaSamples == sps.maxPicWidthInLumaSamples && pps.picHeightInLumaSamples == sps.maxPicHeightInLumaSamples )
  {
    pps.conformanceWindow           = sps.conformanceWindow;
  }
  else
  {
    pps.conformanceWindow.setWindow( m_pcEncCfg->m_confWinLeft, m_pcEncCfg->m_confWinRight, m_pcEncCfg->m_confWinTop, m_pcEncCfg->m_confWinBottom );
  }

  pps.picWidthInCtu                 = (pps.picWidthInLumaSamples + (sps.CTUSize-1)) / sps.CTUSize;
  pps.picHeightInCtu                = (pps.picHeightInLumaSamples + (sps.CTUSize-1)) / sps.CTUSize;
  pps.subPics.clear();
  pps.subPics.resize(1);
  pps.subPics[0].init( pps.picWidthInCtu, pps.picHeightInCtu, pps.picWidthInLumaSamples, pps.picHeightInLumaSamples);
  pps.useDQP                        = m_pcEncCfg->m_RCTargetBitrate > 0 ? true : bUseDQP;

  if ( m_pcEncCfg->m_cuChromaQpOffsetSubdiv >= 0 )
  {
//th check how this is configured now    pps.cuChromaQpOffsetSubdiv = m_pcEncCfg->m_cuChromaQpOffsetSubdiv;
    pps.chromaQpOffsetListLen = 0;
    pps.setChromaQpOffsetListEntry(1, 6, 6, 6);
  }

  {
    int baseQp = m_pcEncCfg->m_QP-26;
    if( 16 == m_pcEncCfg->m_GOPSize )
    {
      baseQp += 2;
    }

    const int maxDQP = 37;
    const int minDQP = -26 + sps.qpBDOffset[ CH_L ];
    pps.picInitQPMinus26 = std::min( maxDQP, std::max( minDQP, baseQp ) );
  }

  if (m_pcEncCfg->m_wcgChromaQpControl.enabled )
  {
    const int baseQp      = m_pcEncCfg->m_QP + pps.ppsId;
    const double chromaQp = m_pcEncCfg->m_wcgChromaQpControl.chromaQpScale * baseQp + m_pcEncCfg->m_wcgChromaQpControl.chromaQpOffset;
    const double dcbQP    = m_pcEncCfg->m_wcgChromaQpControl.chromaCbQpScale * chromaQp;
    const double dcrQP    = m_pcEncCfg->m_wcgChromaQpControl.chromaCrQpScale * chromaQp;
    const int cbQP        = std::min(0, (int)(dcbQP + ( dcbQP < 0 ? -0.5 : 0.5) ));
    const int crQP        = std::min(0, (int)(dcrQP + ( dcrQP < 0 ? -0.5 : 0.5) ));
    pps.chromaQpOffset[COMP_Y]          = 0;
    pps.chromaQpOffset[COMP_Cb]         = Clip3( -12, 12, cbQP + m_pcEncCfg->m_chromaCbQpOffset);
    pps.chromaQpOffset[COMP_Cr]         = Clip3( -12, 12, crQP + m_pcEncCfg->m_chromaCrQpOffset);
    pps.chromaQpOffset[COMP_JOINT_CbCr] = Clip3( -12, 12, ( cbQP + crQP ) / 2 + m_pcEncCfg->m_chromaCbCrQpOffset);
  }
  else
  {
    pps.chromaQpOffset[COMP_Y]          = 0;
    pps.chromaQpOffset[COMP_Cb]         = m_pcEncCfg->m_chromaCbQpOffset;
    pps.chromaQpOffset[COMP_Cr]         = m_pcEncCfg->m_chromaCrQpOffset;
    pps.chromaQpOffset[COMP_JOINT_CbCr] = m_pcEncCfg->m_chromaCbCrQpOffset;
  }

  bool bChromaDeltaQPEnabled = false;
  {
    bChromaDeltaQPEnabled = ( m_pcEncCfg->m_sliceChromaQpOffsetIntraOrPeriodic[ 0 ] || m_pcEncCfg->m_sliceChromaQpOffsetIntraOrPeriodic[ 1 ] );
    bChromaDeltaQPEnabled |= (m_pcEncCfg->m_usePerceptQPA || (m_pcEncCfg->m_LookAhead && m_pcRateCtrl->m_pcEncCfg->m_RCTargetBitrate) || m_pcEncCfg->m_sliceChromaQpOffsetPeriodicity > 0) && (m_pcEncCfg->m_internChromaFormat != VVENC_CHROMA_400);
    if ( !bChromaDeltaQPEnabled && sps.dualITree && ( m_pcEncCfg->m_internChromaFormat != VVENC_CHROMA_400) )
    {
      bChromaDeltaQPEnabled = (m_pcEncCfg->m_chromaCbQpOffsetDualTree != 0 || m_pcEncCfg->m_chromaCrQpOffsetDualTree != 0 || m_pcEncCfg->m_chromaCbCrQpOffsetDualTree != 0);
    }

    for( int i = 0; !bChromaDeltaQPEnabled && i < m_pcEncCfg->m_GOPSize; i++ )
    {
      if( m_pcEncCfg->m_GOPList[ i ].m_CbQPoffset || m_pcEncCfg->m_GOPList[ i ].m_CrQPoffset )
      {
        bChromaDeltaQPEnabled = true;
      }
    }
  }
  pps.sliceChromaQpFlag                 = bChromaDeltaQPEnabled;
  pps.outputFlagPresent                 = false;
  pps.deblockingFilterOverrideEnabled   = !m_pcEncCfg->m_loopFilterOffsetInPPS;
  pps.deblockingFilterDisabled          = m_pcEncCfg->m_bLoopFilterDisable;
  pps.dbfInfoInPh                       = m_pcEncCfg->m_picPartitionFlag && !m_pcEncCfg->m_loopFilterOffsetInPPS && !m_pcEncCfg->m_bLoopFilterDisable;

  if (! pps.deblockingFilterDisabled)
  {
    for( int comp = 0; comp < MAX_NUM_COMP; comp++)
    {
      pps.deblockingFilterBetaOffsetDiv2[comp]  = m_pcEncCfg->m_loopFilterBetaOffsetDiv2[comp];
      pps.deblockingFilterTcOffsetDiv2[comp]    = m_pcEncCfg->m_loopFilterTcOffsetDiv2[comp];
    }
  }

  // deblockingFilterControlPresent is true if any of the settings differ from the inferred values:
  bool deblockingFilterControlPresent   = pps.deblockingFilterOverrideEnabled ||
                                          pps.deblockingFilterDisabled     ||
                                          pps.deblockingFilterBetaOffsetDiv2[COMP_Y] != 0 ||
                                          pps.deblockingFilterTcOffsetDiv2  [COMP_Y] != 0 ||
                                          pps.deblockingFilterBetaOffsetDiv2[COMP_Cb] != 0 ||
                                          pps.deblockingFilterTcOffsetDiv2  [COMP_Cb] != 0 ||
                                          pps.deblockingFilterBetaOffsetDiv2[COMP_Cr] != 0 ||
                                          pps.deblockingFilterTcOffsetDiv2  [COMP_Cr] != 0;

  pps.deblockingFilterControlPresent    = deblockingFilterControlPresent;
  pps.cabacInitPresent                  = m_pcEncCfg->m_cabacInitPresent != 0;
  pps.loopFilterAcrossTilesEnabled      = !m_pcEncCfg->m_bDisableLFCrossTileBoundaryFlag;
  pps.loopFilterAcrossSlicesEnabled     = !m_pcEncCfg->m_bDisableLFCrossSliceBoundaryFlag;
  pps.rpl1IdxPresent                    = sps.rpl1IdxPresent;

  const uint32_t chromaArrayType = (int)sps.separateColourPlane ? CHROMA_400 : sps.chromaFormatIdc;
  if( chromaArrayType != CHROMA_400  )
  {
    bool chromaQPOffsetNotZero = ( pps.chromaQpOffset[COMP_Cb] != 0 || pps.chromaQpOffset[COMP_Cr] != 0 || pps.jointCbCrQpOffsetPresent || pps.sliceChromaQpFlag || pps.chromaQpOffsetListLen );
    bool chromaDbfOffsetNotAsLuma = ( pps.deblockingFilterBetaOffsetDiv2[COMP_Cb] != pps.deblockingFilterBetaOffsetDiv2[COMP_Y]
                                   || pps.deblockingFilterBetaOffsetDiv2[COMP_Cr] != pps.deblockingFilterBetaOffsetDiv2[COMP_Y]
                                   || pps.deblockingFilterTcOffsetDiv2[COMP_Cb] != pps.deblockingFilterTcOffsetDiv2[COMP_Y]
                                   || pps.deblockingFilterTcOffsetDiv2[COMP_Cr] != pps.deblockingFilterTcOffsetDiv2[COMP_Y]);
    pps.usePPSChromaTool = chromaQPOffsetNotZero || chromaDbfOffsetNotAsLuma;
  }

  int histogram[MAX_NUM_REF + 1];
  for( int i = 0; i <= MAX_NUM_REF; i++ )
  {
    histogram[i]=0;
  }
  for( int i = 0; i < m_pcEncCfg->m_GOPSize; i++)
  {
    CHECK(!(m_pcEncCfg->m_RPLList0[ i ].m_numRefPicsActive >= 0 && m_pcEncCfg->m_RPLList0[ i ].m_numRefPicsActive <= MAX_NUM_REF), "Unspecified error");
    histogram[m_pcEncCfg->m_RPLList0[ i ].m_numRefPicsActive]++;
  }

  int maxHist=-1;
  int bestPos=0;
  for( int i = 0; i <= MAX_NUM_REF; i++ )
  {
    if(histogram[i]>maxHist)
    {
      maxHist=histogram[i];
      bestPos=i;
    }
  }
  CHECK(!(bestPos <= 15), "Unspecified error");
  pps.numRefIdxL0DefaultActive = bestPos;
  pps.numRefIdxL1DefaultActive = bestPos;

  pps.noPicPartition = !m_pcEncCfg->m_picPartitionFlag;
  pps.ctuSize        = sps.CTUSize;
  pps.log2CtuSize    = Log2( sps.CTUSize );

  xInitPPSforTiles( pps, sps );

  pps.pcv            = new PreCalcValues( sps, pps, true );
}

void EncGOP::xInitPPSforTiles(PPS &pps,const SPS &sps) const
{
  pps.numExpTileCols = m_pcEncCfg->m_numExpTileCols;
  pps.numExpTileRows = m_pcEncCfg->m_numExpTileRows;
  pps.numSlicesInPic = m_pcEncCfg->m_numSlicesInPic;

  if( pps.noPicPartition )
  {
    pps.tileColWidth.resize( 1, pps.picWidthInCtu );
    pps.tileRowHeight.resize( 1, pps.picHeightInCtu );
    pps.initTiles();
    pps.sliceMap.clear();
    pps.sliceMap.resize(1);
    pps.sliceMap[0].addCtusToSlice(0, pps.picWidthInCtu, 0, pps.picHeightInCtu, pps.picWidthInCtu);
  }
  else
  {
    for( int i = 0; i < pps.numExpTileCols; i++ )
    {
      pps.tileColWidth.push_back( m_pcEncCfg->m_tileColumnWidth[i] );
    }
    for( int i = 0; i < pps.numExpTileRows; i++ )
    {
      pps.tileRowHeight.push_back( m_pcEncCfg->m_tileRowHeight[i] );
    }
    pps.initTiles();
    pps.rectSlice            = true;
    pps.tileIdxDeltaPresent  = false;
    pps.initRectSliceMap( &sps );
  }
}

void EncGOP::xInitRPL(SPS &sps) const
{
  const int numRPLCandidates = m_pcEncCfg->m_numRPLList0;
  sps.rplList[0].resize(numRPLCandidates+1);
  sps.rplList[1].resize(numRPLCandidates+1);
  sps.rpl1IdxPresent = (sps.rplList[0].size() != sps.rplList[1].size());

  for (int i = 0; i < 2; i++)
  {
    const vvencRPLEntry* rplCfg = ( i == 0 ) ? m_pcEncCfg->m_RPLList0 : m_pcEncCfg->m_RPLList1;
    for (int j = 0; j < numRPLCandidates; j++)
    {
      const vvencRPLEntry &ge = rplCfg[ j ];
      ReferencePictureList&rpl = sps.rplList[i][j];
      rpl.numberOfShorttermPictures = ge.m_numRefPics;
      rpl.numberOfLongtermPictures = 0;   //Hardcoded as 0 for now. need to update this when implementing LTRP
      rpl.numberOfActivePictures = ge.m_numRefPicsActive;

      for (int k = 0; k < ge.m_numRefPics; k++)
      {
        rpl.setRefPicIdentifier(k, -ge.m_deltaRefPics[k], 0, false, 0);
      }
    }
  }

  //Check if all delta POC of STRP in each RPL has the same sign
  //Check RPLL0 first
  bool isAllEntriesinRPLHasSameSignFlag = true;
  for( int list = 0; list < 2; list++)
  {
    const RPLList& rplList = sps.rplList[list];
    uint32_t numRPL        = (uint32_t)rplList.size();

    bool isFirstEntry = true;
    bool lastSign = true;        //true = positive ; false = negative
    for (uint32_t ii = 0; isAllEntriesinRPLHasSameSignFlag && ii < numRPL; ii++)
    {
      const ReferencePictureList& rpl = rplList[ii];
      for (uint32_t jj = 0; jj < rpl.numberOfActivePictures; jj++)
      {
        if(rpl.isLongtermRefPic[jj])
          continue;

        if( isFirstEntry )
        {
          lastSign = (rpl.refPicIdentifier[jj] >= 0) ? true : false;
          isFirstEntry = false;
        }
        else
        {
          int ref = ( jj == 0 && !isFirstEntry ) ? 0 : rpl.refPicIdentifier[jj-1];
          if (((rpl.refPicIdentifier[jj] - ref) >= 0 ) != lastSign)
          {
            isAllEntriesinRPLHasSameSignFlag = false;
            break;  // break the inner loop
          }
        }
      }
    }
  }

  sps.allRplEntriesHasSameSign = isAllEntriesinRPLHasSameSignFlag;

  bool isRpl1CopiedFromRpl0 = true;
  for( int i = 0; isRpl1CopiedFromRpl0 && i < numRPLCandidates; i++)
  {
    if( sps.rplList[0][i].getNumRefEntries() == sps.rplList[1][i].getNumRefEntries() )
    {
      for( int j = 0; isRpl1CopiedFromRpl0 && j < sps.rplList[0][i].getNumRefEntries(); j++ )
      {
        if( sps.rplList[0][i].refPicIdentifier[j] != sps.rplList[1][i].refPicIdentifier[j] )
        {
          isRpl1CopiedFromRpl0 = false;
        }
      }
    }
    else
    {
      isRpl1CopiedFromRpl0 = false;
    }
  }
  sps.rpl1CopyFromRpl0 = isRpl1CopiedFromRpl0;
}

void EncGOP::xInitHrdParameters(SPS &sps)
{
  m_EncHRD.initHRDParameters( *m_pcEncCfg, sps );

  sps.generalHrdParams = m_EncHRD.generalHrdParams;

  for(int i = 0; i < VVENC_MAX_TLAYER; i++)
  {
    sps.olsHrdParams[i] = m_EncHRD.olsHrdParams[i];
  }
}

/** Function for deciding the nal_unit_type.
 * \param pocCurr POC of the current picture
 * \param lastIDR  POC of the last IDR picture
 * \returns the NAL unit type of the picture
 * This function checks the configuration and returns the appropriate nal_unit_type for the picture.
 */
vvencNalUnitType EncGOP::xGetNalUnitType( int pocCurr, int lastIDR ) const
{
  if (pocCurr == 0)
  {
    if( m_pcEncCfg->m_DecodingRefreshType == 4 )
    {
      return m_bFirstInit ? VVENC_NAL_UNIT_CODED_SLICE_IDR_W_RADL :  VVENC_NAL_UNIT_CODED_SLICE_RADL;
    }
    else
    {
      return VVENC_NAL_UNIT_CODED_SLICE_IDR_N_LP;
    }
  }

  if (m_pcEncCfg->m_DecodingRefreshType == 4 && ((pocCurr+1+(m_pcEncCfg->m_IntraPeriod - m_pcEncCfg->m_GOPSize)) % m_pcEncCfg->m_IntraPeriod == 0 || m_bFirstInit ) )
  {
    return VVENC_NAL_UNIT_CODED_SLICE_IDR_W_RADL;
  }
  if ((m_pcEncCfg->m_DecodingRefreshType < 3 || m_pcEncCfg->m_DecodingRefreshType == 5) && pocCurr % m_pcEncCfg->m_IntraPeriod == 0)
  {
    if (m_pcEncCfg->m_DecodingRefreshType == 1 || m_pcEncCfg->m_DecodingRefreshType == 5)
    {
      return VVENC_NAL_UNIT_CODED_SLICE_CRA;
    }
    else if (m_pcEncCfg->m_DecodingRefreshType == 2)
    {
      return VVENC_NAL_UNIT_CODED_SLICE_IDR_W_RADL;
    }
  }
  if(m_pocCRA>0)
  {
    if(pocCurr<m_pocCRA)
    {
      // All leading pictures are being marked as TFD pictures here since current encoder uses all
      // reference pictures while encoding leading pictures. An encoder can ensure that a leading
      // picture can be still decodable when random accessing to a CRA/CRANT/BLA/BLANT picture by
      // controlling the reference pictures used for encoding that leading picture. Such a leading
      // picture need not be marked as a TFD picture.
      return VVENC_NAL_UNIT_CODED_SLICE_RASL;
    }
  }
  if (lastIDR>0)
  {
    if (pocCurr < lastIDR)
    {
      return VVENC_NAL_UNIT_CODED_SLICE_RADL;
    }
  }
  return VVENC_NAL_UNIT_CODED_SLICE_TRAIL;
}


int EncGOP::xGetSliceDepth( int poc ) const
{
  int depth = 0;

  poc = poc % m_pcEncCfg->m_GOPSize;

  if ( poc != 0 )
  {
    int step = m_pcEncCfg->m_GOPSize;
    for( int i=step>>1; i>=1; i>>=1 )
    {
      for ( int j = i; j<m_pcEncCfg->m_GOPSize; j += step )
      {
        if ( j == poc )
        {
          i=0;
          break;
        }
      }
      step >>= 1;
      depth++;
    }
  }

  return depth;
}

bool EncGOP::xIsSliceTemporalSwitchingPoint( const Slice* slice, const PicList& picList, int gopId ) const
{
  if ( slice->TLayer > 0
      && !(slice->nalUnitType == VVENC_NAL_UNIT_CODED_SLICE_RADL     // Check if not a leading picture
        || slice->nalUnitType == VVENC_NAL_UNIT_CODED_SLICE_RASL) )
  {
    if ( slice->isStepwiseTemporalLayerSwitchingPointCandidate( picList ) )
    {
      const vvencRPLEntry* rplList0 = m_pcEncCfg->m_RPLList0;
      const vvencRPLEntry* rplList1 = m_pcEncCfg->m_RPLList1;
      bool isSTSA              = true;

      for( int ii = gopId + 1; ii < m_pcEncCfg->m_GOPSize && isSTSA == true; ii++ )
      {
        int lTid = rplList0[ ii ].m_temporalId;

        if ( lTid == slice->TLayer )
        {
          const ReferencePictureList* rpl0 = &slice->sps->rplList[0][ii];
          for ( int jj = 0; jj < slice->rpl[0]->numberOfActivePictures; jj++ )
          {
            int tPoc = rplList0[ ii ].m_POC + rpl0->refPicIdentifier[ jj ];
            int kk   = 0;
            for ( kk = 0; kk < m_pcEncCfg->m_GOPSize; kk++ )
            {
              if ( rplList0[ kk ].m_POC == tPoc )
              {
                break;
              }
            }
            int tTid = rplList0[ kk ].m_temporalId;
            if ( tTid >= slice->TLayer )
            {
              isSTSA = false;
              break;
            }
          }
          const ReferencePictureList* rpl1 = &slice->sps->rplList[1][ii];
          for ( int jj = 0; jj < slice->rpl[1]->numberOfActivePictures; jj++ )
          {
            int tPoc = rplList1[ ii ].m_POC + rpl1->refPicIdentifier[ jj ];
            int kk   = 0;
            for ( kk = 0; kk < m_pcEncCfg->m_GOPSize; kk++ )
            {
              if ( rplList1[ kk ].m_POC == tPoc )
              {
                break;
              }
            }
            int tTid = rplList1[ kk ].m_temporalId;
            if ( tTid >= slice->TLayer )
            {
              isSTSA = false;
              break;
            }
          }
        }
      }

      if ( isSTSA == true )
      {
        return true;
      }
    }
  }
  return false;
}

void EncGOP::xInitPicsInCodingOrder( const std::vector<Picture*>& encList, const PicList& picList, bool isEncodeLtRef )
{
  const size_t size = m_pcEncCfg->m_maxParallelFrames > 0 ? encList.size() : 1;
  for( int i = 0; i < size; i++ )
  {
    Picture* pic = encList[ i ];
    if ( ! pic->isInitDone )
    {
      pic->encTime.startTimer();

      xInitFirstSlice( *pic, picList, isEncodeLtRef );

      pic->encTime.stopTimer();

      m_gopEncListInput.push_back( pic );
      m_gopEncListOutput.push_back( pic );
#if HIGH_LEVEL_MT_OPT
      m_pocEncode     = pic->poc;
#endif
    }
  }
}

#if HIGH_LEVEL_MT_OPT
void EncGOP::xGetProcessingListsNonBlocking( std::list<Picture*>& procList, std::list<Picture*>& rcUpdateList )
{
  // in lockstep mode, process only pics of same temporal layer
  const bool lockStepMode = m_pcEncCfg->m_RCTargetBitrate > 0 && m_pcEncCfg->m_maxParallelFrames > 0;
  if( lockStepMode )
  {
    // start new parallel chunk only, if next output picture is not reconstructed
    if( m_gopEncListOutput.empty() || ! m_gopEncListOutput.front()->isReconstructed )
    {
      const int procTL         = m_gopEncListInput.size() ? m_gopEncListInput.front()->TLayer                      : -1;
      const int gopId          = m_gopEncListInput.size() ? m_gopEncListInput.front()->poc / m_pcEncCfg->m_GOPSize : -1;
      const int rcIdxInGop     = m_gopEncListInput.size() ? m_gopEncListInput.front()->rcIdxInGop                  : -1;
      const int minSerialDepth = m_pcEncCfg->m_maxParallelFrames > 2 ? 1 : 2;  // up to this temporal layer encode pictures only in serial mode
      const int maxSize        = procTL <= minSerialDepth ? 1 : m_pcEncCfg->m_maxParallelFrames;
#if HIGH_LEVEL_MT_OPT
      for( auto it = m_gopEncListInput.begin(); it != m_gopEncListInput.end(); )
      {
        auto pic = *it;
        if( pic->poc / m_pcEncCfg->m_GOPSize == gopId
            && pic->TLayer == procTL
            && pic->slices[ 0 ]->checkRefPicsReconstructed() 
          )
        {
          procList.push_back    ( pic );
          rcUpdateList.push_back( pic );
          // map all pics in a parallel chunk to the same index, improves RC performance
          pic->rcIdxInGop = rcIdxInGop;
          it = m_gopEncListInput.erase( it );
        }
        else
        {
          ++it;
        }
        if( (int)procList.size() >= maxSize )
          break;
      }
#else
      for( auto pic : m_gopEncListInput )
      {
        if( pic->poc / m_pcEncCfg->m_GOPSize == gopId
            && pic->TLayer == procTL
            && pic->slices[ 0 ]->checkRefPicsReconstructed() )
        {
          procList.push_back    ( pic );
          rcUpdateList.push_back( pic );
          // map all pics in a parallel chunk to the same index, improves RC performance
          pic->rcIdxInGop = rcIdxInGop;
        }
        if( (int)procList.size() >= maxSize )
          break;
      }
#endif
    }
  }
  else
  {
#if HIGH_LEVEL_MT_OPT
    procList.splice( procList.end(), m_gopEncListInput );
    m_gopEncListInput.clear();
#else
    procList = m_gopEncListInput;
#endif
    // TODO: Is it correct here, to put just one picture into update list?
    if( ! m_gopEncListOutput.empty() )
      rcUpdateList.push_back( m_gopEncListOutput.front() );
  }
  CHECK( ! rcUpdateList.empty() && m_gopEncListOutput.empty(),                                                         "first picture in RC update and in output list have to be the same" );
  CHECK( ! rcUpdateList.empty() && ! m_gopEncListOutput.empty() && rcUpdateList.front() != m_gopEncListOutput.front(), "first picture in RC update and in output list have to be the same" );
}
#endif

void EncGOP::xGetProcessingLists( std::list<Picture*>& procList, std::list<Picture*>& rcUpdateList )
{
  // in lockstep mode, process only pics of same temporal layer
  const bool lockStepMode = m_pcEncCfg->m_RCTargetBitrate > 0 && m_pcEncCfg->m_maxParallelFrames > 0;
  if( lockStepMode )
  {
    // start new parallel chunk only, if next output picture is not reconstructed
    if( m_gopEncListOutput.empty() || ! m_gopEncListOutput.front()->isReconstructed )
    {
      const int procTL         = m_gopEncListInput.size() ? m_gopEncListInput.front()->TLayer                      : -1;
      const int gopId          = m_gopEncListInput.size() ? m_gopEncListInput.front()->poc / m_pcEncCfg->m_GOPSize : -1;
      const int rcIdxInGop     = m_gopEncListInput.size() ? m_gopEncListInput.front()->rcIdxInGop                  : -1;
      const int minSerialDepth = m_pcEncCfg->m_maxParallelFrames > 2 ? 1 : 2;  // up to this temporal layer encode pictures only in serial mode
      const int maxSize        = procTL <= minSerialDepth ? 1 : m_pcEncCfg->m_maxParallelFrames;
      for( auto pic : m_gopEncListInput )
      {
        if( pic->poc / m_pcEncCfg->m_GOPSize == gopId
            && pic->TLayer == procTL
            && pic->slices[ 0 ]->checkRefPicsReconstructed() )
        {
          procList.push_back    ( pic );
          rcUpdateList.push_back( pic );
          // map all pics in a parallel chunk to the same index, improves RC performance
          pic->rcIdxInGop = rcIdxInGop;
        }
        if( (int)procList.size() >= maxSize )
          break;
      }
    }
  }
  else
  {
    procList = m_gopEncListInput;
    if( ! m_gopEncListOutput.empty() )
      rcUpdateList.push_back( m_gopEncListOutput.front() );
  }
  CHECK( ! rcUpdateList.empty() && m_gopEncListOutput.empty(),                                                         "first picture in RC update and in output list have to be the same" );
  CHECK( ! rcUpdateList.empty() && ! m_gopEncListOutput.empty() && rcUpdateList.front() != m_gopEncListOutput.front(), "first picture in RC update and in output list have to be the same" );
}

void EncGOP::xInitFirstSlice( Picture& pic, const PicList& picList, bool isEncodeLtRef )
{
  const int curPoc      = pic.getPOC();
  const int gopId       = pic.gopId;
  const int depth       = xGetSliceDepth( curPoc );
  memset( pic.cs->alfAps, 0, sizeof(pic.cs->alfAps));
  Slice* slice          = pic.allocateNewSlice();
  pic.cs->picHeader     = new PicHeader;
  const SPS& sps        = *(slice->sps);
  const int drtIPoffset = m_pcEncCfg->m_DecodingRefreshType == 4 ? 1 + (m_pcEncCfg->m_IntraPeriod - m_pcEncCfg->m_GOPSize) : 0;
  SliceType sliceType   = ( (curPoc+drtIPoffset) % (unsigned)m_pcEncCfg->m_IntraPeriod == 0 || m_pcEncCfg->m_GOPList[ gopId ].m_sliceType== 'I' || ( m_pcEncCfg->m_DecodingRefreshType == 4 && m_bFirstInit ) ) ? ( VVENC_I_SLICE ) : ( m_pcEncCfg->m_GOPList[ gopId ].m_sliceType== 'P' ? VVENC_P_SLICE : VVENC_B_SLICE );
  vvencNalUnitType naluType  = xGetNalUnitType( curPoc, m_lastIDR );

  if( curPoc == 0 && m_pcEncCfg->m_DecodingRefreshType == 4 && !m_bFirstInit )
  {
    sliceType = m_pcEncCfg->m_GOPList[ gopId ].m_sliceType== 'P' ? VVENC_P_SLICE : VVENC_B_SLICE;
  }

  pic.rcIdxInGop = std::max( 0, m_codingOrderIdx - 1 ) % m_pcEncCfg->m_GOPSize;
  m_codingOrderIdx += 1;

  // update IRAP
  if ( naluType == VVENC_NAL_UNIT_CODED_SLICE_IDR_W_RADL
      || naluType == VVENC_NAL_UNIT_CODED_SLICE_IDR_N_LP
      || naluType == VVENC_NAL_UNIT_CODED_SLICE_CRA )
  {
    m_associatedIRAPType = naluType;
    m_associatedIRAPPOC  = curPoc;
  }

  // update last IDR
  if ( naluType == VVENC_NAL_UNIT_CODED_SLICE_IDR_W_RADL || naluType == VVENC_NAL_UNIT_CODED_SLICE_IDR_N_LP )
  {
    m_lastIDR = curPoc;
  }

  slice->picHeader                 = pic.cs->picHeader;
  slice->independentSliceIdx       = 0;
  slice->sliceType                 = sliceType;
  slice->poc                       = curPoc;
  slice->TLayer                    = ( m_pcEncCfg->m_DecodingRefreshType == 4 && m_bFirstInit ) ? 0 : m_pcEncCfg->m_GOPList[ gopId ].m_temporalId;
  slice->nalUnitType               = naluType;
  slice->depth                     = depth;
  slice->lastIDR                   = m_lastIDR;

  slice->depQuantEnabled           = m_pcEncCfg->m_DepQuantEnabled;
  slice->signDataHidingEnabled     = m_pcEncCfg->m_SignDataHidingEnabled;

  slice->disableSATDForRd          = false;
  slice->picHeader->splitConsOverride     = false;
  for( int i = 0; i < 3; i++ )
  {
    slice->picHeader->minQTSize[i]   = sps.minQTSize[i];
    slice->picHeader->maxMTTDepth[i] = sps.maxMTTDepth[i];
    slice->picHeader->maxBTSize[i]   = sps.maxBTSize[i];
    slice->picHeader->maxTTSize[i]   = sps.maxTTSize[i];
  }

  slice->associatedIRAPType        = m_associatedIRAPType;
  slice->associatedIRAP            = m_associatedIRAPPOC;
  CHECK( MAX_REF_PICS <= m_pcEncCfg->m_RPLList0[ gopId ].m_numRefPicsActive, "number of ref pics out of supported range" );
  slice->numRefIdx[REF_PIC_LIST_0] = m_pcEncCfg->m_RPLList0[ gopId ].m_numRefPicsActive;
  slice->numRefIdx[REF_PIC_LIST_1] = m_pcEncCfg->m_RPLList1[ gopId ].m_numRefPicsActive;
  slice->setDecodingRefreshMarking ( m_pocCRA, m_bRefreshPending, picList );
  slice->setDefaultClpRng          ( sps );
  if (!slice->sps->Affine)
  {
    slice->picHeader->maxNumAffineMergeCand = m_pcEncCfg->m_SbTMVP ? 1 : 0;
  }

  // reference list
  int poc;
  xSelectReferencePictureList( slice, curPoc, gopId, -1 );
  if ( slice->checkThatAllRefPicsAreAvailable( picList, slice->rpl[0], 0, poc ) || slice->checkThatAllRefPicsAreAvailable( picList, slice->rpl[1], 1, poc ) )
  {
    slice->createExplicitReferencePictureSetFromReference( picList, slice->rpl[0], slice->rpl[1] );
  }
  slice->applyReferencePictureListBasedMarking( picList, slice->rpl[0], slice->rpl[1], 0, *slice->pps );

  // nalu type refinement
  if ( xIsSliceTemporalSwitchingPoint( slice, picList, gopId ) )
  {
    naluType = VVENC_NAL_UNIT_CODED_SLICE_STSA;
    slice->nalUnitType = naluType;
  }

  // reference list
  slice->numRefIdx[REF_PIC_LIST_0] = sliceType == VVENC_I_SLICE ? 0 : slice->rpl[0]->numberOfActivePictures;
  slice->numRefIdx[REF_PIC_LIST_1] = sliceType != VVENC_B_SLICE ? 0 : slice->rpl[1]->numberOfActivePictures;
  slice->constructRefPicList  ( picList, false );
  slice->setRefPOCList        ();
  slice->setList1IdxToList0Idx();
  slice->updateRefPicCounter  ( +1 );
  slice->setSMVDParam();

  // slice type refinement
  if ( sliceType == VVENC_B_SLICE && slice->numRefIdx[ REF_PIC_LIST_1 ] == 0 )
  {
    sliceType = VVENC_P_SLICE;
    slice->sliceType = sliceType;
  }

  slice->picHeader->gdrPic      = false;
  slice->picHeader->disBdofFlag = false;
  slice->picHeader->disDmvrFlag = false;
  slice->picHeader->disProfFlag = false;

  slice->picHeader->gdrOrIrapPic = slice->picHeader->gdrPic || slice->isIRAP();
  slice->picHeader->picInterSliceAllowed = sliceType != VVENC_I_SLICE;
  slice->picHeader->picIntraSliceAllowed = sliceType == VVENC_I_SLICE;

  const vvencGOPEntry& gopEntry = m_pcEncCfg->m_GOPList[pic.gopId];
  slice->deblockingFilterOverride = sliceType != VVENC_I_SLICE && (gopEntry.m_betaOffsetDiv2 || gopEntry.m_tcOffsetDiv2);
  if( slice->deblockingFilterOverride )
  {
    for( int comp = 0; comp < MAX_NUM_COMP; comp++)
    {
      slice->deblockingFilterTcOffsetDiv2[comp]    = slice->picHeader->deblockingFilterTcOffsetDiv2[comp]   = gopEntry.m_tcOffsetDiv2   + m_pcEncCfg->m_loopFilterTcOffsetDiv2[comp];
      slice->deblockingFilterBetaOffsetDiv2[comp]  = slice->picHeader->deblockingFilterBetaOffsetDiv2[comp] = gopEntry.m_betaOffsetDiv2 +   m_pcEncCfg->m_loopFilterBetaOffsetDiv2[comp];
    }
  }
  else
  {
    for( int comp = 0; comp < MAX_NUM_COMP; comp++)
    {
      slice->deblockingFilterTcOffsetDiv2[comp]    = slice->picHeader->deblockingFilterTcOffsetDiv2[comp]   = slice->pps->deblockingFilterTcOffsetDiv2[comp];
      slice->deblockingFilterBetaOffsetDiv2[comp]  = slice->picHeader->deblockingFilterBetaOffsetDiv2[comp] = slice->pps->deblockingFilterBetaOffsetDiv2[comp];
    }
  }

  if (slice->pps->useDQP)
  {
    const uint32_t cuLumaQpSubdiv = (m_pcEncCfg->m_cuQpDeltaSubdiv > 0 ? (uint32_t) m_pcEncCfg->m_cuQpDeltaSubdiv : 0);

    slice->picHeader->cuQpDeltaSubdivInter = m_pcEncCfg->m_usePerceptQPA ? 0 : cuLumaQpSubdiv;
    slice->picHeader->cuQpDeltaSubdivIntra = cuLumaQpSubdiv;
  }
  if( slice->pps->chromaQpOffsetListLen > 0)
  {
    const uint32_t cuChromaQpSubdiv = (m_pcEncCfg->m_cuChromaQpOffsetSubdiv > 0 ? (uint32_t) m_pcEncCfg->m_cuChromaQpOffsetSubdiv : 0);

    slice->picHeader->cuChromaQpOffsetSubdivInter = m_pcEncCfg->m_usePerceptQPA ? 0 : cuChromaQpSubdiv;
    slice->picHeader->cuChromaQpOffsetSubdivIntra = cuChromaQpSubdiv;
  }

  slice->picHeader->ppsId = slice->pps->ppsId;
  slice->picHeader->spsId = slice->sps->spsId;

  pic.cs->picHeader->pic = &pic;
  xInitSliceTMVPFlag ( pic.cs->picHeader, slice, gopId );
  xInitSliceMvdL1Zero( pic.cs->picHeader, slice );

  if( slice->nalUnitType == VVENC_NAL_UNIT_CODED_SLICE_RASL && m_pcEncCfg->m_rprRASLtoolSwitch )
  {
    slice->lmChromaCheckDisable = true;
    pic.cs->picHeader->disDmvrFlag = true;
    xUpdateRPRtmvp( pic.cs->picHeader, slice );
  }

  // update RAS
  xUpdateRasInit( slice );

  if ( m_pcEncCfg->m_useAMaxBT )
  {
    m_BlkStat.setSliceMaxBT( *slice );

    bool identicalToSPS=true;
    const SPS* sps =slice->sps;
    PicHeader* picHeader = slice->picHeader;
    if (picHeader->picInterSliceAllowed)
    {
      identicalToSPS = (picHeader->minQTSize[1] == sps->minQTSize[1] &&
                        picHeader->maxMTTDepth[1] == sps->maxMTTDepth[1] &&
                        picHeader->maxBTSize[1] == sps->maxBTSize[1] &&
                        picHeader->maxTTSize[1] == sps->maxTTSize[1] );
    }

    if (identicalToSPS && picHeader->picIntraSliceAllowed)
    {
      identicalToSPS = (picHeader->minQTSize[0] == sps->minQTSize[0] &&
                        picHeader->maxMTTDepth[0] == sps->maxMTTDepth[0] &&
                        picHeader->maxBTSize[0] == sps->maxBTSize[0] &&
                        picHeader->maxTTSize[0] == sps->maxTTSize[0] );
    }

    if (identicalToSPS && sps->dualITree)
    {
      identicalToSPS = (picHeader->minQTSize[2] == sps->minQTSize[2] &&
                        picHeader->maxMTTDepth[2] == sps->maxMTTDepth[2] &&
                        picHeader->maxBTSize[2] == sps->maxBTSize[2] &&
                        picHeader->maxTTSize[2] == sps->maxTTSize[2] );
    }

    if (identicalToSPS)
    {
      picHeader->splitConsOverride = false;
    }

  }

  CHECK( slice->TLayer != 0 && slice->sliceType == VVENC_I_SLICE, "Unspecified error" );

  pic.cs->slice = slice;
  pic.cs->allocateVectorsAtPicLevel();
  pic.isReferenced = true;

  // reshaper
  xInitLMCS( pic );

  pic.picApsMap.clearActive();
  for ( int i = 0; i < ALF_CTB_MAX_NUM_APS; i++ )
  {
    const int apsMapIdx = ( i << NUM_APS_TYPE_LEN ) + ALF_APS;
    APS* alfAPS = pic.picApsMap.getPS( apsMapIdx );
    if ( alfAPS )
    {
      pic.picApsMap.clearChangedFlag( apsMapIdx );
      alfAPS->alfParam.reset();
      alfAPS->ccAlfParam.reset();
    }
  }
  CHECK( slice->enableDRAPSEI && m_pcEncCfg->m_maxParallelFrames, "Dependent Random Access Point is not supported by Frame Parallel Processing" );

  if( pic.poc == m_pcEncCfg->m_switchPOC )
  {
    m_appliedSwitchDQQ = m_pcEncCfg->m_switchDQP;
  }
  pic.seqBaseQp = m_pcEncCfg->m_QP + m_appliedSwitchDQQ;

  pic.isInitDone = true;

  m_bFirstInit = false;
}

void EncGOP::xInitSliceTMVPFlag( PicHeader* picHeader, const Slice* slice, int gopId )
{
  if ( m_pcEncCfg->m_TMVPModeId == 2 )
  {
    if ( gopId == 0 ) // first picture in SOP (i.e. forward B)
    {
      picHeader->enableTMVP = false;
    }
    else
    {
      // Note: slice->colFromL0Flag is assumed to be always 0 and getcolRefIdx() is always 0.
      picHeader->enableTMVP = true;
    }
  }
  else if ( m_pcEncCfg->m_TMVPModeId == 1 )
  {
    picHeader->enableTMVP = true;
  }
  else
  {
    picHeader->enableTMVP = false;
  }

  // disable TMVP when current picture is the only ref picture
  if ( slice->isIRAP() && slice->sps->IBC )
  {
    picHeader->enableTMVP = false;
  }
}

void EncGOP::xUpdateRPRtmvp( PicHeader* picHeader, Slice* slice )
{
  if( slice->sliceType != VVENC_I_SLICE && picHeader->enableTMVP && m_pcEncCfg->m_rprRASLtoolSwitch )
  {
    int colRefIdxL0 = -1, colRefIdxL1 = -1;

    for( int refIdx = 0; refIdx < slice->numRefIdx[REF_PIC_LIST_0]; refIdx++ )
    {
      if( !( slice->getRefPic( REF_PIC_LIST_0, refIdx )->slices[0]->nalUnitType != VVENC_NAL_UNIT_CODED_SLICE_RASL &&
             slice->getRefPic( REF_PIC_LIST_0, refIdx )->poc <= m_pocCRA ) )
      {
        colRefIdxL0 = refIdx;
        break;
      }
    }

    if( slice->sliceType == VVENC_B_SLICE )
    {
      for( int refIdx = 0; refIdx < slice->numRefIdx[REF_PIC_LIST_1]; refIdx++ )
      {
        if( !( slice->getRefPic( REF_PIC_LIST_1, refIdx )->slices[0]->nalUnitType != VVENC_NAL_UNIT_CODED_SLICE_RASL &&
               slice->getRefPic( REF_PIC_LIST_1, refIdx )->poc <= m_pocCRA ) )
        {
          colRefIdxL1 = refIdx;
          break;
        }
      }
    }

    if( colRefIdxL0 >= 0 && colRefIdxL1 >= 0 )
    {
      const Picture *refPicL0 = slice->getRefPic( REF_PIC_LIST_0, colRefIdxL0 );
      const Picture *refPicL1 = slice->getRefPic( REF_PIC_LIST_1, colRefIdxL1 );

      CHECK( !refPicL0->slices.size(), "Wrong L0 reference picture" );
      CHECK( !refPicL1->slices.size(), "Wrong L1 reference picture" );

      const uint32_t uiColFromL0 = refPicL0->slices[0]->sliceQp > refPicL1->slices[0]->sliceQp;
      picHeader->picColFromL0 = uiColFromL0;
      slice->colFromL0Flag = uiColFromL0;
      slice->colRefIdx = uiColFromL0 ? colRefIdxL0 : colRefIdxL1;
      picHeader->colRefIdx = uiColFromL0 ? colRefIdxL0 : colRefIdxL1;
    }
    else if( colRefIdxL0 < 0 && colRefIdxL1 >= 0 )
    {
      picHeader->picColFromL0 = false;
      slice->colFromL0Flag = false;
      slice->colRefIdx = colRefIdxL1;
      picHeader->colRefIdx = colRefIdxL1;
    }
    else if( colRefIdxL0 >= 0 && colRefIdxL1 < 0 )
    {
      picHeader->picColFromL0 = true;
      slice->colFromL0Flag = true;
      slice->colRefIdx = colRefIdxL0;
      picHeader->colRefIdx = colRefIdxL0;
    }
    else
    {
      picHeader->enableTMVP = false;
    }
  }
}

void EncGOP::xInitSliceMvdL1Zero( PicHeader* picHeader, const Slice* slice )
{
  bool bGPBcheck = false;
  if ( slice->sliceType == VVENC_B_SLICE)
  {
    if ( slice->numRefIdx[ 0 ] == slice->numRefIdx[ 1 ] )
    {
      bGPBcheck = true;
      int i;
      for ( i=0; i < slice->numRefIdx[ 1 ]; i++ )
      {
        if ( slice->getRefPOC( RefPicList( 1 ), i ) != slice->getRefPOC( RefPicList( 0 ), i ) )
        {
          bGPBcheck = false;
          break;
        }
      }
    }
  }

  if ( bGPBcheck )
  {
    picHeader->mvdL1Zero = true;
  }
  else
  {
    picHeader->mvdL1Zero = false;
  }
}

void EncGOP::xInitLMCS( Picture& pic )
{
  Slice* slice = pic.cs->slice;
  const SliceType sliceType = slice->sliceType;

  if( ! pic.useScLMCS || (!slice->isIntra() && m_disableLMCSIP) )
  {
    pic.reshapeData.copyReshapeData( m_Reshaper );
    m_Reshaper.setCTUFlag     ( false );
    pic.reshapeData.setCTUFlag( false );
    if( slice->isIntra() )  m_disableLMCSIP = true;
    return;
  }
  if( slice->isIntra() ) m_disableLMCSIP = false;

  m_Reshaper.getReshapeCW()->rspTid = slice->TLayer + (slice->isIntra() ? 0 : 1);
  m_Reshaper.getSliceReshaperInfo().chrResScalingOffset = m_pcEncCfg->m_LMCSOffset;

  if ( m_pcEncCfg->m_reshapeSignalType == RESHAPE_SIGNAL_PQ )
  {
    m_Reshaper.preAnalyzerHDR( pic, sliceType, m_pcEncCfg->m_reshapeCW );
  }
  else if ( m_pcEncCfg->m_reshapeSignalType == RESHAPE_SIGNAL_SDR || m_pcEncCfg->m_reshapeSignalType == RESHAPE_SIGNAL_HLG )
  {
    m_Reshaper.preAnalyzerLMCS( pic, m_pcEncCfg->m_reshapeSignalType, sliceType, m_pcEncCfg->m_reshapeCW );
  }
  else
  {
    THROW("Reshaper for other signal currently not defined!");
  }

  if ( sliceType == VVENC_I_SLICE )
  {
    if ( m_pcEncCfg->m_reshapeSignalType == RESHAPE_SIGNAL_PQ )
    {
      m_Reshaper.initLUTfromdQPModel();
      m_Reshaper.updateReshapeLumaLevelToWeightTableChromaMD( m_Reshaper.getInvLUT() );
    }
    else if ( m_pcEncCfg->m_reshapeSignalType == RESHAPE_SIGNAL_SDR || m_pcEncCfg->m_reshapeSignalType == RESHAPE_SIGNAL_HLG )
    {
      if ( m_Reshaper.getReshapeFlag() )
      {
        m_Reshaper.constructReshaperLMCS();
        m_Reshaper.updateReshapeLumaLevelToWeightTable( m_Reshaper.getSliceReshaperInfo(), m_Reshaper.getWeightTable(), m_Reshaper.getCWeight() );
      }
    }
    else
    {
      THROW( "Reshaper for other signal currently not defined!" );
    }

        //reshape original signal
    if( m_Reshaper.getSliceReshaperInfo().sliceReshaperEnabled )
    {
      CPelUnitBuf origBuf = pic.getOrigBuf();
      if( pic.getFilteredOrigBuffer().valid() )
      {
        pic.getRspOrigBuf().get(COMP_Y).rspSignal( m_Reshaper.getFwdLUT() );
      }
      else
      {
        pic.getFilteredOrigBuffer().create( pic.cs->pcv->chrFormat, Area( 0, 0, origBuf.get( COMP_Y ).width, origBuf.get( COMP_Y ).height) );
        PelUnitBuf rspOrigBuf = pic.getRspOrigBuf();
        rspOrigBuf.get(COMP_Y).rspSignal( origBuf.get(COMP_Y), m_Reshaper.getFwdLUT() );
        if( CHROMA_400 != pic.cs->pcv->chrFormat )
        {
          rspOrigBuf.get(COMP_Cb).copyFrom( origBuf.get(COMP_Cb) );
          rspOrigBuf.get(COMP_Cr).copyFrom( origBuf.get(COMP_Cr) );
        }
      }
    }

    m_Reshaper.setCTUFlag( false );
  }
  else
  {
    m_Reshaper.setCTUFlag( m_Reshaper.getReshapeFlag() );
    m_Reshaper.getSliceReshaperInfo().sliceReshaperModelPresent = false;

    if ( m_pcEncCfg->m_reshapeSignalType == RESHAPE_SIGNAL_PQ )
    {
      m_Reshaper.restoreReshapeLumaLevelToWeightTable();
    }
    else if ( m_pcEncCfg->m_reshapeSignalType == RESHAPE_SIGNAL_SDR || m_pcEncCfg->m_reshapeSignalType == RESHAPE_SIGNAL_HLG )
    {
      int modIP = pic.getPOC() - pic.getPOC() / m_pcEncCfg->m_reshapeCW.rspFpsToIp * m_pcEncCfg->m_reshapeCW.rspFpsToIp;
      if (m_Reshaper.getReshapeFlag() && m_pcEncCfg->m_reshapeCW.updateCtrl == 2 && modIP == 0)
      {
        m_Reshaper.getSliceReshaperInfo().sliceReshaperModelPresent = true;
        m_Reshaper.constructReshaperLMCS();
        m_Reshaper.updateReshapeLumaLevelToWeightTable(m_Reshaper.getSliceReshaperInfo(), m_Reshaper.getWeightTable(), m_Reshaper.getCWeight());
      }
    }
    else
    {
      THROW("Reshaper for other signal currently not defined!");
    }
  }

  //set all necessary information in LMCS APS and slice
  slice->lmcsEnabled = slice->picHeader->lmcsEnabled = m_Reshaper.getSliceReshaperInfo().sliceReshaperEnabled;
  slice->picHeader->lmcsChromaResidualScale          = ( m_Reshaper.getSliceReshaperInfo().enableChromaAdj == 1 );
  if ( m_Reshaper.getSliceReshaperInfo().sliceReshaperModelPresent )
  {
    ParameterSetMap<APS>& picApsMap = pic.picApsMap;
    const int apsId0                = 0;
    const int apsMapIdx             = ( apsId0 << NUM_APS_TYPE_LEN ) + LMCS_APS;
    APS* picAps                     = picApsMap.getPS( apsMapIdx );
    if ( picAps == nullptr )
    {
      picAps = picApsMap.allocatePS( apsMapIdx );
      picAps->apsType     = LMCS_APS;
      picAps->apsId       = apsId0;
    }
    picAps->lmcsParam = m_Reshaper.getSliceReshaperInfo();
    picApsMap.setChangedFlag( apsMapIdx );
    slice->picHeader->lmcsAps    = picAps;
    slice->picHeader->lmcsApsId  = apsId0;
  }

  if ( slice->picHeader->lmcsEnabled )
  {
    slice->picHeader->lmcsApsId = 0;
  }

  pic.reshapeData.copyReshapeData( m_Reshaper );
}

void EncGOP::xSelectReferencePictureList( Slice* slice, int curPoc, int gopId, int ltPoc )
{
  slice->rplIdx[0] = gopId;
  slice->rplIdx[1] = gopId;

  int fullListNum = m_pcEncCfg->m_GOPSize;
  int partialListNum = m_pcEncCfg->m_numRPLList0 - m_pcEncCfg->m_GOPSize;
  int extraNum = fullListNum;
  if ( m_pcEncCfg->m_IntraPeriod < 0 )
  {
    if (curPoc < (2 * m_pcEncCfg->m_GOPSize + 2))
    {
      slice->rplIdx[0] = (curPoc + m_pcEncCfg->m_GOPSize - 1);
      slice->rplIdx[1] = (curPoc + m_pcEncCfg->m_GOPSize - 1);
    }
    else
    {
      slice->rplIdx[0] = ((curPoc%m_pcEncCfg->m_GOPSize == 0) ? m_pcEncCfg->m_GOPSize - 1 : curPoc%m_pcEncCfg->m_GOPSize - 1);
      slice->rplIdx[1] = ((curPoc%m_pcEncCfg->m_GOPSize == 0) ? m_pcEncCfg->m_GOPSize - 1 : curPoc%m_pcEncCfg->m_GOPSize - 1);
    }
    extraNum = fullListNum + partialListNum;
  }
  for (; extraNum < fullListNum + partialListNum; extraNum++)
  {
    if ( m_pcEncCfg->m_IntraPeriod > 0 && m_pcEncCfg->m_DecodingRefreshType > 0 )
    {
      int pocMod = m_pcEncCfg->m_DecodingRefreshType == 4 ? 1 : 0;
      int POCIndex = (curPoc+pocMod)%m_pcEncCfg->m_IntraPeriod;
      if (POCIndex == 0)
        POCIndex = m_pcEncCfg->m_IntraPeriod;
      if (POCIndex == m_pcEncCfg->m_RPLList0[extraNum].m_POC)
      {
        slice->rplIdx[0] = extraNum;
        slice->rplIdx[1] = extraNum;
        extraNum++;
      }
    }
  }

  const ReferencePictureList* rpl0 = &(slice->sps->rplList[0][slice->rplIdx[0]]);
  const ReferencePictureList* rpl1 = &(slice->sps->rplList[1][slice->rplIdx[1]]);
  slice->rpl[0] = rpl0;
  slice->rpl[1] = rpl1;
}

void EncGOP::xSyncAlfAps( Picture& pic, ParameterSetMap<APS>& dst, const ParameterSetMap<APS>& src )
{
  Slice& slice   = *pic.cs->slice;
  const SPS& sps = *slice.sps;

  if ( sps.alfEnabled )
  {
    // cleanup first
    dst.clearActive();
    for ( int i = 0; i < ALF_CTB_MAX_NUM_APS; i++ )
    {
      const int apsMapIdx = ( i << NUM_APS_TYPE_LEN ) + ALF_APS;
      APS* alfAPS = dst.getPS( apsMapIdx );
      if ( alfAPS )
      {
        dst.clearChangedFlag( apsMapIdx );
        alfAPS->alfParam.reset();
      }
    }
    // copy
    for ( int i = 0; i < ALF_CTB_MAX_NUM_APS; i++ )
    {
      const int apsMapIdx = ( i << NUM_APS_TYPE_LEN ) + ALF_APS;
      const APS* srcAPS = src.getPS( apsMapIdx );
      if ( srcAPS )
      {
        APS* dstAPS = dst.getPS( apsMapIdx );
        if ( ! dstAPS )
        {
          dstAPS = dst.allocatePS( apsMapIdx );
          dst.clearChangedFlag( apsMapIdx );
        }
        dst.setChangedFlag( apsMapIdx, src.getChangedFlag( apsMapIdx ) );
        dstAPS->alfParam    = srcAPS->alfParam;
        dstAPS->ccAlfParam  = srcAPS->ccAlfParam;
        dstAPS->apsId       = srcAPS->apsId;
        dstAPS->apsType     = srcAPS->apsType;
        dstAPS->layerId     = srcAPS->layerId;
        dstAPS->temporalId  = srcAPS->temporalId;
        dstAPS->poc         = srcAPS->poc;
      }
    }
    dst.setApsIdStart( src.getApsIdStart() );
  }
}

void EncGOP::xWritePicture( Picture& pic, AccessUnitList& au, bool isEncodeLtRef )
{
  DTRACE_UPDATE( g_trace_ctx, std::make_pair( "bsfinal", 1 ) );
  pic.encTime.startTimer();

  au.poc           = pic.poc;
  au.temporalLayer = pic.TLayer;
  au.refPic        = pic.isReferenced;
  if ( ! pic.slices.empty() )
  {
    au.sliceType = pic.slices[ 0 ]->sliceType;
  }

  if( pic.ctsValid )
  {
    const int64_t iDiffFrames = m_numPicsCoded - pic.poc;
    au.cts      = pic.cts;
    au.ctsValid = pic.ctsValid;
    au.dts      = ( ( iDiffFrames - m_gopSizeLog2 ) * m_ticksPerFrameMul4 ) / 4 + au.cts;
    au.dtsValid = true;
  }

  pic.actualTotalBits += xWriteParameterSets( pic, au, m_HLSWriter );
  xWriteLeadingSEIs( pic, au );
  pic.actualTotalBits += xWritePictureSlices( pic, au, m_HLSWriter );

  pic.encTime.stopTimer();

  std::string digestStr;
  xWriteTrailingSEIs( pic, au, digestStr );
  xPrintPictureInfo ( pic, au, digestStr, m_pcEncCfg->m_printFrameMSE, isEncodeLtRef );
  DTRACE_UPDATE( g_trace_ctx, std::make_pair( "bsfinal", 0 ) );
}

int EncGOP::xWriteParameterSets( Picture& pic, AccessUnitList& accessUnit, HLSWriter& hlsWriter )
{
  Slice* slice        = pic.slices[0];
  const SPS& sps      = *(slice->sps);
  const PPS& pps      = *(slice->pps);
  int actualTotalBits = 0;

  if ( m_bFirstWrite || ( m_pcEncCfg->m_rewriteParamSets && slice->isIRAP() ) )
  {
    if (slice->sps->vpsId != 0)
    {
      actualTotalBits += xWriteVPS( accessUnit, pic.vps, hlsWriter );
    }
    actualTotalBits += xWriteDCI( accessUnit, pic.dci, hlsWriter );
    actualTotalBits += xWriteSPS( accessUnit, &sps, hlsWriter );
    actualTotalBits += xWritePPS( accessUnit, &pps, &sps, hlsWriter );
    m_bFirstWrite = false;
  }

  bool IrapOrGdrAu = slice->picHeader->gdrPic || (slice->isIRAP() && !slice->pps->mixedNaluTypesInPic);
  if ((( slice->vps->maxLayers > 1 && IrapOrGdrAu) || m_pcEncCfg->m_AccessUnitDelimiter) && !slice->nuhLayerId )
  {
    xWriteAccessUnitDelimiter( accessUnit, slice, IrapOrGdrAu, hlsWriter );
  }

  // send LMCS APS when LMCSModel is updated. It can be updated even current slice does not enable reshaper.
  // For example, in RA, update is on intra slice, but intra slice may not use reshaper
  if ( sps.lumaReshapeEnable && slice->picHeader->lmcsApsId >= 0 )
  {
    // only 1 LMCS data for 1 picture
    ParameterSetMap<APS>& apsMap = pic.picApsMap;
    const int apsId              = slice->picHeader->lmcsApsId;
    const int apsMapIdx          = ( apsId << NUM_APS_TYPE_LEN ) + LMCS_APS;
    APS* aps                     = apsMap.getPS( apsMapIdx );
    const bool doAPS             = aps && apsMap.getChangedFlag( apsMapIdx );
    if ( doAPS )
    {
      aps->chromaPresent = slice->sps->chromaFormatIdc != CHROMA_400;
      aps->temporalId = slice->TLayer;
      actualTotalBits += xWriteAPS( accessUnit, aps, hlsWriter, VVENC_NAL_UNIT_PREFIX_APS );
      apsMap.clearChangedFlag( apsMapIdx );
      CHECK( aps != slice->picHeader->lmcsAps, "Wrong LMCS APS pointer" );
    }
  }

  // send ALF APS
  if ( sps.alfEnabled && (slice->tileGroupAlfEnabled[COMP_Y] || slice->tileGroupCcAlfCbEnabled || slice->tileGroupCcAlfCrEnabled ))
  {
    for ( int apsId = 0; apsId < ALF_CTB_MAX_NUM_APS; apsId++ )
    {
      ParameterSetMap<APS>& apsMap = pic.picApsMap;
      const int apsMapIdx          = ( apsId << NUM_APS_TYPE_LEN ) + ALF_APS;
      APS* aps                     = apsMap.getPS( apsMapIdx );
      bool writeAps                = aps && apsMap.getChangedFlag( apsMapIdx );
      if ( !aps && slice->alfAps[ apsId ] && slice->alfAps[ apsId ])
      {
        aps   = apsMap.allocatePS( apsMapIdx );
        *aps  = *slice->alfAps[ apsId ]; // copy aps from slice header
        writeAps = true;
      }
      else if (slice->tileGroupCcAlfCbEnabled && !aps && apsId == slice->tileGroupCcAlfCbApsId)
      {
        writeAps = true;
        aps = apsMap.getPS((slice->tileGroupCcAlfCbApsId << NUM_APS_TYPE_LEN) + ALF_APS);
      }
      else if (slice->tileGroupCcAlfCrEnabled && !aps && apsId == slice->tileGroupCcAlfCrApsId)
      {
        writeAps = true;
        aps = apsMap.getPS((slice->tileGroupCcAlfCrApsId << NUM_APS_TYPE_LEN) + ALF_APS);
      }

      if ( writeAps )
      {
        aps->chromaPresent = slice->sps->chromaFormatIdc != CHROMA_400;
        aps->temporalId = slice->TLayer;
        actualTotalBits += xWriteAPS( accessUnit, aps, hlsWriter, VVENC_NAL_UNIT_PREFIX_APS );
        apsMap.clearChangedFlag( apsMapIdx );
      }
    }
  }

  return actualTotalBits;
}

int EncGOP::xWritePictureSlices( Picture& pic, AccessUnitList& accessUnit, HLSWriter& hlsWriter )
{
  Slice* slice        = pic.slices[ 0 ];
  const int numSlices = (int)( pic.slices.size() );
  unsigned  numBytes  = 0;

  for ( int sliceIdx = 0; sliceIdx < numSlices; sliceIdx++ )
  {
    slice = pic.slices[ sliceIdx ];

    if ( sliceIdx > 0 && slice->sliceType != VVENC_I_SLICE )
    {
      slice->checkColRefIdx( sliceIdx, &pic );
    }

    // start slice NALUnit
    OutputNALUnit nalu( slice->nalUnitType, slice->TLayer );
    hlsWriter.setBitstream( &nalu.m_Bitstream );

    // slice header and data
    int bitsBeforeWriting = hlsWriter.getNumberOfWrittenBits();
    hlsWriter.codeSliceHeader( slice );
    pic.actualHeadBits += ( hlsWriter.getNumberOfWrittenBits() - bitsBeforeWriting );
    hlsWriter.codeTilesWPPEntryPoint( slice );
    xAttachSliceDataToNalUnit( nalu, &pic.sliceDataStreams[ sliceIdx ] );

    accessUnit.push_back( new NALUnitEBSP( nalu ) );
    numBytes += unsigned( accessUnit.back()->m_nalUnitData.str().size() );
  }

  xCabacZeroWordPadding( pic, slice, pic.sliceDataNumBins, numBytes, accessUnit.back()->m_nalUnitData );

  return numBytes * 8;
}

void EncGOP::xWriteLeadingSEIs( const Picture& pic, AccessUnitList& accessUnit )
{
  const Slice* slice = pic.slices[ 0 ];
  SEIMessages leadingSeiMessages;

  bool bpPresentInAU = false;

  if((m_pcEncCfg->m_bufferingPeriodSEIEnabled) && (slice->isIRAP() || slice->nalUnitType == VVENC_NAL_UNIT_CODED_SLICE_GDR) &&
    slice->nuhLayerId==slice->vps->layerId[0] && (slice->sps->hrdParametersPresent))
  {
    SEIBufferingPeriod *bufferingPeriodSEI = new SEIBufferingPeriod();
    bool noLeadingPictures = ( (slice->nalUnitType!= VVENC_NAL_UNIT_CODED_SLICE_IDR_W_RADL) && (slice->nalUnitType!= VVENC_NAL_UNIT_CODED_SLICE_CRA) );
    m_seiEncoder.initBufferingPeriodSEI(*bufferingPeriodSEI, noLeadingPictures);
    m_EncHRD.bufferingPeriodSEI = *bufferingPeriodSEI;
    m_EncHRD.bufferingPeriodInitialized = true;

    leadingSeiMessages.push_back(bufferingPeriodSEI);
    bpPresentInAU = true;
  }

//  if (m_pcEncCfg->m_dependentRAPIndicationSEIEnabled && slice->isDRAP )
//  {
//    SEIDependentRAPIndication *dependentRAPIndicationSEI = new SEIDependentRAPIndication();
//    m_seiEncoder.initDrapSEI( dependentRAPIndicationSEI );
//    leadingSeiMessages.push_back(dependentRAPIndicationSEI);
//  }

  if( m_pcEncCfg->m_pictureTimingSEIEnabled && m_pcEncCfg->m_bufferingPeriodSEIEnabled )
  {
    SEIMessages nestedSeiMessages;
    SEIMessages duInfoSeiMessages;
    uint32_t numDU = 1;
    m_seiEncoder.initPictureTimingSEI( leadingSeiMessages, nestedSeiMessages, duInfoSeiMessages, slice, numDU, bpPresentInAU );
  }

  if( m_pcEncCfg->m_preferredTransferCharacteristics )
  {
    SEIAlternativeTransferCharacteristics *seiAlternativeTransferCharacteristics = new SEIAlternativeTransferCharacteristics;
    m_seiEncoder.initSEIAlternativeTransferCharacteristics( seiAlternativeTransferCharacteristics );
    leadingSeiMessages.push_back(seiAlternativeTransferCharacteristics);
  }

  // mastering display colour volume
  if( (m_pcEncCfg->m_masteringDisplay[0] != 0 && m_pcEncCfg->m_masteringDisplay[1] != 0) ||
      m_pcEncCfg->m_masteringDisplay[8] )
  {
    SEIMasteringDisplayColourVolume *sei = new SEIMasteringDisplayColourVolume;
    m_seiEncoder.initSEIMasteringDisplayColourVolume(sei);
    leadingSeiMessages.push_back(sei);
  }

  // content light level
  if( m_pcEncCfg->m_contentLightLevel[0] != 0 && m_pcEncCfg->m_contentLightLevel[1] != 0 )
  {
    SEIContentLightLevelInfo *seiCLL = new SEIContentLightLevelInfo;
    m_seiEncoder.initSEIContentLightLevel(seiCLL);
    leadingSeiMessages.push_back(seiCLL);
  }


  // Note: using accessUnit.end() works only as long as this function is called after slice coding and before EOS/EOB NAL units
  AccessUnitList::iterator pos = accessUnit.end();
  xWriteSEISeparately( VVENC_NAL_UNIT_PREFIX_SEI, leadingSeiMessages, accessUnit, pos, slice->TLayer, slice->sps );

  deleteSEIs( leadingSeiMessages );
}

void EncGOP::xWriteTrailingSEIs( const Picture& pic, AccessUnitList& accessUnit, std::string& digestStr )
{
  const Slice* slice = pic.slices[ 0 ];
  SEIMessages trailingSeiMessages;

  if ( m_pcEncCfg->m_decodedPictureHashSEIType != VVENC_HASHTYPE_NONE )
  {
    SEIDecodedPictureHash *decodedPictureHashSei = new SEIDecodedPictureHash();
    const CPelUnitBuf recoBuf = pic.cs->getRecoBuf();
    m_seiEncoder.initDecodedPictureHashSEI( *decodedPictureHashSei, recoBuf, digestStr, slice->sps->bitDepths );
    trailingSeiMessages.push_back( decodedPictureHashSei );
  }

  // Note: using accessUnit.end() works only as long as this function is called after slice coding and before EOS/EOB NAL units
  AccessUnitList::iterator pos = accessUnit.end();
  xWriteSEISeparately( VVENC_NAL_UNIT_SUFFIX_SEI, trailingSeiMessages, accessUnit, pos, slice->TLayer, slice->sps );

  deleteSEIs( trailingSeiMessages );
}

int EncGOP::xWriteVPS ( AccessUnitList &accessUnit, const VPS *vps, HLSWriter& hlsWriter )
{
  OutputNALUnit nalu(VVENC_NAL_UNIT_VPS);
  hlsWriter.setBitstream( &nalu.m_Bitstream );
  hlsWriter.codeVPS( vps );
  accessUnit.push_back(new NALUnitEBSP(nalu));
  return (int)(accessUnit.back()->m_nalUnitData.str().size()) * 8;
}

int EncGOP::xWriteDCI ( AccessUnitList &accessUnit, const DCI *dci, HLSWriter& hlsWriter )
{
  if (dci->dciId ==0)
  {
    return 0;
  }

  OutputNALUnit nalu(VVENC_NAL_UNIT_DCI);
  hlsWriter.setBitstream( &nalu.m_Bitstream );
  hlsWriter.codeDCI( dci );
  accessUnit.push_back(new NALUnitEBSP(nalu));
  return (int)(accessUnit.back()->m_nalUnitData.str().size()) * 8;
}

int EncGOP::xWriteSPS ( AccessUnitList &accessUnit, const SPS *sps, HLSWriter& hlsWriter )
{
  OutputNALUnit nalu(VVENC_NAL_UNIT_SPS);
  hlsWriter.setBitstream( &nalu.m_Bitstream );
  hlsWriter.codeSPS( sps );
  accessUnit.push_back(new NALUnitEBSP(nalu));
  return (int)(accessUnit.back()->m_nalUnitData.str().size()) * 8;
}

int EncGOP::xWritePPS ( AccessUnitList &accessUnit, const PPS *pps, const SPS *sps, HLSWriter& hlsWriter )
{
  OutputNALUnit nalu(VVENC_NAL_UNIT_PPS);
  hlsWriter.setBitstream( &nalu.m_Bitstream );
  hlsWriter.codePPS( pps, sps );
  accessUnit.push_back(new NALUnitEBSP(nalu));
  return (int)(accessUnit.back()->m_nalUnitData.str().size()) * 8;
}

int EncGOP::xWriteAPS( AccessUnitList &accessUnit, const APS *aps, HLSWriter& hlsWriter, vvencNalUnitType eNalUnitType )
{
  OutputNALUnit nalu(eNalUnitType, aps->temporalId);
  hlsWriter.setBitstream(&nalu.m_Bitstream);
  hlsWriter.codeAPS(aps);
  accessUnit.push_back(new NALUnitEBSP(nalu));
  return (int)(accessUnit.back()->m_nalUnitData.str().size()) * 8;
}

void EncGOP::xWriteAccessUnitDelimiter ( AccessUnitList &accessUnit, Slice* slice, bool IrapOrGdr, HLSWriter& hlsWriter )
{
  OutputNALUnit nalu(VVENC_NAL_UNIT_ACCESS_UNIT_DELIMITER, slice->TLayer);
  hlsWriter.setBitstream(&nalu.m_Bitstream);
  hlsWriter.codeAUD( IrapOrGdr, 2-slice->sliceType );
  accessUnit.push_front(new NALUnitEBSP(nalu));
}

void EncGOP::xWriteSEI (vvencNalUnitType naluType, SEIMessages& seiMessages, AccessUnitList &accessUnit, AccessUnitList::iterator &auPos, int temporalId, const SPS *sps)
{
  if (seiMessages.empty())
  {
    return;
  }
  OutputNALUnit nalu(naluType, temporalId);
  m_seiWriter.writeSEImessages(nalu.m_Bitstream, seiMessages, m_EncHRD, false, temporalId);
  auPos = accessUnit.insert(auPos, new NALUnitEBSP(nalu));
  auPos++;
}

void EncGOP::xWriteSEISeparately (vvencNalUnitType naluType, SEIMessages& seiMessages, AccessUnitList &accessUnit, AccessUnitList::iterator &auPos, int temporalId, const SPS *sps)
{
  if (seiMessages.empty())
  {
    return;
  }
  for (SEIMessages::const_iterator sei = seiMessages.begin(); sei!=seiMessages.end(); sei++ )
  {
    SEIMessages tmpMessages;
    tmpMessages.push_back(*sei);
    OutputNALUnit nalu(naluType, temporalId);
    m_seiWriter.writeSEImessages(nalu.m_Bitstream, tmpMessages, m_EncHRD, false, temporalId);
    auPos = accessUnit.insert(auPos, new NALUnitEBSP(nalu));
    auPos++;
  }
}

/** Attaches the input bitstream to the stream in the output NAL unit
    Updates rNalu to contain concatenated bitstream. rpcBitstreamRedirect is cleared at the end of this function call.
 *  \param codedSliceData contains the coded slice data (bitstream) to be concatenated to rNalu
 *  \param rNalu          target NAL unit
 */
void EncGOP::xAttachSliceDataToNalUnit( OutputNALUnit& rNalu, const OutputBitstream* codedSliceData )
{
  // Byte-align
  rNalu.m_Bitstream.writeByteAlignment();   // Slice header byte-alignment

  // Perform bitstream concatenation
  if (codedSliceData->getNumberOfWrittenBits() > 0)
  {
    rNalu.m_Bitstream.addSubstream(codedSliceData);
  }
}

void EncGOP::xCabacZeroWordPadding( const Picture& pic, const Slice* slice, uint32_t binCountsInNalUnits, uint32_t numBytesInVclNalUnits, std::ostringstream &nalUnitData )
{
  const PPS &pps                     = *(slice->pps);
  const SPS &sps                     = *(slice->sps);
  const ChromaFormat format          = sps.chromaFormatIdc;
  const int log2subWidthCxsubHeightC = getComponentScaleX( COMP_Cb, format ) + getComponentScaleY( COMP_Cb, format );
  const int minCUSize                = pic.cs->pcv->minCUSize;
  const int paddedWidth              = ( (pps.picWidthInLumaSamples  + minCUSize - 1) / minCUSize) * minCUSize;
  const int paddedHeight             = ( (pps.picHeightInLumaSamples + minCUSize - 1) / minCUSize) * minCUSize;
  const int rawBits                  = paddedWidth * paddedHeight * ( sps.bitDepths[ CH_L ] + 2 * ( sps.bitDepths[ CH_C ] >> log2subWidthCxsubHeightC ) );
  const uint32_t threshold           = ( 32/3 ) * numBytesInVclNalUnits + ( rawBits/32 );
  if ( binCountsInNalUnits >= threshold )
  {
    // need to add additional cabac zero words (each one accounts for 3 bytes (=00 00 03)) to increase numBytesInVclNalUnits
    const uint32_t targetNumBytesInVclNalUnits = ( ( binCountsInNalUnits - ( rawBits/32 ) ) * 3 + 31 ) / 32;

    if ( targetNumBytesInVclNalUnits>numBytesInVclNalUnits ) // It should be!
    {
      const uint32_t numberOfAdditionalBytesNeeded    = targetNumBytesInVclNalUnits - numBytesInVclNalUnits;
      const uint32_t numberOfAdditionalCabacZeroWords = ( numberOfAdditionalBytesNeeded + 2 ) / 3;
      const uint32_t numberOfAdditionalCabacZeroBytes = numberOfAdditionalCabacZeroWords * 3;
      if ( m_pcEncCfg->m_cabacZeroWordPaddingEnabled )
      {
        std::vector<uint8_t> zeroBytesPadding(numberOfAdditionalCabacZeroBytes, uint8_t(0));
        for( uint32_t i = 0; i < numberOfAdditionalCabacZeroWords; i++ )
        {
          zeroBytesPadding[ i * 3 + 2 ] = 3;  // 00 00 03
        }
        nalUnitData.write( reinterpret_cast<const char*>(&(zeroBytesPadding[ 0 ])), numberOfAdditionalCabacZeroBytes );
        msg.log( VVENC_NOTICE, "Adding %d bytes of padding\n", numberOfAdditionalCabacZeroWords * 3 );
      }
      else
      {
        msg.log( VVENC_NOTICE, "Standard would normally require adding %d bytes of padding\n", numberOfAdditionalCabacZeroWords * 3 );
      }
    }
  }
}

void EncGOP::xCalculateAddPSNR( const Picture* pic, CPelUnitBuf cPicD, AccessUnitList& accessUnit, bool printFrameMSE, double* PSNR_Y, bool isEncodeLtRef )
{
  const SPS&         sps = *pic->cs->sps;
  const CPelUnitBuf& org = pic->getOrigBuf();
  double  dPSNR[MAX_NUM_COMP];

  for (int i = 0; i < MAX_NUM_COMP; i++)
  {
    dPSNR[i] = 0.0;
  }

  //===== calculate PSNR =====
  double MSEyuvframe[MAX_NUM_COMP] = {0, 0, 0};
  const ChromaFormat formatD = cPicD.chromaFormat;
  const ChromaFormat format  = sps.chromaFormatIdc;
  const Slice* slice         = pic->slices[0];

  for (int comp = 0; comp < getNumberValidComponents(formatD); comp++)
  {
    const ComponentID compID = ComponentID(comp);
    const CPelBuf&    p = cPicD.get(compID);
    const CPelBuf&    o = org.get(compID);

    CHECK(!( p.width  == o.width), "Unspecified error");
    CHECK(!( p.height == o.height), "Unspecified error");

    const uint32_t   width  = p.width  - (m_pcEncCfg->m_aiPad[ 0 ] >> getComponentScaleX(compID, format));
    const uint32_t   height = p.height - (m_pcEncCfg->m_aiPad[ 1 ] >> getComponentScaleY(compID, format));

    // create new buffers with correct dimensions
    const CPelBuf recPB(p.bufAt(0, 0), p.stride, width, height);
    const CPelBuf orgPB(o.bufAt(0, 0), o.stride, width, height);
    const uint32_t    bitDepth = sps.bitDepths[toChannelType(compID)];
    const uint64_t uiSSDtemp = xFindDistortionPlane(recPB, orgPB, 0);
    const uint32_t maxval = 255 << (bitDepth - 8);
    const uint32_t size   = width * height;
    const double fRefValue = (double)maxval * maxval * size;
    dPSNR[comp]       = uiSSDtemp ? 10.0 * log10(fRefValue / (double)uiSSDtemp) : 999.99;
    MSEyuvframe[comp] = (double)uiSSDtemp / size;
  }

  /* calculate the size of the access unit, excluding:
   *  - any AnnexB contributions (start_code_prefix, zero_byte, etc.,)
   *  - SEI NAL units
   */
  uint32_t numRBSPBytes = 0;
  for (AccessUnitList::const_iterator it = accessUnit.begin(); it != accessUnit.end(); it++)
  {
    uint32_t numRBSPBytes_nal = uint32_t((*it)->m_nalUnitData.str().size());
    if (m_pcEncCfg->m_summaryVerboseness > 0)
    {
      msg.log( VVENC_NOTICE, "*** %s numBytesInNALunit: %u\n", nalUnitTypeToString((*it)->m_nalUnitType), numRBSPBytes_nal);
    }
    if( ( *it )->m_nalUnitType != VVENC_NAL_UNIT_PREFIX_SEI && ( *it )->m_nalUnitType != VVENC_NAL_UNIT_SUFFIX_SEI )
    {
      numRBSPBytes += numRBSPBytes_nal;
      if (it == accessUnit.begin() || (*it)->m_nalUnitType == VVENC_NAL_UNIT_VPS || (*it)->m_nalUnitType == VVENC_NAL_UNIT_DCI || (*it)->m_nalUnitType == VVENC_NAL_UNIT_SPS || (*it)->m_nalUnitType == VVENC_NAL_UNIT_PPS || (*it)->m_nalUnitType == VVENC_NAL_UNIT_PREFIX_APS || (*it)->m_nalUnitType == VVENC_NAL_UNIT_SUFFIX_APS)
      {
        numRBSPBytes += 4;
      }
      else
      {
        numRBSPBytes += 3;
      }
    }
  }

  const uint32_t uibits = numRBSPBytes * 8;

  if( (m_isPreAnalysis && m_pcRateCtrl->m_pcEncCfg->m_RCTargetBitrate) || ! m_pcRateCtrl->rcIsFinalPass)
  {
    const double visualActivity = (pic->picVisActY > 0.0 ? pic->picVisActY : BitAllocation::getPicVisualActivity (slice, m_pcEncCfg));

    m_pcRateCtrl->addRCPassStats( slice->poc,
                                  slice->sliceQp,
                                  slice->getLambdas()[0],
                                  ClipBD( uint16_t (0.5 + visualActivity), m_pcEncCfg->m_internalBitDepth[CH_L] ),
                                  uibits,
                                  dPSNR[COMP_Y],
                                  slice->isIntra(),
                                  slice->TLayer );
  }

  //===== add PSNR =====
  m_AnalyzeAll.addResult(dPSNR, (double)uibits, MSEyuvframe
    , isEncodeLtRef
  );
  if ( slice->isIntra() )
  {
    m_AnalyzeI.addResult(dPSNR, (double)uibits, MSEyuvframe
      , isEncodeLtRef
    );
    *PSNR_Y = dPSNR[COMP_Y];
  }
  if ( slice->isInterP() )
  {
    m_AnalyzeP.addResult(dPSNR, (double)uibits, MSEyuvframe
      , isEncodeLtRef
    );
    *PSNR_Y = dPSNR[COMP_Y];
  }
  if ( slice->isInterB() )
  {
    m_AnalyzeB.addResult(dPSNR, (double)uibits, MSEyuvframe
      , isEncodeLtRef
    );
    *PSNR_Y = dPSNR[COMP_Y];
  }

  char c = (slice->isIntra() ? 'I' : slice->isInterP() ? 'P' : 'B');
  if ( ! pic->isReferenced && pic->refCounter == 0 && ! m_pcEncCfg->m_maxParallelFrames )
  {
    c += 32;
  }

  if( m_pcEncCfg->m_verbosity >= VVENC_NOTICE )
  {
    if ((m_isPreAnalysis && m_pcRateCtrl->m_pcEncCfg->m_RCTargetBitrate) || !m_pcRateCtrl->rcIsFinalPass)
    {
      std::string cInfo = prnt("RC pass %d/%d, analyze poc %4d",
          m_pcRateCtrl->rcPass + 1,
          m_pcEncCfg->m_RCNumPasses,
          slice->poc );

          accessUnit.InfoString.append( cInfo );
    }
    else
    {
      std::string cInfo = prnt("POC %4d TId: %1d (%10s, %c-SLICE, QP %d ) %10d bits",
          slice->poc,
          slice->TLayer,
          nalUnitTypeToString( slice->nalUnitType ),
          c,
          slice->sliceQp,
          uibits );

      std::string cPSNR = prnt(" [Y %6.4lf dB    U %6.4lf dB    V %6.4lf dB]", dPSNR[COMP_Y], dPSNR[COMP_Cb], dPSNR[COMP_Cr] );

      accessUnit.InfoString.append( cInfo );
      accessUnit.InfoString.append( cPSNR );

      if ( m_pcEncCfg->m_printHexPsnr )
      {
        uint64_t xPsnr[MAX_NUM_COMP];
        for (int i = 0; i < MAX_NUM_COMP; i++)
        {
          std::copy(reinterpret_cast<uint8_t *>(&dPSNR[i]),
              reinterpret_cast<uint8_t *>(&dPSNR[i]) + sizeof(dPSNR[i]),
              reinterpret_cast<uint8_t *>(&xPsnr[i]));
        }

        std::string cPSNRHex = prnt(" [xY %16" PRIx64 " xU %16" PRIx64 " xV %16" PRIx64 "]", xPsnr[COMP_Y], xPsnr[COMP_Cb], xPsnr[COMP_Cr]);

        accessUnit.InfoString.append( cPSNRHex );
      }

      if( printFrameMSE )
      {
        std::string cFrameMSE = prnt( " [Y MSE %6.4lf  U MSE %6.4lf  V MSE %6.4lf]", MSEyuvframe[COMP_Y], MSEyuvframe[COMP_Cb], MSEyuvframe[COMP_Cr]);
        accessUnit.InfoString.append( cFrameMSE );
      }

      std::string cEncTime = prnt(" [ET %5d ]", pic->encTime.getTimerInSec() );
      accessUnit.InfoString.append( cEncTime );

      std::string cRefPics;
      for( int iRefList = 0; iRefList < 2; iRefList++ )
      {
        std::string tmp = prnt(" [L%d ", iRefList);
        cRefPics.append( tmp );
        for( int iRefIndex = 0; iRefIndex < slice->numRefIdx[ iRefList ]; iRefIndex++ )
        {
          tmp = prnt("%d ", slice->getRefPOC( RefPicList( iRefList ), iRefIndex));
          cRefPics.append( tmp );
        }
        cRefPics.append( "]" );
      }
      accessUnit.InfoString.append( cRefPics );
    }
  }
}

uint64_t EncGOP::xFindDistortionPlane( const CPelBuf& pic0, const CPelBuf& pic1, uint32_t rshift ) const
{
  uint64_t uiTotalDiff;
  const  Pel*  pSrc0 = pic0.bufAt(0, 0);
  const  Pel*  pSrc1 = pic1.bufAt(0, 0);

  CHECK(pic0.width  != pic1.width , "Unspecified error");
  CHECK(pic0.height != pic1.height, "Unspecified error");

  if( rshift > 0 )
  {
    uiTotalDiff = 0;
    for (int y = 0; y < pic0.height; y++)
    {
      for (int x = 0; x < pic0.width; x++)
      {
        Intermediate_Int iTemp = pSrc0[x] - pSrc1[x];
        uiTotalDiff += uint64_t((iTemp * iTemp) >> rshift);
      }
      pSrc0 += pic0.stride;
      pSrc1 += pic1.stride;
    }
  }
  else
  {
    uiTotalDiff = 0;
    for (int y = 0; y < pic0.height; y++)
    {
      for (int x = 0; x < pic0.width; x++)
      {
        Intermediate_Int iTemp = pSrc0[x] - pSrc1[x];
        uiTotalDiff += uint64_t(iTemp * iTemp);
      }
      pSrc0 += pic0.stride;
      pSrc1 += pic1.stride;
    }
  }

  return uiTotalDiff;
}

void EncGOP::xPrintPictureInfo( const Picture& pic, AccessUnitList& accessUnit, const std::string& digestStr, bool printFrameMSE, bool isEncodeLtRef )
{
  double PSNR_Y;
  xCalculateAddPSNR( &pic, pic.getRecoBuf(), accessUnit, printFrameMSE, &PSNR_Y, isEncodeLtRef );

  if( ! m_isPreAnalysis && m_pcRateCtrl->rcIsFinalPass )
  {
    std::string modeName;
    switch ( m_pcEncCfg->m_decodedPictureHashSEIType )
    {
      case VVENC_HASHTYPE_MD5:
        modeName = "MD5";
        break;
      case VVENC_HASHTYPE_CRC:
        modeName = "CRC";
        break;
      case VVENC_HASHTYPE_CHECKSUM:
        modeName = "Checksum";
        break;
      default:
        break;
    }

    if ( modeName.length() )
    {
      std::string cDigist = prnt(" [%s:%s]", modeName.c_str(), digestStr.empty() ? "?" : digestStr.c_str() );
      accessUnit.InfoString.append( cDigist );
    }
  }

  std::string cPicInfo = accessUnit.InfoString;
  cPicInfo.append("\n");

  const vvencMsgLevel msgLevel = m_isPreAnalysis ? VVENC_DETAILS : VVENC_NOTICE;
  msg.log( msgLevel, cPicInfo.c_str() );
  if( m_pcEncCfg->m_verbosity >= msgLevel ) fflush( stdout );
}

} // namespace vvenc

//! \}
<|MERGE_RESOLUTION|>--- conflicted
+++ resolved
@@ -439,8 +439,8 @@
   pic->encTime.stopTimer();
 }
 
-//#define RC_LOOKAHEAD_PERIOD m_pcEncCfg->m_GOPSize
-#define RC_LOOKAHEAD_PERIOD m_pcEncCfg->m_IntraPeriod
+#define RC_LOOKAHEAD_PERIOD m_pcEncCfg->m_GOPSize
+//#define RC_LOOKAHEAD_PERIOD m_pcEncCfg->m_IntraPeriod
 
 void EncGOP::processPictures( const PicList& picList, bool flush, AccessUnitList& auList, PicList& doneList, PicList& freeList )
 {
@@ -453,9 +453,9 @@
   // - GOP-wise sliding window final pass processing using data of future pre-coded GOPs from Look-Ahead
   // NOTE: In second pass, picList contains pictures coming from Look-Ahead (1.pass)
 #if MT_RC_LA_GOP_SW
-  if( !isNonBlocking() || flush ||  ( m_pcEncCfg->m_RCTargetBitrate > 0 && m_pcEncCfg->m_RCLookAhead && ( ( ( m_picCount - 1 ) / m_pcEncCfg->m_GOPSize ) > m_lookAheadGOPCnt ) ) )
+  if( !isNonBlocking() || flush ||  ( m_pcEncCfg->m_RCTargetBitrate > 0 && m_pcEncCfg->m_LookAhead && ( ( ( m_picCount - 1 ) / m_pcEncCfg->m_GOPSize ) > m_lookAheadGOPCnt ) ) )
 #else
-  if( !isNonBlocking() || flush || ( m_pcEncCfg->m_RCTargetBitrate > 0 && m_pcEncCfg->m_RCLookAhead && ( m_picCount - 1 ) % RC_LOOKAHEAD_PERIOD == 0 ) )
+  if( !isNonBlocking() || flush || ( m_pcEncCfg->m_RCTargetBitrate > 0 && m_pcEncCfg->m_LookAhead && ( m_picCount - 1 ) % RC_LOOKAHEAD_PERIOD == 0 ) )
 #endif
   {
 #endif
@@ -487,9 +487,9 @@
   CHECK( encList.empty(), "no pictures to be encoded found" );
 #if HIGH_LEVEL_MT_OPT
 #if MT_RC_LA_GOP_SW
-  if( m_pcEncCfg->m_RCTargetBitrate > 0 && m_pcEncCfg->m_RCLookAhead && ( flush || (int)encList.front()->poc % m_pcEncCfg->m_GOPSize == 0 ) )
+  if( m_pcEncCfg->m_RCTargetBitrate > 0 && m_pcEncCfg->m_LookAhead && ( flush || (int)encList.front()->poc % m_pcEncCfg->m_GOPSize == 0 ) )
 #else
-  if( m_pcEncCfg->m_RCTargetBitrate > 0 && m_pcEncCfg->m_RCLookAhead && ( flush || ( ( m_picCount - 1 ) / RC_LOOKAHEAD_PERIOD ) > m_lookAheadGOPCnt ) )
+  if( m_pcEncCfg->m_RCTargetBitrate > 0 && m_pcEncCfg->m_LookAhead && ( flush || ( ( m_picCount - 1 ) / RC_LOOKAHEAD_PERIOD ) > m_lookAheadGOPCnt ) )
 #endif
   {
 #if MT_RC_LA_GOP_SW
@@ -515,11 +515,7 @@
     }
     else if( 1 == m_numPicsCoded % m_pcEncCfg->m_GOPSize )
     {
-<<<<<<< HEAD
-      if ( m_pcEncCfg->m_RCLookAhead && encList.front()->poc % RC_LOOKAHEAD_PERIOD == 0 )
-=======
       if ( m_pcEncCfg->m_LookAhead && encList.front()->poc % m_pcEncCfg->m_GOPSize == 0 )
->>>>>>> e199a0b7
       {
         m_pcRateCtrl->processFirstPassData( flush );
       }
@@ -701,8 +697,8 @@
     bool encPic = false;
     if( m_pcRateCtrl->rcIsFinalPass && ( m_pcEncCfg->m_RCTargetBitrate > 0 || !m_isPreAnalysis ) )
     {
-      DTRACE_UPDATE( g_trace_ctx, std::make_pair( "encdec", 1 ) );
-      trySkipOrDecodePicture( decPic, encPic, *m_pcEncCfg, pic, m_ffwdDecoder, m_gopApsMap, msg );
+    DTRACE_UPDATE( g_trace_ctx, std::make_pair( "encdec", 1 ) );
+    trySkipOrDecodePicture( decPic, encPic, *m_pcEncCfg, pic, m_ffwdDecoder, m_gopApsMap, msg );
       if( !encPic && m_pcEncCfg->m_RCTargetBitrate > 0 )
       {
         picInitRateControl( *pic, pic->slices[0], picEncoder );

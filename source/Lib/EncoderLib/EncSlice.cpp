--- conflicted
+++ resolved
@@ -939,15 +939,10 @@
         const int lastCtuPosXInTile = slice.pps->tileColBd[tileCol] + slice.pps->tileColWidth[tileCol] - 1;
         const int checkRight = std::min<int>( encSlice->m_ctuEncDelay, lastCtuPosXInTile - ctuPosX );
 
-<<<<<<< HEAD
+        const bool filterAcrossTiles = encSlice->m_pcEncCfg->m_tileParallelCtuEnc && slice.pps->getNumTiles() > 1 && slice.pps->loopFilterAcrossTilesEnabled;
+
         // need to check line above bcs of tiling, which allows CTU_ENCODE to run independently across tiles
-        if( encSlice->m_pcEncCfg->m_tileParallelCtuEnc && slice.pps->getNumTiles() > 1 && slice.pps->loopFilterAcrossTilesEnabled )
-=======
-        const bool hasTiles = encSlice->m_pcEncCfg->m_tileParallelCtuEnc && slice.pps->getNumTiles() > 1;
-
-        // need to check line above bcs of tiling, which allows CTU_ENCODE to run indepedently across tiles
-        if( hasTiles )
->>>>>>> f5573e5d
+        if( filterAcrossTiles )
         {
           if( ctuPosY > 0 )
           {
@@ -959,22 +954,14 @@
         
         // ensure all surrounding ctu's are encoded (intra pred requires non-reshaped and unfiltered residual, IBC requires unfiltered samples too)
         // check right with max offset (due to WPP condition above, this implies top-right has been already encoded)
-<<<<<<< HEAD
-        if( processStates[ ctuRsAddr + checkRight ] <= CTU_ENCODE )
-          return false;
+        for( int i = filterAcrossTiles ? -!!ctuPosX : checkRight; i <= checkRight; i++ )
+          if( processStates[ctuRsAddr + i] <= CTU_ENCODE )
+            return false;
+
         // check bottom right with 1 CTU delay (this is only required for intra pred)
         // at the right picture border this will check the bottom CTU
         const int checkBottomRight = std::min<int>( 1, lastCtuPosXInTile - ctuPosX );
         if( checkCtuTaskNbBotRgt( pps, ctuPosX, ctuPosY, ctuRsAddr, processStates, CTU_ENCODE, checkBottomRight ) ) 
-=======
-        for( int i = hasTiles ? -!!ctuPosX : checkRight; i <= checkRight; i++ )
-          if( processStates[ctuRsAddr + i] <= CTU_ENCODE )
-            return false;
-        // check bottom right with 1 CTU delay (this is only required for intra pred)
-        // at the right picture border this will check the bottom CTU
-        const int checkBottomRight = std::min<int>( 1, ( int ) pcv.widthInCtus - 1 - ctuPosX );
-        if( ctuPosY + 1 < pcv.heightInCtus && processStates[ ctuRsAddr + checkBottomRight + ctuStride ] <= CTU_ENCODE )
->>>>>>> f5573e5d
           return false;
 
         if( checkReadyState )

--- conflicted
+++ resolved
@@ -347,14 +347,9 @@
                          getLumaLevelWeightTable() { return m_lumaLevelToWeightPLUT; }
 
 private:
-<<<<<<< HEAD
-  int m_alfWSSD;
-  const vvenc_config*        m_encCfg;
-=======
   std::vector<double>    m_lumaLevelToWeightPLUT;
   int                    m_alfWSSD;
-  const VVEncCfg*        m_encCfg;
->>>>>>> 5fcd2372
+  const vvenc_config*    m_encCfg;
   AlfCovariance***       m_alfCovariance[MAX_NUM_COMP];          // [compIdx][shapeIdx][ctbAddr][classIdx]
   AlfCovariance**        m_alfCovarianceFrame[MAX_NUM_CH];   // [CHANNEL][shapeIdx][lumaClassIdx/chromaAltIdx]
   uint8_t*               m_ctuEnableFlagTmp[MAX_NUM_COMP];

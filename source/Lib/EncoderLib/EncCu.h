--- conflicted
+++ resolved
@@ -214,13 +214,10 @@
   int                   m_bestBcwIdx[2];
   double                m_bestBcwCost[2];
 
-<<<<<<< HEAD
-  int                   m_tileIdx;
-=======
 #if QTBTT_SPEED3
   int                   m_MergeSimpleFlag;
 #endif
->>>>>>> aaf11f04
+  int                   m_tileIdx;
 
 public:
   EncCu();

/* -----------------------------------------------------------------------------
The copyright in this software is being made available under the BSD
License, included below. No patent rights, trademark rights and/or 
other Intellectual Property Rights other than the copyrights concerning 
the Software are granted under this license.

For any license concerning other Intellectual Property rights than the software,
especially patent licenses, a separate Agreement needs to be closed. 
For more information please contact:

Fraunhofer Heinrich Hertz Institute
Einsteinufer 37
10587 Berlin, Germany
www.hhi.fraunhofer.de/vvc
vvc@hhi.fraunhofer.de

Copyright (c) 2019-2021, Fraunhofer-Gesellschaft zur Förderung der angewandten Forschung e.V.
All rights reserved.

Redistribution and use in source and binary forms, with or without
modification, are permitted provided that the following conditions are met:

 * Redistributions of source code must retain the above copyright notice,
   this list of conditions and the following disclaimer.
 * Redistributions in binary form must reproduce the above copyright notice,
   this list of conditions and the following disclaimer in the documentation
   and/or other materials provided with the distribution.
 * Neither the name of Fraunhofer nor the names of its contributors may
   be used to endorse or promote products derived from this software without
   specific prior written permission.

THIS SOFTWARE IS PROVIDED BY THE COPYRIGHT HOLDERS AND CONTRIBUTORS "AS IS"
AND ANY EXPRESS OR IMPLIED WARRANTIES, INCLUDING, BUT NOT LIMITED TO, THE
IMPLIED WARRANTIES OF MERCHANTABILITY AND FITNESS FOR A PARTICULAR PURPOSE
ARE DISCLAIMED. IN NO EVENT SHALL THE COPYRIGHT HOLDER OR CONTRIBUTORS
BE LIABLE FOR ANY DIRECT, INDIRECT, INCIDENTAL, SPECIAL, EXEMPLARY, OR
CONSEQUENTIAL DAMAGES (INCLUDING, BUT NOT LIMITED TO, PROCUREMENT OF
SUBSTITUTE GOODS OR SERVICES; LOSS OF USE, DATA, OR PROFITS; OR BUSINESS
INTERRUPTION) HOWEVER CAUSED AND ON ANY THEORY OF LIABILITY, WHETHER IN
CONTRACT, STRICT LIABILITY, OR TORT (INCLUDING NEGLIGENCE OR OTHERWISE)
ARISING IN ANY WAY OUT OF THE USE OF THIS SOFTWARE, EVEN IF ADVISED OF
THE POSSIBILITY OF SUCH DAMAGE.


------------------------------------------------------------------------------------------- */


/** \file     EncLib.cpp
    \brief    encoder class
*/

#include "EncLib.h"

#include "CommonLib/Picture.h"
#include "CommonLib/CommonDef.h"
#include "CommonLib/TimeProfiler.h"
#include "CommonLib/Rom.h"
#include "Utilities/NoMallocThreadPool.h"

//! \ingroup EncoderLib
//! \{

namespace vvenc {

// ====================================================================================================================
// Constructor / destructor / create / destroy
// ====================================================================================================================

EncLib::EncLib()
  : m_cEncCfg       ()
  , m_cGOPEncoder   ( nullptr )
  , m_yuvWriterIf   ( nullptr )
  , m_threadPool    ( nullptr )
  , m_spsMap        ( MAX_NUM_SPS )
  , m_ppsMap        ( MAX_NUM_PPS )
{
  xResetLib();
}

EncLib::~EncLib()
{
}

void EncLib::xResetLib()
{
  m_numPicsRcvd        = 0;
  m_numPicsInQueue     = 0;
  m_numPicsCoded       = 0;
  m_pocEncode          = -1;
  m_pocRecOut          = 0;
  m_GOPSizeLog2        = -1;
  m_TicksPerFrameMul4  = 0;
  m_numPassInitialized = -1;
}

void EncLib::initEncoderLib( const VVEncCfg& encCfg, vvencYUVWriterCallback callback )
{
  // copy config parameter
  const_cast<VVEncCfg&>(m_cEncCfg) = encCfg;
  m_cBckCfg = encCfg;

  m_yuvWriterIf = callback;

  // initialize first pass
  initPass( 0 );

#if ENABLE_TRACING
  g_trace_ctx = tracing_init( m_cEncCfg.m_traceFile, m_cEncCfg.m_traceRule );
  if( g_trace_ctx && m_cEncCfg.m_listTracingChannels )
  {
    std::string sChannelsList;
    g_trace_ctx->getChannelsList( sChannelsList );
    msg( INFO, "\n Using tracing channels:\n\n%s\n", sChannelsList.c_str() );
  }
#endif

#if ENABLE_TIME_PROFILING
  if( g_timeProfiler == nullptr )
  {
    g_timeProfiler = new TimeProfiler();
  }
#elif ENABLE_TIME_PROFILING_EXTENDED
  if( g_timeProfiler == nullptr )
  {
#if ENABLE_TIME_PROFILING_PIC_TYPES
    g_timeProfiler = new TimeProfiler2D( 3, 1 );
#elif ENABLE_TIME_PROFILING_CTUS_IN_PIC
    int   widthInCTU  = ( m_cEncCfg.m_PadSourceWidth % m_cEncCfg.m_CTUSize )  ? m_cEncCfg.m_PadSourceWidth/m_cEncCfg.m_CTUSize  + 1 : m_cEncCfg.m_PadSourceWidth/m_cEncCfg.m_CTUSize;
    int   heightInCTU = ( m_cEncCfg.m_PadSourceHeight % m_cEncCfg.m_CTUSize ) ? m_cEncCfg.m_PadSourceHeight/m_cEncCfg.m_CTUSize + 1 : m_cEncCfg.m_PadSourceHeight/m_cEncCfg.m_CTUSize;
    g_timeProfiler = new TimeProfiler2D( widthInCTU, heightInCTU, 2 );
#elif ENABLE_TIME_PROFILING_CU_SHAPES
    g_timeProfiler = new TimeProfiler2D( Log2(m_cEncCfg.m_CTUSize) + 1, Log2(m_cEncCfg.m_CTUSize) + 1, 2 );
#endif
  }
#endif
}

void EncLib::uninitEncoderLib()
{
  xUninitLib();

#if ENABLE_TRACING
  if ( g_trace_ctx )
  {
    tracing_uninit( g_trace_ctx );
  }
#endif

#if ENABLE_CU_MODE_COUNTERS
  std::cout << std::endl;
  std::cout << "CU Modes statistic across picture types and temporal levels (0:Intra, >0:Inter, luma only)" << std::endl;
  for( size_t j = 0; j < g_cuCounters1D.getNumCntTypes(); j++ )
  {
    for( size_t i = 0; i < g_cuCounters1D.getDimHor() - 1; i++ )
    {
      g_cuCounters1D[j][0][g_cuCounters1D.getDimHor() - 1] += g_cuCounters1D[j][0][i];
    }
  }
  StatCounters::report2D( std::cout, g_cuCounters1D, false, true, false, true, true, CU_MODES_TESTED );

  std::cout << std::endl;
  std::cout << "CU Modes statistic across block-shapes (Non-I-Slices, luma only)" << std::endl;
  StatCounters::report2D( std::cout, g_cuCounters2D, true, true, false, true, true, CU_MODES_TESTED );
#endif

#if ENABLE_TIME_PROFILING
  if( g_timeProfiler )
  {
    std::cout << *g_timeProfiler;
    delete g_timeProfiler;
    g_timeProfiler = nullptr;
  }
#elif ENABLE_TIME_PROFILING_EXTENDED
  if( g_timeProfiler )
  {
#if ENABLE_TIME_PROFILING_PIC_TYPES
    std::cout << std::endl;
    std::cout << "Run-time of selected encoder stages across picture types (0:Intra, 1:Inter)" << std::endl;
    for( int j = 0; j < g_timeProfiler->getCountersSet()[0].getNumCntTypes(); j++ )
    {
      g_timeProfiler->getCountersSet()[0][j][0][2] += g_timeProfiler->getCountersSet()[0][j][0][0] + g_timeProfiler->getCountersSet()[0][j][0][1];
    }
    StatCounters::report2D( std::cout, g_timeProfiler->getCountersSet()[0], false, true, false, true, true, -1 );
#endif

#if ENABLE_TIME_PROFILING_CTUS_IN_PIC
    for( int i = 0; i < g_timeProfiler->getCountersSet().size(); i++ )
    {
      std::cout << "Run-time of selected encoder stages across CTUs of all pictures " << "(" << ( i == 0 ? "Intra": "Inter" << ")" ) << std::endl;
      StatCounters::report2D( std::cout, g_timeProfiler->getCountersSet()[i], false, true, false, true, true, -1 );
      if( i > 0 )
        g_timeProfiler->getCountersSet()[0] += g_timeProfiler->getCountersSet()[i];
    }
    if( g_timeProfiler->getCountersSet().size() > 1 )
    {
      std::cout << "Run-time of selected encoder stages across CTUs of all pictures (total)" << std::endl;
      StatCounters::report2D( std::cout, g_timeProfiler->getCountersSet()[0], false, true, false, true, true, -1 );
    }
#endif

#if ENABLE_TIME_PROFILING_CU_SHAPES
    for( int i = 0; i < g_timeProfiler->getCountersSet().size(); i++ )
    {
      std::cout << "Run-time of selected encoder stages across CU block shapes of all pictures " << "(" << ( i == 0 ? "Intra": "Inter" ) << ")"  << std::endl;
      StatCounters::report2D( std::cout, g_timeProfiler->getCountersSet()[i],  true, true, false, true, true, -1 );
      if( i > 0 ) g_timeProfiler->getCountersSet()[0] += g_timeProfiler->getCountersSet()[i];
    }
    if( g_timeProfiler->getCountersSet().size() > 1 )
    {
      std::cout << "Run-time of selected encoder stages across CU block shapes of all pictures (total)" << std::endl;
      StatCounters::report2D( std::cout, g_timeProfiler->getCountersSet()[0],  true, true, false, true, true, -1 );
    }
#endif
    delete g_timeProfiler;
    g_timeProfiler = nullptr;
  }
#endif
}

void EncLib::initPass( int pass )
{
  CHECK( m_numPassInitialized != pass && m_numPassInitialized + 1 != pass, "initialization of passes only in successive order possible" );

  if( m_numPassInitialized + 1 != pass )
  {
    return;
  }

  xUninitLib();

  // set rate control pass
  m_cRateCtrl.setRCPass( pass, m_cEncCfg.m_RCNumPasses - 1 );

  // modify encoder config based on rate control pass
  if( m_cEncCfg.m_RCNumPasses > 1 )
  {
    xSetRCEncCfg( pass );
  }

  // setup parameter sets
  const int dciId = m_cEncCfg.m_decodingParameterSetEnabled ? 1 : 0;
  SPS& sps0       = *( m_spsMap.allocatePS( 0 ) ); // NOTE: implementations that use more than 1 SPS need to be aware of activation issues.
  PPS& pps0       = *( m_ppsMap.allocatePS( 0 ) );

  xInitSPS( sps0 );
  sps0.dciId = m_cDCI.dciId;
  xInitVPS( m_cVPS );
  xInitDCI( m_cDCI, sps0, dciId );
  xInitPPS( pps0, sps0 );
  xInitRPL( sps0 );
  xInitHrdParameters( sps0 );

  // thread pool
  if( m_cEncCfg.m_numThreads > 0 )
  {
    m_threadPool = new NoMallocThreadPool( m_cEncCfg.m_numThreads, "EncSliceThreadPool" );
  }

  m_MCTF.init( m_cEncCfg.m_internalBitDepth, m_cEncCfg.m_PadSourceWidth, m_cEncCfg.m_PadSourceHeight, sps0.CTUSize,
               (ChromaFormat)m_cEncCfg.m_internChromaFormat, m_cEncCfg.m_QP, m_cEncCfg.m_vvencMCTF, m_cEncCfg.m_framesToBeEncoded, m_threadPool );

  CHECK( m_cGOPEncoder != nullptr, "encoder library already initialised" );
  m_cGOPEncoder = new EncGOP;
  m_cGOPEncoder->init( m_cEncCfg, sps0, pps0, m_cRateCtrl, m_cEncHRD, m_threadPool );

  m_pocToGopId.resize( m_cEncCfg.m_GOPSize, -1 );
  m_nextPocOffset.resize( m_cEncCfg.m_GOPSize, 0 );
  for ( int i = 0; i < m_cEncCfg.m_GOPSize; i++ )
  {
    const int poc = m_cEncCfg.m_GOPList[ i ].m_POC % m_cEncCfg.m_GOPSize;
    CHECK( m_cEncCfg.m_GOPList[ i ].m_POC > m_cEncCfg.m_GOPSize, "error: poc greater than gop size" );
    CHECK( m_pocToGopId[ poc ] != -1, "error: multiple entries in gop list map to same poc modulo gop size" );
    m_pocToGopId[ poc ] = i;
    const int nextGopNum = ( i + 1 ) / m_cEncCfg.m_GOPSize;
    const int nextGopId  = ( i + 1 ) % m_cEncCfg.m_GOPSize;
    const int nextPoc    = nextGopNum * m_cEncCfg.m_GOPSize + m_cEncCfg.m_GOPList[ nextGopId ].m_POC;
    m_nextPocOffset[ poc ] = nextPoc - m_cEncCfg.m_GOPList[ i ].m_POC;
  }
  for ( int i = 0; i < m_cEncCfg.m_GOPSize; i++ )
  {
    CHECK( m_pocToGopId[ i ] < 0 || m_nextPocOffset[ i ] == 0, "error: poc not found in gop list" );
  }

  if ( m_cEncCfg.m_RCTargetBitrate > 0 )
  {
    m_cRateCtrl.init( m_cEncCfg.m_framesToBeEncoded, m_cEncCfg.m_RCTargetBitrate, (int)( (double)m_cEncCfg.m_FrameRate / m_cEncCfg.m_temporalSubsampleRatio + 0.5 ), m_cEncCfg.m_IntraPeriod, m_cEncCfg.m_GOPSize, m_cEncCfg.m_PadSourceWidth, m_cEncCfg.m_PadSourceHeight,
      m_cEncCfg.m_CTUSize, m_cEncCfg.m_CTUSize, m_cEncCfg.m_internalBitDepth[ CH_L ], m_cEncCfg.m_GOPList, m_cEncCfg.m_maxParallelFrames );

    if ( pass == 1 )
    {
      m_cRateCtrl.processFirstPassData( pps0.pcv->sizeInCtus );
      // update first pass data
      m_cRateCtrl.encRCSeq->firstPassData = m_cRateCtrl.getFirstPassStats();
    }
  }

  int iOffset = -1;
  while((1<<(++iOffset)) < m_cEncCfg.m_GOPSize);
  m_GOPSizeLog2 = iOffset;

  if( m_cEncCfg.m_FrameRate )
  {
    int iTempRate = m_cEncCfg.m_FrameRate;
    int iTempScale = 1;
    switch( m_cEncCfg.m_FrameRate )
    {
    case 23: iTempRate = 24000; iTempScale = 1001; break;
    case 29: iTempRate = 30000; iTempScale = 1001; break;
    case 59: iTempRate = 60000; iTempScale = 1001; break;
    default: break;
    }
    m_TicksPerFrameMul4 = (int)((int64_t)4 *(int64_t)m_cEncCfg.m_TicksPerSecond * (int64_t)iTempScale/(int64_t)iTempRate);
  }

  m_numPassInitialized = pass;
}

void EncLib::xUninitLib()
{

  // internal picture buffer
  xDeletePicBuffer();

  // sub modules
  m_cRateCtrl.destroy();
  m_nextPocOffset.clear();
  m_pocToGopId.clear();
  if( m_cGOPEncoder )
  {
    delete m_cGOPEncoder;
    m_cGOPEncoder = nullptr;
  }
  m_MCTF.uninit();

  // thread pool
  if( m_threadPool )
  {
    m_threadPool->shutdown( true );
    delete m_threadPool;
    m_threadPool = nullptr;
  }

  // cleanup parameter sets
  m_spsMap.clearMap();
  m_ppsMap.clearMap();

  // reset internal data
  xResetLib();
}

void EncLib::xSetRCEncCfg( int pass )
{
  // restore encoder configuration for second rate control passes
  const_cast<VVEncCfg&>(m_cEncCfg) = m_cBckCfg;

  // set encoder config for rate control first pass
  if( ! m_cRateCtrl.rcIsFinalPass )
  {
    // preserve MCTF settings
    const int mctf = m_cBckCfg.m_vvencMCTF.MCTF;

    vvenc_init_preset( &m_cBckCfg, vvencPresetMode::VVENC_FIRSTPASS );

    // use fixQP encoding in first pass
    m_cBckCfg.m_RCTargetBitrate = 0;
    m_cBckCfg.m_QP              = 32;

    // restore MCTF
    m_cBckCfg.m_vvencMCTF.MCTF  = mctf;

    // clear MaxCuDQPSubdiv
    if( m_cBckCfg.m_CTUSize < 128 )
    {
      m_cBckCfg.m_cuQpDeltaSubdiv = 0;
    }

    std::swap( const_cast<VVEncCfg&>(m_cEncCfg), m_cBckCfg );
  }
}

// ====================================================================================================================
// Public member functions
// ====================================================================================================================

void EncLib::encodePicture( bool flush, const vvencYUVBuffer* yuvInBuf, AccessUnitList& au, bool& isQueueEmpty )
{
  PROFILER_ACCUM_AND_START_NEW_SET( 1, g_timeProfiler, P_PIC_LEVEL );

  // clear output access unit
  au.clearAu();

  // setup picture and store original yuv
  Picture* pic = nullptr;
  if ( ! flush )
  {
    CHECK( m_ppsMap.getFirstPS() == nullptr || m_spsMap.getPS( m_ppsMap.getFirstPS()->spsId ) == nullptr, "picture set not initialised" );
    CHECK( yuvInBuf == nullptr, "no input picture given" );

    if ( m_cEncCfg.m_vvencMCTF.MCTF && m_numPicsRcvd <= 0 && m_MCTF.getNumLeadFrames() < m_cEncCfg.m_vvencMCTF.MCTFNumLeadFrames )
    {
      m_MCTF.addLeadFrame( *yuvInBuf );
    }
    else if ( m_cEncCfg.m_vvencMCTF.MCTF && m_cEncCfg.m_framesToBeEncoded > 0 && m_numPicsRcvd >= m_cEncCfg.m_framesToBeEncoded )
    {
      m_MCTF.addTrailFrame( *yuvInBuf );
    }
    else
    {
      PPS& pps = *(m_ppsMap.getFirstPS());
      const SPS& sps = *(m_spsMap.getPS( pps.spsId ));

      pic = xGetNewPicBuffer( pps, sps );

      copyPadToPelUnitBuf( pic->getOrigBuf(), *yuvInBuf, (ChromaFormat)m_cEncCfg.m_internChromaFormat );

      if( yuvInBuf->ctsValid )
      {
        pic->cts = yuvInBuf->cts;
        pic->ctsValid = true;
      }

      xInitPicture( *pic, m_numPicsRcvd, pps, sps, m_cVPS, m_cDCI );
      xDetectScreenC(*pic, pic->getOrigBuf());
      m_numPicsRcvd    += 1;
      m_numPicsInQueue += 1;
    }
  }

  // MCTF process
  if ( m_cEncCfg.m_usePerceptQPA ) m_MCTF.assignQpaBufs( pic );

  int mctfDelay = 0;
  if ( m_cEncCfg.m_vvencMCTF.MCTF )
  {
    m_MCTF.filter( pic );
    mctfDelay = m_MCTF.getCurDelay();
  }

  // encode picture
  if ( m_numPicsInQueue >= m_cEncCfg.m_InputQueueSize
      || ( m_numPicsInQueue - mctfDelay > 0 && flush ) )
  {
    if ( m_cEncCfg.m_RCTargetBitrate > 0 )
    {
      if ( m_numPicsRcvd == m_numPicsInQueue )
      {
        m_cRateCtrl.initRCGOP( 1 );
      }
      else if ( 1 == ( m_numPicsRcvd - m_numPicsInQueue ) % m_cEncCfg.m_GOPSize )
      {
        m_cRateCtrl.destroyRCGOP();
        m_cRateCtrl.initRCGOP( m_numPicsInQueue >= m_cEncCfg.m_GOPSize ? m_cEncCfg.m_GOPSize : m_numPicsInQueue );
      }
    }

    // update current poc
    m_pocEncode = ( m_pocEncode < 0 ) ? 0 : xGetNextPocICO( m_pocEncode, flush, m_numPicsRcvd );
    std::vector<Picture*> encList;
    xCreateCodingOrder( m_pocEncode, m_numPicsRcvd, m_numPicsInQueue, flush, encList );

    // create cts / dts
    if( !encList.empty() && encList[0]->ctsValid )
    {
      int64_t iDiffFrames = 0;
      int iNext = 0;
      if( !encList.empty() )
      {
        iNext = encList[0]->poc;
        iDiffFrames = ( m_numPicsCoded - iNext );
      }

      au.cts     = encList[0]->cts;
      au.ctsValid = encList[0]->ctsValid;

      au.dts     = ((iDiffFrames - m_GOPSizeLog2) * m_TicksPerFrameMul4)/4 + au.cts;
      au.dtsValid = true;
    }

    // encode picture with current poc
    m_cGOPEncoder->encodePictures( encList, m_cListPic, au, false );

    m_numPicsInQueue -= 1;
    m_numPicsCoded   += 1;
    // output reconstructed yuv
    xOutputRecYuv();
  }
  else
  {
    CHECK( flush && m_cGOPEncoder->m_gopEncListOutput.size() > 0, "internal error: encoder tries to flush ouput queue, but will never be called" );
  }

  isQueueEmpty = ( m_cEncCfg.m_maxParallelFrames && flush ) ? ( m_numPicsInQueue <= 0 && ! m_cGOPEncoder->anyFramesInOutputQueue() ) : ( m_numPicsInQueue <= 0 );
  if( m_cEncCfg.m_RCTargetBitrate > 0 && isQueueEmpty )
  {
    m_cRateCtrl.destroyRCGOP();
  }

  // reset output access unit, if not final pass
  if( !m_cRateCtrl.rcIsFinalPass )
  {
    au.clearAu();
  }
}

void  EncLib::printSummary()
{
  m_cGOPEncoder->printOutSummary( m_numPicsCoded, m_cEncCfg.m_printMSEBasedSequencePSNR, m_cEncCfg.m_printSequenceMSE, m_cEncCfg.m_printHexPsnr, m_spsMap.getFirstPS()->bitDepths );
}

// ====================================================================================================================
// Protected member functions
// ====================================================================================================================


int EncLib::xGetNextPocICO( int poc, bool flush, int max ) const
{
  int chk  = 0;
  int next = ( poc == 0 ) ? m_cEncCfg.m_GOPList[ 0 ].m_POC : poc + m_nextPocOffset[ poc % m_cEncCfg.m_GOPSize ];
  if ( flush )
  {
    while( next >= max )
    {
      next += m_nextPocOffset[ next % m_cEncCfg.m_GOPSize ];
      CHECK( chk++ > m_cEncCfg.m_GOPSize, "error: next poc runs out of bounds" );
    }
  }
  return next;
}


/**
 - Application has picture buffer list with size of GOP + 1
 - Picture buffer list acts like as ring buffer
 - End of the list has the latest picture
 .
 \retval pic obtained picture buffer
 */
Picture* EncLib::xGetNewPicBuffer( const PPS& pps, const SPS& sps )
{
  Slice::sortPicList( m_cListPic );

  Picture* pic = nullptr;

  // use an entry in the buffered list if the maximum number that need buffering has been reached:
  if ( (int)m_cListPic.size() >= ( m_cEncCfg.m_InputQueueSize + m_cEncCfg.m_maxDecPicBuffering[ VVENC_MAX_TLAYER - 1 ] + 2 ) )
  {
    auto picItr = std::begin( m_cListPic );
    while ( picItr != std::end( m_cListPic ) )
    {
      Picture* curPic = *picItr;
      if ( curPic->isFinished && !curPic->isNeededForOutput && !curPic->isReferenced && curPic->refCounter <= 0 )
      {
        pic = curPic;
        break;
      }
      picItr++;
    }

    CHECK( pic == nullptr, "Error: no free entry in picture list found" );

    // if PPS ID is the same, we will assume that it has not changed since it was last used and return the old object.
    if ( pps.ppsId != pic->cs->pps->ppsId )
    {
      // the IDs differ - free up an entry in the list, and then create a new one, as with the case where the max buffering state has not been reached.
      m_cListPic.erase( picItr );
      pic->destroy();
      delete pic;
      pic = nullptr;
    }
  }

  if ( pic == nullptr )
  {
    const int padding = m_cEncCfg.m_vvencMCTF.MCTF ? MCTF_PADDING : 0;
    pic = new Picture;
    pic->create( sps.chromaFormatIdc, Size( pps.picWidthInLumaSamples, pps.picHeightInLumaSamples), sps.CTUSize, sps.CTUSize+16, false, padding );
    m_cListPic.push_back( pic );
  }

  pic->isMctfProcessed   = false;
  pic->isInitDone        = false;
  pic->isReconstructed   = false;
  pic->isFinished        = false;
  pic->isBorderExtended  = false;
  pic->isReferenced      = true;
  pic->isNeededForOutput = true;
  pic->writePic          = false;
  pic->encPic            = false;
  pic->refCounter        = 0;
  pic->poc               = -1;
  pic->actualHeadBits    = 0;
  pic->actualTotalBits   = 0;

  pic->encTime.resetTimer();

  return pic;
}

void EncLib::xInitPicture( Picture& pic, int picNum, const PPS& pps, const SPS& sps, const VPS& vps, const DCI& dci )
{
  const int gopId = xGetGopIdFromPoc( picNum );

  pic.poc    = picNum;
  pic.gopId  = gopId;
  pic.TLayer = m_cEncCfg.m_GOPList[ pic.gopId ].m_temporalId;

  std::mutex* mutex = ( m_cEncCfg.m_maxParallelFrames ) ? &m_unitCacheMutex : nullptr;

  PicHeader *picHeader = nullptr;
  if ( pic.cs && pic.cs->picHeader )
  {
    delete pic.cs->picHeader;
    pic.cs->picHeader = nullptr;
  }

  pic.finalInit( vps, sps, pps, picHeader, m_shrdUnitCache, mutex, nullptr, nullptr );

  pic.vps = &vps;
  pic.dci = &dci;

  // filter data initialization
  const uint32_t numberOfCtusInFrame = pic.cs->pcv->sizeInCtus;

  if (m_cEncCfg.m_usePerceptQPA)
  {
    pic.ctuQpaLambda.resize (numberOfCtusInFrame);
    pic.ctuAdaptedQP.resize (numberOfCtusInFrame);
  }

  if ( pic.cs->sps->saoEnabled )
  {
    pic.resizeSAO( numberOfCtusInFrame, 0 );
    pic.resizeSAO( numberOfCtusInFrame, 1 );
  }

  if ( pic.cs->sps->alfEnabled )
  {
    pic.resizeAlfCtuBuffers( numberOfCtusInFrame );
  }
}

void EncLib::xDeletePicBuffer()
{
  PicList::iterator iterPic = m_cListPic.begin();
  int iSize = int( m_cListPic.size() );

  for ( int i = 0; i < iSize; i++ )
  {
    Picture* pic = *(iterPic++);

    if ( pic->cs && pic->cs->picHeader )
    {
      delete pic->cs->picHeader;
      pic->cs->picHeader = nullptr;
    }
    pic->destroy();

    delete pic;
    pic = nullptr;
  }

  m_cListPic.clear();
}

Picture* EncLib::xGetPictureBuffer( int poc )
{
  for ( auto& picItr : m_cListPic )
  {
    if ( picItr->poc == poc )
    {
      return picItr;
    }
  }

  THROW( "Error: picture not found in list");
  return nullptr;
}

void EncLib::xCreateCodingOrder( int start, int max, int numInQueue, bool flush, std::vector<Picture*>& encList )
{
  encList.clear();
  int poc = start;
  int num = 0;
  while ( poc < max )
  {
    Picture* pic = xGetPictureBuffer( poc );
    if ( m_cEncCfg.m_vvencMCTF.MCTF && ! pic->isMctfProcessed )
    {
      break;
    }
    encList.push_back( pic );
    num += 1;
    if ( num >= numInQueue )
    {
      break;
    }
    poc = xGetNextPocICO( poc, flush, max );
  }
  CHECK( encList.size() == 0, "error: no pictures to be encoded found" );
}

void EncLib::xInitVPS(VPS &vps) const
{
  // The SPS must have already been set up.
  // set the VPS profile information.
  vps.maxLayers                   = 1;
  vps.maxSubLayers                = 1;
  vps.vpsId                       = 0;
  vps.allLayersSameNumSubLayers   = true;
  vps.allIndependentLayers        = true;
  vps.eachLayerIsAnOls            = true;
  vps.olsModeIdc                  = 0;
  vps.numOutputLayerSets          = 1;
  vps.numPtls                     = 1;
  vps.extension                   = false;
  vps.totalNumOLSs                = 0;
  vps.numDpbParams                = 0;
  vps.sublayerDpbParamsPresent    = false;
  vps.targetOlsIdx                = -1;

  for (int i = 0; i < MAX_VPS_LAYERS; i++)
  {
    vps.layerId[i]                = 0;
    vps.independentLayer[i]       = true;
    for (int j = 0; j < MAX_VPS_LAYERS; j++)
    {
      vps.directRefLayer[i][j]    = 0;
      vps.directRefLayerIdx[i][j] = MAX_VPS_LAYERS;
      vps.interLayerRefIdx[i][i]  = NOT_VALID;
    }
  }

  for (int i = 0; i < MAX_NUM_OLSS; i++)
  {
    for (int j = 0; j < MAX_VPS_LAYERS; j++)
    {
      vps.olsOutputLayer[i][j]    = 0;
    }
    vps.ptPresent[i]              = (i == 0) ? 1 : 0;
    vps.ptlMaxTemporalId[i]       = vps.maxSubLayers - 1;
    vps.olsPtlIdx[i]              = 0;
  }

  vps.profileTierLevel.resize( 1 );
}

void EncLib::xInitDCI(DCI &dci, const SPS &sps, const int dciId) const
{
  // The SPS must have already been set up.
  // set the DPS profile information.
  dci.dciId                 = dciId;

  dci.profileTierLevel.resize(1);
  // copy profile level tier info
  dci.profileTierLevel[0]   = sps.profileTierLevel;
}

void EncLib::xInitConstraintInfo(ConstraintInfo &ci) const
{
  bool hasNonZeroTemporalId = false;
  bool hasLeadingPictures   = false;
  for (unsigned int i = 0; i < m_cEncCfg.m_GOPSize; i++)
  {
    if ( m_cEncCfg.m_GOPList[i].m_temporalId != 0 )
    {
      hasNonZeroTemporalId = true;
    }
    for( int l = 0; l < 2; l++ )
    {
      for ( unsigned int j = 0; !hasLeadingPictures && j < m_cEncCfg.m_GOPList[i].m_numRefPics[l]; j++)
      {
        if ( m_cEncCfg.m_GOPList[i].m_deltaRefPics[l][j] < 0 )
        {
          hasLeadingPictures = true;
        }
      }
    }
  }

  ci.intraOnlyConstraintFlag                      = m_cEncCfg.m_intraOnlyConstraintFlag;
  ci.maxBitDepthConstraintIdc                     = m_cEncCfg.m_bitDepthConstraintValue - 8;
  ci.maxChromaFormatConstraintIdc                 = m_cEncCfg.m_internChromaFormat;
  ci.onePictureOnlyConstraintFlag             = false;
  ci.lowerBitRateConstraintFlag               = false;
  ci.allLayersIndependentConstraintFlag       = false;
  ci.noMrlConstraintFlag                      = false;
  ci.noIspConstraintFlag                      = false;
  ci.noMipConstraintFlag                      = false;
  ci.noLfnstConstraintFlag                    = false;
  ci.noMmvdConstraintFlag                     = false;
  ci.noSmvdConstraintFlag                     = false;
  ci.noProfConstraintFlag                     = false;
  ci.noPaletteConstraintFlag                  = false;
  ci.noActConstraintFlag                      = false;
  ci.noLmcsConstraintFlag                     = false;
  ci.noQtbttDualTreeIntraConstraintFlag           = ! m_cEncCfg.m_dualITree;
  ci.noPartitionConstraintsOverrideConstraintFlag = m_cEncCfg.m_useAMaxBT == 0;
  ci.noSaoConstraintFlag                          = ! m_cEncCfg.m_bUseSAO;
  ci.noAlfConstraintFlag                          = ! m_cEncCfg.m_alf;
  ci.noCCAlfConstraintFlag                        = ! m_cEncCfg.m_ccalf;
  ci.noRefWraparoundConstraintFlag                = false;
  ci.noTemporalMvpConstraintFlag                  = m_cEncCfg.m_TMVPModeId == 0;
  ci.noSbtmvpConstraintFlag                       = !m_cEncCfg.m_SbTMVP;
  ci.noAmvrConstraintFlag                         = false;
  ci.noBdofConstraintFlag                         = ! m_cEncCfg.m_BDOF;
  ci.noDmvrConstraintFlag                         = ! m_cEncCfg.m_DMVR;
  ci.noCclmConstraintFlag                         = ! m_cEncCfg.m_LMChroma;
  ci.noMtsConstraintFlag                          = !(m_cEncCfg.m_MTSImplicit || m_cEncCfg.m_MTS);
  ci.noSbtConstraintFlag                          = m_cEncCfg.m_SBT == 0;
  ci.noAffineMotionConstraintFlag                 = ! m_cEncCfg.m_Affine;
  ci.noBcwConstraintFlag                          = true;
#if IBC_VTM
  ci.noIbcConstraintFlag                          = m_cEncCfg.m_IBCMode == 0;
#else
  ci.noIbcConstraintFlag                          = true;
#endif
  ci.noCiipConstraintFlag                         = m_cEncCfg.m_CIIP == 0;
  ci.noGeoConstraintFlag                          = m_cEncCfg.m_Geo == 0;
  ci.noLadfConstraintFlag                         = true;
  ci.noTransformSkipConstraintFlag                = m_cEncCfg.m_TS == 0;
  ci.noBDPCMConstraintFlag                        = m_cEncCfg.m_useBDPCM==0;
  ci.noJointCbCrConstraintFlag                    = ! m_cEncCfg.m_JointCbCrMode;
  ci.noMrlConstraintFlag                          = ! m_cEncCfg.m_MRL;
  ci.noIspConstraintFlag                          = true;
  ci.noMipConstraintFlag                          = ! m_cEncCfg.m_MIP;
  ci.noQpDeltaConstraintFlag                      = false;
  ci.noDepQuantConstraintFlag                     = ! m_cEncCfg.m_DepQuantEnabled;
  ci.noMixedNaluTypesInPicConstraintFlag          = false;
  ci.noSignDataHidingConstraintFlag               = ! m_cEncCfg.m_SignDataHidingEnabled;
  ci.noLfnstConstraintFlag                        = ! m_cEncCfg.m_LFNST;
  ci.noMmvdConstraintFlag                         = ! m_cEncCfg.m_MMVD;
  ci.noSmvdConstraintFlag                         = ! m_cEncCfg.m_SMVD;
  ci.noProfConstraintFlag                         = ! m_cEncCfg.m_PROF;
  ci.noPaletteConstraintFlag                      = true;
  ci.noActConstraintFlag                          = true;
  ci.noLmcsConstraintFlag                         = ! m_cEncCfg.m_lumaReshapeEnable;
  ci.noTrailConstraintFlag                        = m_cEncCfg.m_IntraPeriod == 1;
  ci.noStsaConstraintFlag                         = m_cEncCfg.m_IntraPeriod == 1 || !hasNonZeroTemporalId;
  ci.noRaslConstraintFlag                         = m_cEncCfg.m_IntraPeriod == 1 || !hasLeadingPictures;
  ci.noRadlConstraintFlag                         = m_cEncCfg.m_IntraPeriod == 1 || !hasLeadingPictures;
  ci.noIdrConstraintFlag                          = false;
  ci.noCraConstraintFlag                          = m_cEncCfg.m_DecodingRefreshType != 1;
  ci.noGdrConstraintFlag                          = false;
  ci.noApsConstraintFlag                          = ( !m_cEncCfg.m_alf && !m_cEncCfg.m_lumaReshapeEnable /*&& m_useScalingListId == SCALING_LIST_OFF*/);
}

void EncLib::xInitSPS(SPS &sps) const
{
  ProfileTierLevel* profileTierLevel = &sps.profileTierLevel;

  xInitConstraintInfo( profileTierLevel->constraintInfo );

  profileTierLevel->levelIdc      = m_cEncCfg.m_level;
  profileTierLevel->tierFlag      = m_cEncCfg.m_levelTier;
  profileTierLevel->profileIdc    = m_cEncCfg.m_profile;
  profileTierLevel->subProfileIdc.clear();
  profileTierLevel->subProfileIdc.push_back( m_cEncCfg.m_subProfile );

  sps.maxPicWidthInLumaSamples      = m_cEncCfg.m_PadSourceWidth;
  sps.maxPicHeightInLumaSamples     = m_cEncCfg.m_PadSourceHeight;
  sps.conformanceWindow.setWindow( m_cEncCfg.m_confWinLeft, m_cEncCfg.m_confWinRight, m_cEncCfg.m_confWinTop, m_cEncCfg.m_confWinBottom );
  sps.chromaFormatIdc               = (ChromaFormat)m_cEncCfg.m_internChromaFormat;
  sps.CTUSize                       = m_cEncCfg.m_CTUSize;
  sps.maxMTTDepth[0]                = m_cEncCfg.m_maxMTTDepthI;
  sps.maxMTTDepth[1]                = m_cEncCfg.m_maxMTTDepth;
  sps.maxMTTDepth[2]                = m_cEncCfg.m_maxMTTDepthIChroma;
  for( int i = 0; i < 3; i++)
  {
    sps.minQTSize[i]                = m_cEncCfg.m_MinQT[i];
    sps.maxBTSize[i]                = m_cEncCfg.m_maxBT[i];
    sps.maxTTSize[i]                = m_cEncCfg.m_maxTT[i];
  }
  sps.minQTSize[2]                <<= getChannelTypeScaleX(CH_C, (ChromaFormat)m_cEncCfg.m_internChromaFormat);

  sps.maxNumMergeCand               = m_cEncCfg.m_maxNumMergeCand;
  sps.maxNumAffineMergeCand         = m_cEncCfg.m_Affine ? m_cEncCfg.m_maxNumAffineMergeCand : 0;
  sps.maxNumGeoCand                 = m_cEncCfg.m_maxNumGeoCand;
#if IBC_VTM
  sps.IBC                           = m_cEncCfg.m_IBCMode != 0;
  sps.maxNumIBCMergeCand            = 6;//maxNumIBCMergeCand
#else
  sps.maxNumIBCMergeCand            = 0; 
#endif

  sps.idrRefParamList               = m_cEncCfg.m_idrRefParamList;
  sps.dualITree                     = m_cEncCfg.m_dualITree;
  sps.MTS                           = m_cEncCfg.m_MTS || m_cEncCfg.m_MTSImplicit;
  sps.SMVD                          = m_cEncCfg.m_SMVD;
  sps.AMVR                          = m_cEncCfg.m_AMVRspeed != IMV_OFF;
  sps.LMChroma                      = m_cEncCfg.m_LMChroma;
  sps.horCollocatedChroma           = m_cEncCfg.m_horCollocatedChromaFlag;
  sps.verCollocatedChroma           = m_cEncCfg.m_verCollocatedChromaFlag;
  sps.BDOF                          = m_cEncCfg.m_BDOF;
  sps.DMVR                          = m_cEncCfg.m_DMVR;
  sps.lumaReshapeEnable             = m_cEncCfg.m_lumaReshapeEnable;
  sps.Affine                        = m_cEncCfg.m_Affine;
  sps.PROF                          = m_cEncCfg.m_PROF;
  sps.ProfPresent                   = m_cEncCfg.m_PROF;
  sps.AffineType                    = m_cEncCfg.m_AffineType;
  sps.MMVD                          = m_cEncCfg.m_MMVD != 0;
  sps.fpelMmvd                      = m_cEncCfg.m_allowDisFracMMVD;
  sps.GEO                           = m_cEncCfg.m_Geo != 0;
  sps.MIP                           = m_cEncCfg.m_MIP;
  sps.MRL                           = m_cEncCfg.m_MRL;
  sps.BdofPresent                   = m_cEncCfg.m_BDOF;
  sps.DmvrPresent                   = m_cEncCfg.m_DMVR;
  sps.partitionOverrideEnabled      = m_cEncCfg.m_useAMaxBT != 0;
  sps.resChangeInClvsEnabled        = m_cEncCfg.m_resChangeInClvsEnabled;
  sps.rprEnabled                    = m_cEncCfg.m_rprEnabledFlag != 0;
  sps.log2MinCodingBlockSize        = m_cEncCfg.m_log2MinCodingBlockSize;
  sps.log2MaxTbSize                 = m_cEncCfg.m_log2MaxTbSize;
  sps.temporalMVPEnabled            = m_cEncCfg.m_TMVPModeId == 2 || m_cEncCfg.m_TMVPModeId == 1;
  sps.LFNST                         = m_cEncCfg.m_LFNST != 0;
  sps.entropyCodingSyncEnabled      = m_cEncCfg.m_entropyCodingSyncEnabled;
  sps.entryPointsPresent            = m_cEncCfg.m_entryPointsPresent;
  sps.depQuantEnabled               = m_cEncCfg.m_DepQuantEnabled;
  sps.signDataHidingEnabled         = m_cEncCfg.m_SignDataHidingEnabled;
  sps.MTSIntra                      = m_cEncCfg.m_MTS ;
  sps.ISP                           = m_cEncCfg.m_ISP;
  sps.transformSkip                 = m_cEncCfg.m_TS != 0;
  sps.log2MaxTransformSkipBlockSize = m_cEncCfg.m_TSsize;
  sps.BDPCM                         = m_cEncCfg.m_useBDPCM != 0;

  for (uint32_t chType = 0; chType < MAX_NUM_CH; chType++)
  {
    sps.bitDepths.recon[chType]     = m_cEncCfg.m_internalBitDepth[chType];
    sps.qpBDOffset[chType]          = 6 * (m_cEncCfg.m_internalBitDepth[chType] - 8);
    sps.internalMinusInputBitDepth[chType] = (m_cEncCfg.m_internalBitDepth[chType] - m_cEncCfg.m_inputBitDepth[chType]);
  }

  sps.alfEnabled                    = m_cEncCfg.m_alf;
  sps.ccalfEnabled                  = m_cEncCfg.m_ccalf;

  sps.saoEnabled                    = m_cEncCfg.m_bUseSAO;
  sps.jointCbCr                     = m_cEncCfg.m_JointCbCrMode;
  sps.maxTLayers                    = m_cEncCfg.m_maxTempLayer;
  sps.rpl1CopyFromRpl0              = m_cEncCfg.m_IntraPeriod < 0;
  sps.SbtMvp                        = m_cEncCfg.m_SbTMVP;
  sps.CIIP                          = m_cEncCfg.m_CIIP != 0;
  sps.SBT                           = m_cEncCfg.m_SBT != 0;

  for (int i = 0; i < std::min(sps.maxTLayers, (uint32_t) VVENC_MAX_TLAYER); i++ )
  {
    sps.maxDecPicBuffering[i]       = m_cEncCfg.m_maxDecPicBuffering[i];
    sps.numReorderPics[i]           = m_cEncCfg.m_maxNumReorderPics[i];
  }

  sps.vuiParametersPresent          = m_cEncCfg.m_vuiParametersPresent;

  if (sps.vuiParametersPresent)
  {
    VUI& vui = sps.vuiParameters;
    vui.aspectRatioInfoPresent        = m_cEncCfg.m_aspectRatioInfoPresent;
    vui.aspectRatioIdc                = m_cEncCfg.m_aspectRatioIdc;
    vui.sarWidth                      = m_cEncCfg.m_sarWidth;
    vui.sarHeight                     = m_cEncCfg.m_sarHeight;
    vui.colourDescriptionPresent      = m_cEncCfg.m_colourDescriptionPresent;
    vui.colourPrimaries               = m_cEncCfg.m_colourPrimaries;
    vui.transferCharacteristics       = m_cEncCfg.m_transferCharacteristics;
    vui.matrixCoefficients            = m_cEncCfg.m_matrixCoefficients;
    vui.chromaLocInfoPresent          = m_cEncCfg.m_chromaLocInfoPresent;
    vui.chromaSampleLocTypeTopField   = m_cEncCfg.m_chromaSampleLocTypeTopField;
    vui.chromaSampleLocTypeBottomField= m_cEncCfg.m_chromaSampleLocTypeBottomField;
    vui.chromaSampleLocType           = m_cEncCfg.m_chromaSampleLocType;
    vui.overscanInfoPresent           = m_cEncCfg.m_overscanInfoPresent;
    vui.overscanAppropriateFlag       = m_cEncCfg.m_overscanAppropriateFlag;
    vui.videoFullRangeFlag            = m_cEncCfg.m_videoFullRangeFlag;
  }

  sps.hrdParametersPresent            = m_cEncCfg.m_hrdParametersPresent;

  sps.numLongTermRefPicSPS            = NUM_LONG_TERM_REF_PIC_SPS;
  CHECK(!(NUM_LONG_TERM_REF_PIC_SPS <= MAX_NUM_LONG_TERM_REF_PICS), "Unspecified error");
  for (int k = 0; k < NUM_LONG_TERM_REF_PIC_SPS; k++)
  {
    sps.ltRefPicPocLsbSps[k]          = 0;
    sps.usedByCurrPicLtSPS[k]         = 0;
  }
  sps.chromaQpMappingTable.m_numQpTables = (m_cEncCfg.m_chromaQpMappingTableParams.m_sameCQPTableForAllChromaFlag ? 1 : (sps.jointCbCr ? 3 : 2));
  sps.chromaQpMappingTable.setParams(m_cEncCfg.m_chromaQpMappingTableParams, sps.qpBDOffset[ CH_C ]);
  sps.chromaQpMappingTable.derivedChromaQPMappingTables();
}

void EncLib::xInitPPS(PPS &pps, const SPS &sps) const
{
  bool bUseDQP = m_cEncCfg.m_cuQpDeltaSubdiv > 0;
  bUseDQP |= m_cEncCfg.m_lumaLevelToDeltaQPEnabled;
  bUseDQP |= m_cEncCfg.m_usePerceptQPA && (m_cEncCfg.m_QP <= MAX_QP_PERCEPT_QPA);

  if (m_cEncCfg.m_costMode==VVENC_COST_SEQUENCE_LEVEL_LOSSLESS || m_cEncCfg.m_costMode==VVENC_COST_LOSSLESS_CODING)
  {
    bUseDQP = false;
  }

  // pps ID already initialised.
  pps.spsId                         = sps.spsId;
  pps.jointCbCrQpOffsetPresent      = m_cEncCfg.m_JointCbCrMode;
  pps.picWidthInLumaSamples         = m_cEncCfg.m_PadSourceWidth;
  pps.picHeightInLumaSamples        = m_cEncCfg.m_PadSourceHeight;
  if( pps.picWidthInLumaSamples == sps.maxPicWidthInLumaSamples && pps.picHeightInLumaSamples == sps.maxPicHeightInLumaSamples )
  {
    pps.conformanceWindow           = sps.conformanceWindow;
  }
  else
  {
    pps.conformanceWindow.setWindow( m_cEncCfg.m_confWinLeft, m_cEncCfg.m_confWinRight, m_cEncCfg.m_confWinTop, m_cEncCfg.m_confWinBottom );
  }

  pps.picWidthInCtu                 = (pps.picWidthInLumaSamples + (sps.CTUSize-1)) / sps.CTUSize;
  pps.picHeightInCtu                = (pps.picHeightInLumaSamples + (sps.CTUSize-1)) / sps.CTUSize;
  pps.subPics.clear();
  pps.subPics.resize(1);
  pps.subPics[0].init( pps.picWidthInCtu, pps.picHeightInCtu, pps.picWidthInLumaSamples, pps.picHeightInLumaSamples);
  pps.noPicPartition                = true;
  pps.useDQP                        = m_cEncCfg.m_RCTargetBitrate > 0 ? true : bUseDQP;

  if ( m_cEncCfg.m_cuChromaQpOffsetSubdiv >= 0 )
  {
//th check how this is configured now    pps.cuChromaQpOffsetSubdiv = m_cEncCfg.m_cuChromaQpOffsetSubdiv;
    pps.chromaQpOffsetListLen = 0;
    pps.setChromaQpOffsetListEntry(1, 6, 6, 6);
  }

  {
    int baseQp = m_cEncCfg.m_QP-26;
    if( 16 == m_cEncCfg.m_GOPSize )
    {
      baseQp += 2;
    }

    const int maxDQP = 37;
    const int minDQP = -26 + sps.qpBDOffset[ CH_L ];
    pps.picInitQPMinus26 = std::min( maxDQP, std::max( minDQP, baseQp ) );
  }

  if (m_cEncCfg.m_wcgChromaQpControl.enabled )
  {
    const int baseQp      = m_cEncCfg.m_QP + pps.ppsId;
    const double chromaQp = m_cEncCfg.m_wcgChromaQpControl.chromaQpScale * baseQp + m_cEncCfg.m_wcgChromaQpControl.chromaQpOffset;
    const double dcbQP    = m_cEncCfg.m_wcgChromaQpControl.chromaCbQpScale * chromaQp;
    const double dcrQP    = m_cEncCfg.m_wcgChromaQpControl.chromaCrQpScale * chromaQp;
    const int cbQP        = std::min(0, (int)(dcbQP + ( dcbQP < 0 ? -0.5 : 0.5) ));
    const int crQP        = std::min(0, (int)(dcrQP + ( dcrQP < 0 ? -0.5 : 0.5) ));
    pps.chromaQpOffset[COMP_Y]          = 0;
    pps.chromaQpOffset[COMP_Cb]         = Clip3( -12, 12, cbQP + m_cEncCfg.m_chromaCbQpOffset);
    pps.chromaQpOffset[COMP_Cr]         = Clip3( -12, 12, crQP + m_cEncCfg.m_chromaCrQpOffset);
    pps.chromaQpOffset[COMP_JOINT_CbCr] = Clip3( -12, 12, ( cbQP + crQP ) / 2 + m_cEncCfg.m_chromaCbCrQpOffset);
  }
  else
  {
    pps.chromaQpOffset[COMP_Y]          = 0;
    pps.chromaQpOffset[COMP_Cb]         = m_cEncCfg.m_chromaCbQpOffset;
    pps.chromaQpOffset[COMP_Cr]         = m_cEncCfg.m_chromaCrQpOffset;
    pps.chromaQpOffset[COMP_JOINT_CbCr] = m_cEncCfg.m_chromaCbCrQpOffset;
  }

  bool bChromaDeltaQPEnabled = false;
  {
    bChromaDeltaQPEnabled = ( m_cEncCfg.m_sliceChromaQpOffsetIntraOrPeriodic[ 0 ] || m_cEncCfg.m_sliceChromaQpOffsetIntraOrPeriodic[ 1 ] );
    bChromaDeltaQPEnabled     |= (m_cEncCfg.m_usePerceptQPA || m_cEncCfg.m_sliceChromaQpOffsetPeriodicity > 0) && (m_cEncCfg.m_internChromaFormat != VVENC_CHROMA_400);
    if ( !bChromaDeltaQPEnabled && sps.dualITree && ( m_cEncCfg.m_internChromaFormat != VVENC_CHROMA_400) )
    {
      bChromaDeltaQPEnabled = (m_cEncCfg.m_chromaCbQpOffsetDualTree != 0 || m_cEncCfg.m_chromaCrQpOffsetDualTree != 0 || m_cEncCfg.m_chromaCbCrQpOffsetDualTree != 0);
    }

    for( int i = 0; !bChromaDeltaQPEnabled && i < m_cEncCfg.m_GOPSize; i++ )
    {
      if( m_cEncCfg.m_GOPList[ i ].m_CbQPoffset || m_cEncCfg.m_GOPList[ i ].m_CrQPoffset )
      {
        bChromaDeltaQPEnabled = true;
      }
    }
  }
  pps.sliceChromaQpFlag                 = bChromaDeltaQPEnabled;
  pps.outputFlagPresent                 = false;
  pps.deblockingFilterOverrideEnabled   = !m_cEncCfg.m_loopFilterOffsetInPPS;
  pps.deblockingFilterDisabled          = m_cEncCfg.m_bLoopFilterDisable;

  if (! pps.deblockingFilterDisabled)
  {
    for( int comp = 0; comp < MAX_NUM_COMP; comp++)
    {
      pps.deblockingFilterBetaOffsetDiv2[comp]  = m_cEncCfg.m_loopFilterBetaOffsetDiv2[comp];
      pps.deblockingFilterTcOffsetDiv2[comp]    = m_cEncCfg.m_loopFilterTcOffsetDiv2[comp];
    }
  }

  // deblockingFilterControlPresent is true if any of the settings differ from the inferred values:
  bool deblockingFilterControlPresent   = pps.deblockingFilterOverrideEnabled ||
                                          pps.deblockingFilterDisabled     ||
                                          pps.deblockingFilterBetaOffsetDiv2[COMP_Y] != 0 ||
                                          pps.deblockingFilterTcOffsetDiv2  [COMP_Y] != 0 ||
                                          pps.deblockingFilterBetaOffsetDiv2[COMP_Cb] != 0 ||
                                          pps.deblockingFilterTcOffsetDiv2  [COMP_Cb] != 0 ||
                                          pps.deblockingFilterBetaOffsetDiv2[COMP_Cr] != 0 ||
                                          pps.deblockingFilterTcOffsetDiv2  [COMP_Cr] != 0;

  pps.deblockingFilterControlPresent    = deblockingFilterControlPresent;
  pps.cabacInitPresent                  = m_cEncCfg.m_cabacInitPresent != 0;
  pps.loopFilterAcrossSlicesEnabled     = m_cEncCfg.m_bLFCrossSliceBoundaryFlag;
  pps.rpl1IdxPresent                    = sps.rpl1IdxPresent;

  const uint32_t chromaArrayType = (int)sps.separateColourPlane ? CHROMA_400 : sps.chromaFormatIdc;
  if( chromaArrayType != CHROMA_400  )
  {
    bool chromaQPOffsetNotZero = ( pps.chromaQpOffset[COMP_Cb] != 0 || pps.chromaQpOffset[COMP_Cr] != 0 || pps.jointCbCrQpOffsetPresent || pps.sliceChromaQpFlag || pps.chromaQpOffsetListLen );
    bool chromaDbfOffsetNotAsLuma = ( pps.deblockingFilterBetaOffsetDiv2[COMP_Cb] != pps.deblockingFilterBetaOffsetDiv2[COMP_Y]
                                   || pps.deblockingFilterBetaOffsetDiv2[COMP_Cr] != pps.deblockingFilterBetaOffsetDiv2[COMP_Y]
                                   || pps.deblockingFilterTcOffsetDiv2[COMP_Cb] != pps.deblockingFilterTcOffsetDiv2[COMP_Y]
                                   || pps.deblockingFilterTcOffsetDiv2[COMP_Cr] != pps.deblockingFilterTcOffsetDiv2[COMP_Y]);
    pps.usePPSChromaTool = chromaQPOffsetNotZero || chromaDbfOffsetNotAsLuma;
  }

  int histogram[MAX_NUM_REF + 1];
  for( int i = 0; i <= MAX_NUM_REF; i++ )
  {
    histogram[i]=0;
  }
  for( int i = 0; i < m_cEncCfg.m_GOPSize; i++)
  {
    CHECK(!(m_cEncCfg.m_RPLList0[ i ].m_numRefPicsActive >= 0 && m_cEncCfg.m_RPLList0[ i ].m_numRefPicsActive <= MAX_NUM_REF), "Unspecified error");
    histogram[m_cEncCfg.m_RPLList0[ i ].m_numRefPicsActive]++;
  }

  int maxHist=-1;
  int bestPos=0;
  for( int i = 0; i <= MAX_NUM_REF; i++ )
  {
    if(histogram[i]>maxHist)
    {
      maxHist=histogram[i];
      bestPos=i;
    }
  }
  CHECK(!(bestPos <= 15), "Unspecified error");
  pps.numRefIdxL0DefaultActive = bestPos;
  pps.numRefIdxL1DefaultActive = bestPos;

  xInitPPSforTiles(pps);

  pps.pcv            = new PreCalcValues( sps, pps, true );
}

void EncLib::xInitRPL(SPS &sps) const
{
  const int numRPLCandidates = m_cEncCfg.m_numRPLList0;
  sps.rplList[0].resize(numRPLCandidates+1);
  sps.rplList[1].resize(numRPLCandidates+1);
  sps.rpl1IdxPresent = (sps.rplList[0].size() != sps.rplList[1].size());

  for (int i = 0; i < 2; i++)
  {
    const vvencRPLEntry* rplCfg = ( i == 0 ) ? m_cEncCfg.m_RPLList0 : m_cEncCfg.m_RPLList1;
    for (int j = 0; j < numRPLCandidates; j++)
    {
      const vvencRPLEntry &ge = rplCfg[ j ];
      ReferencePictureList&rpl = sps.rplList[i][j];
      rpl.numberOfShorttermPictures = ge.m_numRefPics;
      rpl.numberOfLongtermPictures = 0;   //Hardcoded as 0 for now. need to update this when implementing LTRP
      rpl.numberOfActivePictures = ge.m_numRefPicsActive;

      for (int k = 0; k < ge.m_numRefPics; k++)
      {
        rpl.setRefPicIdentifier(k, -ge.m_deltaRefPics[k], 0, false, 0);
      }
    }
  }

  //Check if all delta POC of STRP in each RPL has the same sign
  //Check RPLL0 first
  bool isAllEntriesinRPLHasSameSignFlag = true;
  for( int list = 0; list < 2; list++)
  {
    const RPLList& rplList = sps.rplList[list];
    uint32_t numRPL        = (uint32_t)rplList.size();

    bool isFirstEntry = true;
    bool lastSign = true;        //true = positive ; false = negative
    for (uint32_t ii = 0; isAllEntriesinRPLHasSameSignFlag && ii < numRPL; ii++)
    {
      const ReferencePictureList& rpl = rplList[ii];
      for (uint32_t jj = 0; jj < rpl.numberOfActivePictures; jj++)
      {
        if(rpl.isLongtermRefPic[jj])
          continue;

        if( isFirstEntry )
        {
          lastSign = (rpl.refPicIdentifier[jj] >= 0) ? true : false;
          isFirstEntry = false;
        }
        else
        {
          int ref = ( jj == 0 && !isFirstEntry ) ? 0 : rpl.refPicIdentifier[jj-1];
          if (((rpl.refPicIdentifier[jj] - ref) >= 0 ) != lastSign)
          {
            isAllEntriesinRPLHasSameSignFlag = false;
            break;  // break the inner loop
          }
        }
      }
    }
  }

  sps.allRplEntriesHasSameSign = isAllEntriesinRPLHasSameSignFlag;

  bool isRpl1CopiedFromRpl0 = true;
  for( int i = 0; isRpl1CopiedFromRpl0 && i < numRPLCandidates; i++)
  {
    if( sps.rplList[0][i].getNumRefEntries() == sps.rplList[1][i].getNumRefEntries() )
    {
      for( int j = 0; isRpl1CopiedFromRpl0 && j < sps.rplList[0][i].getNumRefEntries(); j++ )
      {
        if( sps.rplList[0][i].refPicIdentifier[j] != sps.rplList[1][i].refPicIdentifier[j] )
        {
          isRpl1CopiedFromRpl0 = false;
        }
      }
    }
    else
    {
      isRpl1CopiedFromRpl0 = false;
    }
  }
  sps.rpl1CopyFromRpl0 = isRpl1CopiedFromRpl0;
}

void EncLib::xInitPPSforTiles(PPS &pps) const
{
  pps.sliceMap.clear();
  pps.sliceMap.resize(1);
  pps.sliceMap[0].addCtusToSlice(0, pps.picWidthInCtu, 0, pps.picHeightInCtu, pps.picWidthInCtu);
  pps.ctuToTileCol.resize(pps.picWidthInCtu, 0);
  pps.ctuToTileRow.resize(pps.picHeightInCtu, 0);
}

void EncLib::xOutputRecYuv()
{
  Slice::sortPicList( m_cListPic );

  for( const auto& picItr : m_cListPic )
  {
    if( picItr->poc < m_pocRecOut )
      continue;
    if( ! picItr->isReconstructed || picItr->poc != m_pocRecOut )
      return;
    if( m_cRateCtrl.rcIsFinalPass && m_yuvWriterIf )
    {
      const PPS& pps = *(picItr->cs->pps);
      vvencYUVBuffer yuvBuffer;
      setupYuvBuffer( picItr->getRecoBuf(), yuvBuffer, &pps.conformanceWindow );

      m_yuvWriterIf( this, &yuvBuffer );
    }
    m_pocRecOut = picItr->poc + 1;
    picItr->isNeededForOutput = false;
  }
}

void EncLib::xInitHrdParameters(SPS &sps)
{
  m_cEncHRD.initHRDParameters( m_cEncCfg, sps );

  sps.generalHrdParams = m_cEncHRD.generalHrdParams;

  for(int i = 0; i < VVENC_MAX_TLAYER; i++)
  {
    sps.olsHrdParams[i] = m_cEncHRD.olsHrdParams[i];
  }
}

#if FIX_FOR_TEMPORARY_COMPILER_ISSUES_ENABLED && defined( __GNUC__ ) && __GNUC__ == 5
#pragma GCC diagnostic push
#pragma GCC diagnostic ignored "-Wstrict-overflow"
#endif

void EncLib::xDetectScreenC(Picture& pic, PelUnitBuf yuvOrgBuf)
{
  bool useScMCTF = false;
  bool useScTools = false;

<<<<<<< HEAD
  if (m_cEncCfg.m_TS == 2 || m_cEncCfg.m_useBDPCM == 2 || m_cEncCfg.m_vvencMCTF.MCTF == 2)
=======
#if IBC_VTM
  if (m_cEncCfg.m_TS == 2 || m_cEncCfg.m_useBDPCM == 2 || m_cEncCfg.m_MCTF == 2 || m_cEncCfg.m_IBCMode==2)
#else
  if (m_cEncCfg.m_TS == 2 || m_cEncCfg.m_useBDPCM == 2 || m_cEncCfg.m_MCTF == 2)
#endif
>>>>>>> 3174ad52
  {
    int SIZE_BL = 4;
    int K_SC = 25;
    const Pel* piSrc = yuvOrgBuf.Y().buf;
    uint32_t   uiStride = yuvOrgBuf.Y().stride;
    uint32_t   uiWidth = yuvOrgBuf.Y().width;
    uint32_t   uiHeight = yuvOrgBuf.Y().height;
    int size = SIZE_BL;
    unsigned   hh, ww;
    int SizeS = SIZE_BL << 1;
    int sR[4] = { 0,0,0,0 };
    int AmountBlock = (uiWidth >> 2) * (uiHeight >> 2);
    for (hh = 0; hh < uiHeight;)
    {
      for (ww = 0; ww < uiWidth;)
      {
        int Rx = ww > (uiWidth >> 1) ? 1 : 0;
        int Ry = hh > (uiHeight >> 1) ? 1 : 0;
        Ry = Ry << 1 | Rx;

        int i = ww;
        int j = hh;
        int n = 0;
        int Var[4];
        for (j = hh; (j < hh + SizeS) && (j < uiHeight); j++)
        {
          for (i = ww; (i < ww + SizeS) && (i < uiWidth); i++)
          {
            int sum = 0;
            int Mit = 0;
            int V = 0;
            int h = j;
            int w = i;
            for (h = j; (h < j + size) && (h < uiHeight); h++)
            {
              for (w = i; (w < i + size) && (w < uiWidth); w++)
              {
                sum += int(piSrc[h * uiStride + w]);
              }
            }
            int sizeEnd = ((h - j) * (w - i));
            Mit = sum / sizeEnd;
            for (h = j; (h < j + size) && (h < uiHeight); h++)
            {
              for (w = i; (w < i + size) && (w < uiWidth); w++)
              {
                V += abs(Mit - int(piSrc[h * uiStride + w]));
              }
            }
            // Variance in Block (SIZE_BL*SIZE_BL)
            V = V / sizeEnd;
            Var[n] = V;
            n++;
            i += size;
          }
          j += size;
        }
        for (int i = 0; i < 2; i++)
        {
          if (Var[i] == Var[i + 2])
          {
            sR[Ry] += 1;
          }
          if (Var[i << 1] == Var[(i << 1) + 1])
          {
            sR[Ry] += 1;
          }
        }
        ww += SizeS;
      }
      hh += SizeS;
    }
    int s = 0;
    useScMCTF = false; // for SCC no MCTF
    for (int r = 0; r < 4; r++)
    {
      s += sR[r];
      if (((sR[r] * 100 / (AmountBlock >> 2)) <= K_SC))
      {
        useScMCTF = true; //NC
      }
    }
    useScTools = ((s * 100 / AmountBlock) > K_SC);
  }
  pic.useScTS    = m_cEncCfg.m_TS == 1       || (m_cEncCfg.m_TS == 2 && useScTools);
  pic.useScBDPCM = m_cEncCfg.m_useBDPCM == 1 || (m_cEncCfg.m_useBDPCM == 2 && useScTools);
<<<<<<< HEAD
  pic.useScMCTF  = m_cEncCfg.m_vvencMCTF.MCTF == 1 || (m_cEncCfg.m_vvencMCTF.MCTF == 2 && useScMCTF);
=======
  pic.useScMCTF  = m_cEncCfg.m_MCTF == 1     || (m_cEncCfg.m_MCTF == 2 && useScMCTF);
#if IBC_VTM
  pic.useScIBC = m_cEncCfg.m_IBCMode == 1 || (m_cEncCfg.m_IBCMode == 2 && !useScMCTF);
#endif
>>>>>>> 3174ad52
}

#if FIX_FOR_TEMPORARY_COMPILER_ISSUES_ENABLED && defined( __GNUC__ ) && __GNUC__ == 5
#pragma GCC diagnostic pop
#endif

} // namespace vvenc

//! \}<|MERGE_RESOLUTION|>--- conflicted
+++ resolved
@@ -1279,15 +1279,11 @@
   bool useScMCTF = false;
   bool useScTools = false;
 
-<<<<<<< HEAD
+#if IBC_VTM
+  if (m_cEncCfg.m_TS == 2 || m_cEncCfg.m_useBDPCM == 2 || m_cEncCfg.m_vvencMCTF.MCTF == 2 || m_cEncCfg.m_IBCMode==2)
+#else
   if (m_cEncCfg.m_TS == 2 || m_cEncCfg.m_useBDPCM == 2 || m_cEncCfg.m_vvencMCTF.MCTF == 2)
-=======
-#if IBC_VTM
-  if (m_cEncCfg.m_TS == 2 || m_cEncCfg.m_useBDPCM == 2 || m_cEncCfg.m_MCTF == 2 || m_cEncCfg.m_IBCMode==2)
-#else
-  if (m_cEncCfg.m_TS == 2 || m_cEncCfg.m_useBDPCM == 2 || m_cEncCfg.m_MCTF == 2)
-#endif
->>>>>>> 3174ad52
+#endif
   {
     int SIZE_BL = 4;
     int K_SC = 25;
@@ -1374,14 +1370,12 @@
   }
   pic.useScTS    = m_cEncCfg.m_TS == 1       || (m_cEncCfg.m_TS == 2 && useScTools);
   pic.useScBDPCM = m_cEncCfg.m_useBDPCM == 1 || (m_cEncCfg.m_useBDPCM == 2 && useScTools);
-<<<<<<< HEAD
   pic.useScMCTF  = m_cEncCfg.m_vvencMCTF.MCTF == 1 || (m_cEncCfg.m_vvencMCTF.MCTF == 2 && useScMCTF);
-=======
-  pic.useScMCTF  = m_cEncCfg.m_MCTF == 1     || (m_cEncCfg.m_MCTF == 2 && useScMCTF);
+
 #if IBC_VTM
-  pic.useScIBC = m_cEncCfg.m_IBCMode == 1 || (m_cEncCfg.m_IBCMode == 2 && !useScMCTF);
-#endif
->>>>>>> 3174ad52
+  pic.useScIBC   = m_cEncCfg.m_IBCMode == 1 || (m_cEncCfg.m_IBCMode == 2 && !useScMCTF);
+#endif
+
 }
 
 #if FIX_FOR_TEMPORARY_COMPILER_ISSUES_ENABLED && defined( __GNUC__ ) && __GNUC__ == 5

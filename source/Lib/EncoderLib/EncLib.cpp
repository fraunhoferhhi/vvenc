--- conflicted
+++ resolved
@@ -224,14 +224,9 @@
   if( m_encCfg.m_vvencMCTF.MCTF )
   {
     m_MCTF = new MCTF();
-    const int leadFrames = std::min( VVENC_MCTF_RANGE, m_encCfg.m_leadFrames );
-<<<<<<< HEAD
-    const int minDelay   = m_encCfg.m_vvencMCTF.MCTFFutureReference ? ( leadFrames + 1 + VVENC_MCTF_RANGE ) : ( leadFrames + 1 );
-    m_MCTF->initStage( minDelay, true, true, true, m_encCfg.m_CTUSize, false );
-=======
+    const int leadFrames   = std::min( VVENC_MCTF_RANGE, m_encCfg.m_leadFrames );
     const int minQueueSize = m_encCfg.m_vvencMCTF.MCTFFutureReference ? ( leadFrames + 1 + VVENC_MCTF_RANGE ) : ( leadFrames + 1 );
-    m_MCTF->initStage( minQueueSize, true, true, m_encCfg.m_CTUSize );
->>>>>>> 2e847d47
+    m_MCTF->initStage( minQueueSize, true, true, true, m_encCfg.m_CTUSize, false );
     m_MCTF->init( m_encCfg, m_threadPool );
     m_encStages.push_back( m_MCTF );
     m_maxNumPicShared += minQueueSize - leadFrames;
@@ -241,41 +236,29 @@
   if( m_encCfg.m_LookAhead )
   {
     m_preEncoder = new EncGOP( msg );
-<<<<<<< HEAD
-    m_preEncoder->initStage( m_firstPassCfg.m_GOPSize + 1, true, false, false, m_firstPassCfg.m_CTUSize, false );
+    const int minQueueSize = m_firstPassCfg.m_GOPSize + 1;
+    m_preEncoder->initStage( minQueueSize, true, false, false, m_firstPassCfg.m_CTUSize, false );
     m_preEncoder->init( m_firstPassCfg, m_gopCfg, *m_rateCtrl, m_threadPool, true );
     m_encStages.push_back( m_preEncoder );
-    m_maxNumPicShared += m_firstPassCfg.m_GOPSize + 1 + m_firstPassCfg.m_log2GopSize + 2;
-=======
-    const int minQueueSize = m_firstPassCfg.m_GOPSize + 1;
-    m_preEncoder->initStage( minQueueSize, true, false, m_firstPassCfg.m_CTUSize );
-    m_preEncoder->init( m_firstPassCfg, *m_rateCtrl, m_threadPool, true );
-    m_encStages.push_back( m_preEncoder );
     m_maxNumPicShared += minQueueSize;
->>>>>>> 2e847d47
   }
 
   // gop encoder
   m_gopEncoder = new EncGOP( msg );
-<<<<<<< HEAD
-  m_gopEncoder->initStage( m_encCfg.m_GOPSize + 1, false, false, false, m_encCfg.m_CTUSize, m_encCfg.m_stageParallelProc );
+  const int minQueueSize = m_encCfg.m_GOPSize + 1;
+  m_gopEncoder->initStage( minQueueSize, false, false, false, m_encCfg.m_CTUSize, m_encCfg.m_stageParallelProc );
   m_gopEncoder->init( m_encCfg, m_gopCfg, *m_rateCtrl, m_threadPool, false );
-  m_maxNumPicShared += m_encCfg.m_GOPSize + 1 + m_encCfg.m_log2GopSize + 2 + ( m_encCfg.m_LookAhead ? 0 : m_encCfg.m_log2GopSize );
-
-=======
-  const int minQueueSize = m_encCfg.m_GOPSize + 1;
-  m_gopEncoder->initStage( minQueueSize, false, false, m_encCfg.m_CTUSize, m_encCfg.m_stageParallelProc );
-  m_gopEncoder->init( m_encCfg, *m_rateCtrl, m_threadPool, false );
->>>>>>> 2e847d47
-  if( m_rateCtrl->rcIsFinalPass )
-  {
-    m_gopEncoder->setRecYUVBufferCallback( m_recYuvBufCtx, m_recYuvBufFunc );
-  }
   m_encStages.push_back( m_gopEncoder );
   m_maxNumPicShared += minQueueSize;
+
   // additional pictures due to structural delay
-  m_maxNumPicShared += m_encCfg.m_maxNumReorderPics[m_encCfg.m_maxTempLayer-1];
+  m_maxNumPicShared += m_gopCfg->getNumReorderPics()[ m_encCfg.m_maxTLayer ];
   m_maxNumPicShared += 3;
+
+  if( m_rateCtrl->rcIsFinalPass )
+  {
+    m_gopEncoder->setRecYUVBufferCallback( m_recYuvBufCtx, m_recYuvBufFunc );
+  }
 
   // link encoder stages
   for( int i = 0; i < (int)m_encStages.size() - 1; i++ )

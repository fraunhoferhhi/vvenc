/* -----------------------------------------------------------------------------
The copyright in this software is being made available under the BSD
License, included below. No patent rights, trademark rights and/or 
other Intellectual Property Rights other than the copyrights concerning 
the Software are granted under this license.

For any license concerning other Intellectual Property rights than the software,
especially patent licenses, a separate Agreement needs to be closed. 
For more information please contact:

Fraunhofer Heinrich Hertz Institute
Einsteinufer 37
10587 Berlin, Germany
www.hhi.fraunhofer.de/vvc
vvc@hhi.fraunhofer.de

Copyright (c) 2019-2021, Fraunhofer-Gesellschaft zur Förderung der angewandten Forschung e.V.
All rights reserved.

Redistribution and use in source and binary forms, with or without
modification, are permitted provided that the following conditions are met:

 * Redistributions of source code must retain the above copyright notice,
   this list of conditions and the following disclaimer.
 * Redistributions in binary form must reproduce the above copyright notice,
   this list of conditions and the following disclaimer in the documentation
   and/or other materials provided with the distribution.
 * Neither the name of Fraunhofer nor the names of its contributors may
   be used to endorse or promote products derived from this software without
   specific prior written permission.

THIS SOFTWARE IS PROVIDED BY THE COPYRIGHT HOLDERS AND CONTRIBUTORS "AS IS"
AND ANY EXPRESS OR IMPLIED WARRANTIES, INCLUDING, BUT NOT LIMITED TO, THE
IMPLIED WARRANTIES OF MERCHANTABILITY AND FITNESS FOR A PARTICULAR PURPOSE
ARE DISCLAIMED. IN NO EVENT SHALL THE COPYRIGHT HOLDER OR CONTRIBUTORS
BE LIABLE FOR ANY DIRECT, INDIRECT, INCIDENTAL, SPECIAL, EXEMPLARY, OR
CONSEQUENTIAL DAMAGES (INCLUDING, BUT NOT LIMITED TO, PROCUREMENT OF
SUBSTITUTE GOODS OR SERVICES; LOSS OF USE, DATA, OR PROFITS; OR BUSINESS
INTERRUPTION) HOWEVER CAUSED AND ON ANY THEORY OF LIABILITY, WHETHER IN
CONTRACT, STRICT LIABILITY, OR TORT (INCLUDING NEGLIGENCE OR OTHERWISE)
ARISING IN ANY WAY OUT OF THE USE OF THIS SOFTWARE, EVEN IF ADVISED OF
THE POSSIBILITY OF SUCH DAMAGE.


------------------------------------------------------------------------------------------- */


/** \file     EncLib.cpp
    \brief    encoder class
*/

#include "EncLib.h"
#include "CommonLib/Picture.h"
#include "CommonLib/CommonDef.h"
#include "CommonLib/TimeProfiler.h"
#include "CommonLib/Rom.h"
#include "Utilities/NoMallocThreadPool.h"
#include "Utilities/MsgLog.h"

//! \ingroup EncoderLib
//! \{

namespace vvenc {

#if DEBUG_PRINT
MsgLog* gMsg = nullptr;
#endif
// ====================================================================================================================
// Constructor / destructor / create / destroy
// ====================================================================================================================

EncLib::EncLib( MsgLog& logger )
  : msg             ( logger )
  , m_recYuvBufFunc  ( nullptr )
  , m_recYuvBufCtx   ( nullptr )
  , m_encCfg         ()
  , m_orgCfg         ()
  , m_firstPassCfg   ()
  , m_rateCtrl       ( nullptr )
  , m_MCTF           ( nullptr )
  , m_preEncoder     ( nullptr )
  , m_gopEncoder     ( nullptr )
  , m_threadPool     ( nullptr )
  , m_picsRcvd       ( 0 )
  , m_passInitialized( -1 )
#if HIGH_LEVEL_MT_OPT
  , m_maxNumPicShared( MAX_INT )
#endif
{
}

EncLib::~EncLib()
{
  if( m_rateCtrl )
  {
    delete m_rateCtrl;
    m_rateCtrl = nullptr;
  }
}

void EncLib::setRecYUVBufferCallback( void* ctx, vvencRecYUVBufferCallback func )
{
  m_recYuvBufCtx  = ctx;
  m_recYuvBufFunc = func;
  if( m_rateCtrl && m_rateCtrl->rcIsFinalPass && m_gopEncoder )
  {
    m_gopEncoder->setRecYUVBufferCallback( m_recYuvBufCtx, m_recYuvBufFunc );
  }
}

void EncLib::initEncoderLib( const VVEncCfg& encCfg )
{
  // copy config parameter
  const_cast<VVEncCfg&>(m_encCfg) = encCfg;

  // setup modified configs for rate control
  if( m_encCfg.m_RCNumPasses > 1 || m_encCfg.m_LookAhead )
  {
    xInitRCCfg();
  }

  // initialize pass
  initPass( 0, nullptr );

#if ENABLE_TRACING
  g_trace_ctx = tracing_init( m_encCfg.m_traceFile, m_encCfg.m_traceRule, msg );
  if( g_trace_ctx && m_encCfg.m_listTracingChannels )
  {
    std::string sChannelsList;
    g_trace_ctx->getChannelsList( sChannelsList );
    msg.log( VVENC_INFO, "\n Using tracing channels:\n\n%s\n", sChannelsList.c_str() );
  }
#endif

#if ENABLE_TIME_PROFILING
  if( g_timeProfiler == nullptr )
  {
    g_timeProfiler = timeProfilerCreate( encCfg );
  }
#endif
}

void EncLib::uninitEncoderLib()
{
#if ENABLE_TRACING
  if( g_trace_ctx )
  {
    tracing_uninit( g_trace_ctx );
  }
#endif

#if ENABLE_CU_MODE_COUNTERS
  std::cout << std::endl;
  std::cout << "CU Modes statistic across picture types and temporal levels (0:Intra, >0:Inter, luma only)" << std::endl;
  for( size_t j = 0; j < g_cuCounters1D.getNumCntTypes(); j++ )
  {
    for( size_t i = 0; i < g_cuCounters1D.getDimHor() - 1; i++ )
    {
      g_cuCounters1D[j][0][g_cuCounters1D.getDimHor() - 1] += g_cuCounters1D[j][0][i];
    }
  }
  StatCounters::report2D( std::cout, g_cuCounters1D, false, true, false, true, true, CU_MODES_TESTED );

  std::cout << std::endl;
  std::cout << "CU Modes statistic across block-shapes (Non-I-Slices, luma only)" << std::endl;
  StatCounters::report2D( std::cout, g_cuCounters2D, true, true, false, true, true, CU_MODES_TESTED );
#endif

#if ENABLE_TIME_PROFILING
#if ENABLE_TIME_PROFILING_MT_MODE
  for( auto& p : m_threadPool->getProfilers() )
  {
    *g_timeProfiler += *p;
  }
#endif
  timeProfilerResults( g_timeProfiler );
#endif
  xUninitLib();
}

void EncLib::initPass( int pass, const char* statsFName )
{
  CHECK( m_passInitialized != pass && m_passInitialized + 1 != pass, "initialization of passes only in successive order possible" );

  if( m_rateCtrl == nullptr )
  {
    if( m_encCfg.m_RCNumPasses == 1 && !m_encCfg.m_LookAhead )
    {
      m_rateCtrl = new LegacyRateCtrl(msg);
    }
    else
    {
      m_rateCtrl = new RateCtrl(msg);
    }
  }

  m_rateCtrl->setRCPass( m_encCfg, pass, statsFName );

  if( m_passInitialized + 1 != pass )
  {
    return;
  }

  // reset
  xUninitLib();

  // enable encoder config based on rate control pass
  if( m_encCfg.m_RCNumPasses > 1 || (m_encCfg.m_LookAhead && m_orgCfg.m_RCTargetBitrate) )
  {
    if (!m_rateCtrl->rcIsFinalPass)
    {
      // set encoder config for 1st rate control pass
      const_cast<VVEncCfg&>(m_encCfg) = m_firstPassCfg;
    }
    else
    {
      // restore encoder config for final 2nd RC pass
      const_cast<VVEncCfg&>(m_encCfg) = m_orgCfg;
      const_cast<VVEncCfg&>(m_encCfg).m_QP = m_rateCtrl->getBaseQP();
    }
  }

  // thread pool
  if( m_encCfg.m_numThreads > 0 )
  {
    m_threadPool = new NoMallocThreadPool( m_encCfg.m_numThreads, "EncSliceThreadPool", &m_encCfg );
  }

  // MCTF
  if( m_encCfg.m_vvencMCTF.MCTF )
  {
    m_MCTF = new MCTF();
    //m_MCTF->initStage( MCTF_ADD_QUEUE_DELAY, true, true, m_encCfg.m_CTUSize );
    const int minDelay = m_encCfg.m_vvencMCTF.MCTFFutureReference ? ( m_encCfg.m_vvencMCTF.MCTFNumLeadFrames + 1 + VVENC_MCTF_RANGE ) : ( m_encCfg.m_vvencMCTF.MCTFNumLeadFrames + 1 );
    m_MCTF->initStage( minDelay, true, true, m_encCfg.m_CTUSize );
    m_MCTF->init( m_encCfg, m_threadPool );
    m_encStages.push_back( m_MCTF );
  }

  // pre analysis encoder
  if( m_encCfg.m_LookAhead )
  {
    m_preEncoder = new EncGOP( msg );
#if 0 //HIGH_LEVEL_MT_OPT
    m_preEncoder->initStage( m_firstPassCfg.m_GOPSize + 1, true, false, m_firstPassCfg.m_CTUSize, m_encCfg.m_numThreads > 0 );
#else
    m_preEncoder->initStage( m_firstPassCfg.m_GOPSize + 1, true, false, m_firstPassCfg.m_CTUSize );
#endif
    m_preEncoder->init( m_firstPassCfg, *m_rateCtrl, m_threadPool, true );
    m_encStages.push_back( m_preEncoder );
  }

  // gop encoder
  m_gopEncoder = new EncGOP( msg );
<<<<<<< HEAD
  const int encDelay = m_encCfg.m_RCLookAhead ? m_encCfg.m_IntraPeriod + 1 : m_encCfg.m_GOPSize + 1;
#if HIGH_LEVEL_MT_OPT
  m_gopEncoder->initStage( encDelay, false, false, m_encCfg.m_CTUSize, m_encCfg.m_numThreads > 0 );
#else
  m_gopEncoder->initStage( encDelay, false, false, m_encCfg.m_CTUSize );
#endif
=======
  m_gopEncoder->initStage( m_encCfg.m_GOPSize + 1, false, false, m_encCfg.m_CTUSize );
>>>>>>> e199a0b7
  m_gopEncoder->init( m_encCfg, *m_rateCtrl, m_threadPool, false );
  if( m_rateCtrl->rcIsFinalPass )
  {
    m_gopEncoder->setRecYUVBufferCallback( m_recYuvBufCtx, m_recYuvBufFunc );
  }
  m_encStages.push_back( m_gopEncoder );

  // link encoder stages
  for( int i = 0; i < (int)m_encStages.size() - 1; i++ )
  {
    m_encStages[ i ]->linkNextStage( m_encStages[ i + 1 ] );
  }
#if HIGH_LEVEL_MT_OPT
  if( m_encCfg.m_numThreads > 0 )
  {
#if 0
    m_maxNumPicShared = 0;
    for( auto encStage : m_encStages )
    {
      m_maxNumPicShared += encStage->minQueueSize();
    }
    m_maxNumPicShared += 4;
#else
#if MT_OPT_AU_LIST
    m_maxNumPicShared = 129;
#else
    m_maxNumPicShared = encDelay + m_encCfg.m_GOPSize;
#endif
#endif
  }
#endif

  // rate control
  if( m_encCfg.m_RCTargetBitrate > 0 )
  {
    m_rateCtrl->init( m_encCfg );
    if( pass == 1 )
    {
      m_rateCtrl->processFirstPassData( false );
    }
  }

  // prepare prev shared data
  while( m_prevSharedQueue.size() < QPA_PREV_FRAMES )
  {
    m_prevSharedQueue.push_back( nullptr );
  }

  m_picsRcvd        = m_encCfg.m_vvencMCTF.MCTF ? -m_encCfg.m_vvencMCTF.MCTFNumLeadFrames : 0;
  m_passInitialized = pass;
}

void EncLib::xUninitLib()
{
  // sub modules
  if( m_rateCtrl != nullptr )
  {
    m_rateCtrl->destroy();
  }
  if( m_MCTF )
  {
    delete m_MCTF;
    m_MCTF = nullptr;
  }
  if( m_preEncoder )
  {
    delete m_preEncoder;
    m_preEncoder = nullptr;
  }
  if( m_gopEncoder )
  {
    delete m_gopEncoder;
    m_gopEncoder = nullptr;
  }
  m_encStages.clear();

  // shared data
  for( auto picShared : m_picSharedList )
  {
    delete picShared;
  }
  m_picSharedList.clear();
  m_prevSharedQueue.clear();

  // thread pool
  if( m_threadPool )
  {
    m_threadPool->shutdown( true );
    delete m_threadPool;
    m_threadPool = nullptr;
  }
}

void EncLib::xInitRCCfg()
{
  // backup original configuration
  const_cast<VVEncCfg&>(m_orgCfg) = m_encCfg;

  // initialize first pass configuration
  m_firstPassCfg = m_encCfg;
  vvenc_init_preset( &m_firstPassCfg, vvencPresetMode::VVENC_FIRSTPASS );

  // fixed-QP encoding in first rate control pass
  const double d = (3840.0 * 2160.0) / double (m_encCfg.m_SourceWidth * m_encCfg.m_SourceHeight);
  m_firstPassCfg.m_RCTargetBitrate = 0;
  m_firstPassCfg.m_QP /*base QP*/  = (m_encCfg.m_RCInitialQP > 0 ? Clip3 (17, MAX_QP, m_encCfg.m_RCInitialQP) : std::max (17, MAX_QP_PERCEPT_QPA - 2 - int (0.5 + sqrt ((d * m_encCfg.m_RCTargetBitrate) / 500000.0))));

  // preserve some settings
  if( m_firstPassCfg.m_usePerceptQPA && ( m_firstPassCfg.m_QP <= MAX_QP_PERCEPT_QPA || m_firstPassCfg.m_framesToBeEncoded == 1 ) )
  {
    m_firstPassCfg.m_CTUSize       = m_encCfg.m_CTUSize;
  }
  m_firstPassCfg.m_vvencMCTF.MCTF  = m_encCfg.m_vvencMCTF.MCTF;
  m_firstPassCfg.m_IBCMode         = m_encCfg.m_IBCMode;

  // clear MaxCuDQPSubdiv
  if( m_firstPassCfg.m_CTUSize < 128 && ( m_firstPassCfg.m_PadSourceWidth > 1024 || m_firstPassCfg.m_PadSourceHeight > 640 ) )
  {
    m_firstPassCfg.m_cuQpDeltaSubdiv = 0;
  }
}

void EncLib::encodePicture( bool flush, const vvencYUVBuffer* yuvInBuf, AccessUnitList& au, bool& isQueueEmpty )
{
  PROFILER_ACCUM_AND_START_NEW_SET( 1, g_timeProfiler, P_TOP_LEVEL );

  CHECK( yuvInBuf == nullptr && ! flush, "no input picture given" );

  // clear output access unit
  au.clearAu();

#if HIGH_LEVEL_MT_OPT
  // Current requirement: The input yuv-frame must be passed to the encoding process (1.Stage)
  // Non-Blocking Stages Model (NBSM):
  // 1. The stages can be non-blocking
  // 2. The number of used picture units in encoder is limited
  // 3. The stages have different throughput, last stage is the slowest
  // 4. It possible that here at the input we will run out of picture units that is needed for the next input frame
  // 5. Then we have to wait for the next available picture unit so the input frame can be passed to the 1.stage

  PicShared* picShared = nullptr;

  do
  {
#endif
  // send new YUV input buffer to first encoder stage
  if( yuvInBuf )
  {
#if HIGH_LEVEL_MT_OPT
    picShared = xGetFreePicShared();
    if( picShared )
    {
#else
    PicShared* picShared = xGetFreePicShared();
#endif
    picShared->reuse( m_picsRcvd, yuvInBuf );
    if (m_encCfg.m_usePerceptQPA || m_encCfg.m_RCNumPasses == 2 || (m_encCfg.m_LookAhead && m_rateCtrl->m_pcEncCfg->m_RCTargetBitrate) )
    {
      xAssignPrevQpaBufs( picShared );
    }
    xDetectScc( picShared );
    m_encStages[ 0 ]->addPicSorted( picShared );
    m_picsRcvd += 1;
#if HIGH_LEVEL_MT_OPT
    }
#endif
  }

  PROFILER_EXT_UPDATE( g_timeProfiler, P_TOP_LEVEL, pic->TLayer );

  // trigger stages
  isQueueEmpty = true;

  for( auto encStage : m_encStages )
  {
#if HIGH_LEVEL_MT_OPT
    // Check if cur. stage can be invoked
    if( encStage->canRunStage( flush, picShared != nullptr ) )
    {
      encStage->runStage( flush, au );
    }
#else
    encStage->runStage( flush, au );
#endif
    isQueueEmpty &= encStage->isStageDone();
  }

#if HIGH_LEVEL_MT_OPT
#if MT_OPT_AU_LIST
  if( !au.empty() )
  {
    m_AuList.push_back( au );
    au.clearAu( true );
  }
#endif
  // If we haven't got an empty picture-unit for a new picture, we have to wait for stages to finish
  if( m_encCfg.m_numThreads > 0 && ( ( flush ) || ( yuvInBuf && !picShared ) ) )
  {
    for( auto encStage : m_encStages )
    {
      if( encStage->isNonBlocking() )
        encStage->checkState();
    }
  }

  }while( yuvInBuf && !picShared );

#if MT_OPT_AU_LIST
  // check if we have an AU to output
  if( !m_AuList.empty() )
  {
    au = m_AuList.front();
    m_AuList.front().clear();
    m_AuList.pop_front();
  }
#endif
#endif

  // reset output access unit, if not final pass
  if( ! m_rateCtrl->rcIsFinalPass )
  {
    au.clearAu();
  }
}

void EncLib::printSummary()
{
  if( m_gopEncoder )
  {
    m_gopEncoder->printOutSummary( m_encCfg.m_printMSEBasedSequencePSNR, m_encCfg.m_printSequenceMSE, m_encCfg.m_printHexPsnr );
  }
}

// ====================================================================================================================
// Protected member functions
// ====================================================================================================================

PicShared* EncLib::xGetFreePicShared()
{
  PicShared* picShared = nullptr;
  for( auto itr : m_picSharedList )
  {
    if( ! itr->isUsed() )
    {
      picShared = itr;
      break;
    }
  }

  if( ! picShared )
  {
#if HIGH_LEVEL_MT_OPT
  if( m_encCfg.m_numThreads > 0 && ( m_picSharedList.size() >= m_maxNumPicShared 
#if !MT_OPT_AU_LIST
    || ( m_picSharedList.size() >= ( m_maxNumPicShared - m_encCfg.m_GOPSize / 2 ) && !m_encStages.back().isOutputReady() )
#endif
    ) )
    return nullptr;
#endif

    picShared = new PicShared();
    picShared->create( m_encCfg.m_framesToBeEncoded, m_encCfg.m_internChromaFormat, Size( m_encCfg.m_PadSourceWidth, m_encCfg.m_PadSourceHeight ), m_encCfg.m_vvencMCTF.MCTF );
    m_picSharedList.push_back( picShared );
#if 0 && DEBUG_PRINT
    DPRINT( "picsharedlist %d\n", (int)m_picSharedList.size() );
#endif
  }
  CHECK( picShared == nullptr, "out of memory" );

  return picShared;
}

void EncLib::xAssignPrevQpaBufs( PicShared* picShared )
{
  for( int i = 0; i < QPA_PREV_FRAMES; i++ )
  {
    picShared->m_prevShared[ i ] = m_prevSharedQueue[ i ];
  }
  m_prevSharedQueue.pop_back();
  m_prevSharedQueue.push_front( picShared );
  // for very first frame link itself
  if( picShared->m_prevShared[ 0 ] == nullptr )
  {
    picShared->m_prevShared[ 0 ] = picShared;
  }
}

#if FIX_FOR_TEMPORARY_COMPILER_ISSUES_ENABLED && defined( __GNUC__ ) && __GNUC__ == 5
#pragma GCC diagnostic push
#pragma GCC diagnostic ignored "-Wstrict-overflow"
#endif

void EncLib::xDetectScc( PicShared* picShared )
{
  Picture pic;
  picShared->shareData( &pic );
  CPelUnitBuf yuvOrgBuf = pic.getOrigBuf();

  bool isSccWeak   = false;
  bool isSccStrong = false;

  int SIZE_BL = 4;
  int K_SC = 25;
  const Pel* piSrc = yuvOrgBuf.Y().buf;
  uint32_t   uiStride = yuvOrgBuf.Y().stride;
  uint32_t   uiWidth = yuvOrgBuf.Y().width;
  uint32_t   uiHeight = yuvOrgBuf.Y().height;
  int size = SIZE_BL;
  unsigned   hh, ww;
  int SizeS = SIZE_BL << 1;
  int sR[4] = { 0,0,0,0 };
  int AmountBlock = (uiWidth >> 2) * (uiHeight >> 2);
  for( hh = 0; hh < uiHeight; hh += SizeS )
  {
    for( ww = 0; ww < uiWidth; ww += SizeS )
    {
      int Rx = ww > (uiWidth >> 1) ? 1 : 0;
      int Ry = hh > (uiHeight >> 1) ? 1 : 0;
      Ry = Ry << 1 | Rx;

      int i = ww;
      int j = hh;
      int n = 0;
      int Var[4];
      for( j = hh; (j < hh + SizeS) && (j < uiHeight); j += size )
      {
        for( i = ww; (i < ww + SizeS) && (i < uiWidth); i += size )
        {
          int sum = 0;
          int Mit = 0;
          int V = 0;
          int h = j;
          int w = i;
          for( h = j; (h < j + size) && (h < uiHeight); h++ )
          {
            for( w = i; (w < i + size) && (w < uiWidth); w++ )
            {
              sum += int(piSrc[h * uiStride + w]);
            }
          }
          int sizeEnd = ((h - j) * (w - i));
          Mit = sum / sizeEnd;
          for( h = j; (h < j + size) && (h < uiHeight); h++ )
          {
            for( w = i; (w < i + size) && (w < uiWidth); w++ )
            {
              V += abs(Mit - int(piSrc[h * uiStride + w]));
            }
          }
          // Variance in Block (SIZE_BL*SIZE_BL)
          V = V / sizeEnd;
          Var[n] = V;
          n++;
        }
      }
      for( int i = 0; i < 2; i++ )
      {
        if( Var[i] == Var[i + 2] )
        {
          sR[Ry] += 1;
        }
        if( Var[i << 1] == Var[(i << 1) + 1] )
        {
          sR[Ry] += 1;
        }
      }
    }
  }
  int s = 0;
  isSccStrong = true;
  for( int r = 0; r < 4; r++ )
  {
    s += sR[r];
    if( ((sR[r] * 100 / (AmountBlock >> 2)) <= K_SC) )
    {
      isSccStrong = false;
    }
  }
  isSccWeak = ((s * 100 / AmountBlock) > K_SC);

  picShared->m_isSccWeak   = isSccWeak;
  picShared->m_isSccStrong = isSccStrong;

  picShared->releaseShared( &pic );
}

#if FIX_FOR_TEMPORARY_COMPILER_ISSUES_ENABLED && defined( __GNUC__ ) && __GNUC__ == 5
#pragma GCC diagnostic pop
#endif

} // namespace vvenc

//! \}<|MERGE_RESOLUTION|>--- conflicted
+++ resolved
@@ -241,27 +241,18 @@
   if( m_encCfg.m_LookAhead )
   {
     m_preEncoder = new EncGOP( msg );
-#if 0 //HIGH_LEVEL_MT_OPT
-    m_preEncoder->initStage( m_firstPassCfg.m_GOPSize + 1, true, false, m_firstPassCfg.m_CTUSize, m_encCfg.m_numThreads > 0 );
-#else
     m_preEncoder->initStage( m_firstPassCfg.m_GOPSize + 1, true, false, m_firstPassCfg.m_CTUSize );
-#endif
     m_preEncoder->init( m_firstPassCfg, *m_rateCtrl, m_threadPool, true );
     m_encStages.push_back( m_preEncoder );
   }
 
   // gop encoder
   m_gopEncoder = new EncGOP( msg );
-<<<<<<< HEAD
-  const int encDelay = m_encCfg.m_RCLookAhead ? m_encCfg.m_IntraPeriod + 1 : m_encCfg.m_GOPSize + 1;
-#if HIGH_LEVEL_MT_OPT
-  m_gopEncoder->initStage( encDelay, false, false, m_encCfg.m_CTUSize, m_encCfg.m_numThreads > 0 );
+#if HIGH_LEVEL_MT_OPT
+  m_gopEncoder->initStage( m_encCfg.m_GOPSize + 1, false, false, m_encCfg.m_CTUSize, m_encCfg.m_numThreads > 0 );
 #else
-  m_gopEncoder->initStage( encDelay, false, false, m_encCfg.m_CTUSize );
-#endif
-=======
   m_gopEncoder->initStage( m_encCfg.m_GOPSize + 1, false, false, m_encCfg.m_CTUSize );
->>>>>>> e199a0b7
+#endif
   m_gopEncoder->init( m_encCfg, *m_rateCtrl, m_threadPool, false );
   if( m_rateCtrl->rcIsFinalPass )
   {
@@ -288,7 +279,8 @@
 #if MT_OPT_AU_LIST
     m_maxNumPicShared = 129;
 #else
-    m_maxNumPicShared = encDelay + m_encCfg.m_GOPSize;
+    int rcLookAheadDelay = m_encCfg.m_GOPSize;
+    m_maxNumPicShared = rcLookAheadDelay + m_encCfg.m_GOPSize + m_encCfg.m_GOPSize/3;
 #endif
 #endif
   }
@@ -525,7 +517,7 @@
     picShared = new PicShared();
     picShared->create( m_encCfg.m_framesToBeEncoded, m_encCfg.m_internChromaFormat, Size( m_encCfg.m_PadSourceWidth, m_encCfg.m_PadSourceHeight ), m_encCfg.m_vvencMCTF.MCTF );
     m_picSharedList.push_back( picShared );
-#if 0 && DEBUG_PRINT
+#if 1 && DEBUG_PRINT
     DPRINT( "picsharedlist %d\n", (int)m_picSharedList.size() );
 #endif
   }

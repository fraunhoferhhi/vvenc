--- conflicted
+++ resolved
@@ -197,7 +197,7 @@
   // enable encoder config based on rate control pass
   if( m_encCfg.m_RCNumPasses > 1 || ( m_orgCfg.m_RCTargetBitrate > 0 && m_encCfg.m_LookAhead ) )
   {
-    if( !m_rateCtrl->rcIsFinalPass )
+    if (!m_rateCtrl->rcIsFinalPass)
     {
       // set encoder config for 1st rate control pass
       const_cast<VVEncCfg&>(m_encCfg) = m_firstPassCfg;
@@ -206,14 +206,7 @@
     {
       // restore encoder config for final 2nd RC pass
       const_cast<VVEncCfg&>(m_encCfg) = m_orgCfg;
-<<<<<<< HEAD
-      if( m_encCfg.m_LookAhead )
-      {
-        m_rateCtrl->init( m_encCfg );
-      }
-=======
       m_rateCtrl->init( m_encCfg );
->>>>>>> e4d5a506
       const_cast<VVEncCfg&>(m_encCfg).m_QP = m_rateCtrl->getBaseQP();
     }
     if( m_encCfg.m_RCTargetBitrate > 0 && !m_encCfg.m_LookAhead )
@@ -279,22 +272,6 @@
     m_encStages[ i ]->linkNextStage( m_encStages[ i + 1 ] );
   }
 
-<<<<<<< HEAD
-  // rate control
-  if( m_encCfg.m_RCTargetBitrate > 0 )
-  {
-    if( !m_encCfg.m_LookAhead )
-    {
-      m_rateCtrl->init( m_encCfg );
-    }
-    if( pass == 1 )
-    {
-      m_rateCtrl->processFirstPassData( false );
-    }
-  }
-
-=======
->>>>>>> e4d5a506
   // prepare prev shared data
   while( m_prevSharedQueue.size() < QPA_PREV_FRAMES )
   {

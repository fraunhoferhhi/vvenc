/* -----------------------------------------------------------------------------
The copyright in this software is being made available under the Clear BSD
License, included below. No patent rights, trademark rights and/or
other Intellectual Property Rights other than the copyrights concerning
the Software are granted under this license.

The Clear BSD License

Copyright (c) 2019-2023, Fraunhofer-Gesellschaft zur Förderung der angewandten Forschung e.V. & The VVenC Authors.
All rights reserved.

Redistribution and use in source and binary forms, with or without modification,
are permitted (subject to the limitations in the disclaimer below) provided that
the following conditions are met:

     * Redistributions of source code must retain the above copyright notice,
     this list of conditions and the following disclaimer.

     * Redistributions in binary form must reproduce the above copyright
     notice, this list of conditions and the following disclaimer in the
     documentation and/or other materials provided with the distribution.

     * Neither the name of the copyright holder nor the names of its
     contributors may be used to endorse or promote products derived from this
     software without specific prior written permission.

NO EXPRESS OR IMPLIED LICENSES TO ANY PARTY'S PATENT RIGHTS ARE GRANTED BY
THIS LICENSE. THIS SOFTWARE IS PROVIDED BY THE COPYRIGHT HOLDERS AND
CONTRIBUTORS "AS IS" AND ANY EXPRESS OR IMPLIED WARRANTIES, INCLUDING, BUT NOT
LIMITED TO, THE IMPLIED WARRANTIES OF MERCHANTABILITY AND FITNESS FOR A
PARTICULAR PURPOSE ARE DISCLAIMED. IN NO EVENT SHALL THE COPYRIGHT HOLDER OR
CONTRIBUTORS BE LIABLE FOR ANY DIRECT, INDIRECT, INCIDENTAL, SPECIAL,
EXEMPLARY, OR CONSEQUENTIAL DAMAGES (INCLUDING, BUT NOT LIMITED TO,
PROCUREMENT OF SUBSTITUTE GOODS OR SERVICES; LOSS OF USE, DATA, OR PROFITS; OR
BUSINESS INTERRUPTION) HOWEVER CAUSED AND ON ANY THEORY OF LIABILITY, WHETHER
IN CONTRACT, STRICT LIABILITY, OR TORT (INCLUDING NEGLIGENCE OR OTHERWISE)
ARISING IN ANY WAY OUT OF THE USE OF THIS SOFTWARE, EVEN IF ADVISED OF THE
POSSIBILITY OF SUCH DAMAGE.


------------------------------------------------------------------------------------------- */


/** \file     RateCtrl.cpp
    \brief    Rate control manager class
*/
#ifdef VVENC_ENABLE_THIRDPARTY_JSON
#include "nlohmann/json.hpp"
#endif

#include "vvenc/version.h"
#include "RateCtrl.h"
#include "CommonLib/Picture.h"

#include <cmath>

namespace vvenc {

//sequence level
EncRCSeq::EncRCSeq()
{
  twoPass             = false;
  isLookAhead         = false;
  framesCoded         = 0;
  targetRate          = 0;
  frameRate           = 0.0;
  gopSize             = 0;
  intraPeriod         = 0;
  bitsUsed            = 0;
  bitsUsedIn1stPass   = 0;
  bitsUsedQPLimDiff   = 0;
  estimatedBitUsage   = 0;
  std::memset (qpCorrection, 0, sizeof (qpCorrection));
  std::memset (actualBitCnt, 0, sizeof (actualBitCnt));
  std::memset (currFrameCnt, 0, sizeof (currFrameCnt));
  std::memset (targetBitCnt, 0, sizeof (targetBitCnt));
  lastIntraQP         = 0;
  bitDepth            = 0;
}

EncRCSeq::~EncRCSeq()
{
  destroy();
}

void EncRCSeq::create( bool twoPassRC, bool lookAhead, int targetBitrate, double frRate, int intraPer, int GOPSize, int bitDpth, std::list<TRCPassStats> &firstPassStats )
{
  destroy();
  twoPass             = twoPassRC;
  isLookAhead         = lookAhead;
  targetRate          = targetBitrate;
  frameRate           = frRate;
  intraPeriod         = Clip3<unsigned>( GOPSize, 4 * VVENC_MAX_GOP, intraPer );
  gopSize             = GOPSize;
  firstPassData       = firstPassStats;
  bitDepth            = bitDpth;

  int bitdepthLumaScale = 2 * ( bitDepth - 8 - DISTORTION_PRECISION_ADJUSTMENT( bitDepth ) );
  minEstLambda = 0.1;
  maxEstLambda = 65535.9375 * pow( 2.0, bitdepthLumaScale );

  framesCoded = 0;
  bitsUsed = 0;
  bitsUsedIn1stPass = 0;
  bitsUsedQPLimDiff = 0;
  estimatedBitUsage = 0;
  std::memset (qpCorrection, 0, sizeof (qpCorrection));
  std::memset (actualBitCnt, 0, sizeof (actualBitCnt));
  std::memset (currFrameCnt, 0, sizeof (currFrameCnt));
  std::memset (targetBitCnt, 0, sizeof (targetBitCnt));
}

void EncRCSeq::destroy()
{
  return;
}

void EncRCSeq::updateAfterPic (const int actBits, const int tgtBits)
{
  framesCoded++;

  if (isLookAhead)
  {
    const uint64_t* const tlBits  = actualBitCnt; // recently updated in EncRCPic::updateAfterPicture()
    const unsigned* const tlCount = currFrameCnt;

    estimatedBitUsage = int64_t (0.5 + ((double) targetRate * framesCoded) / frameRate);

    if (framesCoded < intraPeriod) // apply crossfade between I-period estimate and simple bit-counting
    {
      const int gopsInIp = intraPeriod / gopSize;
      uint64_t totalBitsSecondPass = (tlBits[0] + (tlCount[0] >> 1)) / std::max (1u, tlCount[0]) +
                    ((gopsInIp - 1) * tlBits[1] + (tlCount[1] >> 1)) / std::max (1u, tlCount[1]);
      for (int l = 2; l <= 7; l++)
      {
        totalBitsSecondPass += ((gopsInIp << (l - 2)) * tlBits[l] + (tlCount[l] >> 1)) / std::max (1u, tlCount[l]);
      }
      bitsUsed = int64_t (0.5 + ((double) totalBitsSecondPass * framesCoded) / (double) intraPeriod);
      totalBitsSecondPass = tlBits[0] + tlBits[1] + tlBits[2] + tlBits[3] + tlBits[4] + tlBits[5] + tlBits[6] + tlBits[7];
      bitsUsed = (bitsUsed * (intraPeriod - framesCoded) + totalBitsSecondPass * framesCoded + (intraPeriod >> 1)) / intraPeriod;
    }
    else
    {
      bitsUsed = tlBits[0] + tlBits[1] + tlBits[2] + tlBits[3] + tlBits[4] + tlBits[5] + tlBits[6] + tlBits[7];
    }
  }
  else
  {
    estimatedBitUsage += tgtBits;
    bitsUsed += actBits;
  }
}

void EncRCSeq::getTargetBitsFromFirstPass (const int poc, int &targetBits, double &frameVsGopRatio, bool &isNewScene, bool &refreshParameters)
{
  TRCPassStats* stats = nullptr;
  for( auto& it : firstPassData )
  {
    if( poc == it.poc )
    {
      stats = &it;
    }
  }
  if( ! stats )
  {
    THROW( "miss entry for poc " << poc << " in first pass rate control statistics" );
  }
  targetBits        = stats->targetBits;
  frameVsGopRatio   = stats->frameInGopRatio;
  isNewScene        = stats->isNewScene;
  refreshParameters = stats->refreshParameters;
}

//picture level
EncRCPic::EncRCPic()
{
  encRCSeq            = NULL;
  frameLevel          = 0;
  targetBits          = 0;
  tmpTargetBits       = 0;
  picQP               = 0;
  isNewScene          = false;
  refreshParams       = false;
}

EncRCPic::~EncRCPic()
{
  destroy();
}

int EncRCPic::xEstPicTargetBits( EncRCSeq* encRcSeq, int frameLevel )
{
  int targetBits = 0;

  // bit allocation for 2-pass RC
  if (encRcSeq->twoPass || encRcSeq->isLookAhead)
  {
    double frameVsGopRatio = 1.0;

    encRcSeq->getTargetBitsFromFirstPass (poc, tmpTargetBits, frameVsGopRatio, isNewScene, refreshParams);

    // calculate the difference of under/overspent bits and adjust the current target bits based on the GOP and frame ratio for every frame
    targetBits = int (0.5 + tmpTargetBits + (encRcSeq->estimatedBitUsage - encRcSeq->bitsUsed) * 0.5 * frameVsGopRatio);
  }

  return targetBits;
}

void EncRCPic::addToPictureList( std::list<EncRCPic*>& listPreviousPictures )
{
  if ( listPreviousPictures.size() > std::min( VVENC_MAX_GOP, 2 * encRCSeq->gopSize ) )
  {
    EncRCPic* p = listPreviousPictures.front();
    listPreviousPictures.pop_front();
    p->destroy();
    delete p;
  }

  listPreviousPictures.push_back( this );
}

void EncRCPic::create( EncRCSeq* encRcSeq, int frameLvl, int framePoc )
{
  destroy();
  encRCSeq   = encRcSeq;
  poc        = framePoc;

  int tgtBits    = xEstPicTargetBits( encRcSeq, frameLvl );

  if ( encRcSeq->twoPass || encRcSeq->isLookAhead )
  {
    tgtBits = std::max (1, tgtBits);
  }

  frameLevel       = frameLvl;
  targetBits       = tgtBits;

  picQP               = 0;
  visActSteady        = 0;
}

void EncRCPic::destroy()
{
  encRCSeq = NULL;
}

void EncRCPic::clipTargetQP (std::list<EncRCPic*>& listPreviousPictures, const int baseQP, int &qp)
{
  int lastCurrTLQP = -1;
  int lastPrevTLQP = -1;
  int halvedAvgQP  = -1;
  std::list<EncRCPic*>::iterator it;

  for (it = listPreviousPictures.begin(); it != listPreviousPictures.end(); it++)
  {
    if ((*it)->frameLevel == frameLevel && (*it)->picQP >= 0)  // current temporal level
    {
      lastCurrTLQP = (*it)->picQP;
    }
    if ((*it)->frameLevel == frameLevel - 1 && (*it)->picQP >= 0) // last temporal level
    {
      lastPrevTLQP = (*it)->picQP >> (frameLevel == 1 ? 1 : 0);
    }
    if ((*it)->frameLevel == 1 && frameLevel == 0 && refreshParams && lastCurrTLQP < 0)
    {
      lastCurrTLQP = (*it)->picQP;
    }
    halvedAvgQP += (*it)->picQP;
  }
  if (listPreviousPictures.size() >= 1) halvedAvgQP = int ((halvedAvgQP + 1 + listPreviousPictures.size()) / (2 * listPreviousPictures.size()));
  if (frameLevel <= 1 && lastPrevTLQP < halvedAvgQP) lastPrevTLQP = halvedAvgQP; // TL0I
  if (frameLevel == 1 && lastCurrTLQP < 0) lastCurrTLQP = encRCSeq->lastIntraQP; // TL0B

  qp = Clip3 (frameLevel + std::max (0, baseQP >> 1), MAX_QP, qp);

  if (lastCurrTLQP >= 0) // limit QP changes among prev. frames from same temporal level
  {
    const int clipRange = (refreshParams ? 5 + (encRCSeq->intraPeriod + (encRCSeq->gopSize >> 1)) / encRCSeq->gopSize : std::max (3, 6 - (frameLevel >> 1)));

    qp = Clip3 (lastCurrTLQP - clipRange, std::min (MAX_QP, lastCurrTLQP + clipRange), qp);
  }
  if (lastPrevTLQP >= 0) // prevent QP from being lower than QPs at lower temporal level
  {
    qp = Clip3 (std::min (MAX_QP, lastPrevTLQP + 1), MAX_QP, qp);
  }
  else if (encRCSeq->lastIntraQP >= -1 && (frameLevel == 1 || frameLevel == 2))
  {
    qp = Clip3 ((encRCSeq->lastIntraQP >> 1) + 1, MAX_QP, qp);
  }
}

void EncRCPic::updateAfterPicture (const int picActualBits, const int averageQP)
{
  picQP = averageQP;

  if ((frameLevel <= 7) && (picActualBits > 0) && (targetBits > 0)) // update, for initRateControlPic()
  {
    const uint16_t vaMin = 1u << (encRCSeq->bitDepth - 6);
    const double clipVal = (visActSteady > 0 && visActSteady < vaMin + 48 ? 0.25 * (visActSteady - vaMin) : 12.0);

    encRCSeq->actualBitCnt[frameLevel] += (uint64_t) picActualBits;
    encRCSeq->targetBitCnt[frameLevel] += (uint64_t) targetBits;

    if (encRCSeq->isLookAhead) encRCSeq->currFrameCnt[frameLevel]++;

    encRCSeq->qpCorrection[frameLevel] = (refreshParams ? 1.0 : 5.0) * log ((double) encRCSeq->actualBitCnt[frameLevel] / (double) encRCSeq->targetBitCnt[frameLevel]) / log (2.0); // 5.0 as in VCIP paper, Tab. 1
    encRCSeq->qpCorrection[frameLevel] = Clip3 (-clipVal, clipVal, encRCSeq->qpCorrection[frameLevel]);

    if (frameLevel > std::max (1, int (log ((double) encRCSeq->gopSize) / log (2.0))))
    {
      double highTlQpCorr = 0.0;

      for (int l = 2; l <= 7; l++) // stabilization when corrections differ between low and high levels
      {
        highTlQpCorr += encRCSeq->qpCorrection[l];
      }
      if (highTlQpCorr > 1.0) // attenuate low-level QP correction towards 0 when bits need to be saved
      {
        if (encRCSeq->qpCorrection[0] < -1.0e-9) encRCSeq->qpCorrection[0] /= highTlQpCorr;
        if (encRCSeq->qpCorrection[1] < -1.0e-9) encRCSeq->qpCorrection[1] /= highTlQpCorr;
      }
    }
  }
}

RateCtrl::RateCtrl(MsgLog& logger)
: msg ( logger )
{
  m_pcEncCfg           = nullptr;
  encRCSeq             = NULL;
  encRCPic             = NULL;
  flushPOC             = -1;
  rcPass               = 0;
  rcIsFinalPass        = true;
#ifdef VVENC_ENABLE_THIRDPARTY_JSON
  m_pqpaStatsWritten   = 0;
#endif
  m_numPicStatsTotal   = 0;
  m_numPicAddedToList  = 0;
  m_updateNoisePoc     = -1;
  m_resetNoise         = true;
  std::fill_n( m_minNoiseLevels, QPA_MAX_NOISE_LEVELS, 255u );
}

RateCtrl::~RateCtrl()
{
  destroy();
}

void RateCtrl::destroy()
{
  if ( encRCSeq != NULL )
  {
    delete encRCSeq;
    encRCSeq = NULL;
  }
  while ( m_listRCPictures.size() > 0 )
  {
    EncRCPic* p = m_listRCPictures.front();
    m_listRCPictures.pop_front();
    delete p;
  }

#ifdef VVENC_ENABLE_THIRDPARTY_JSON
  if ( m_rcStatsFHandle.is_open() )
  {
    m_rcStatsFHandle.close();
  }
  m_pqpaStatsWritten = 0;
#endif
}

void RateCtrl::init( const VVEncCfg& encCfg )
{
  destroy();

  m_pcEncCfg = &encCfg;

  encRCSeq = new EncRCSeq;
  encRCSeq->create( m_pcEncCfg->m_RCNumPasses == 2, m_pcEncCfg->m_LookAhead == 1, m_pcEncCfg->m_RCTargetBitrate, (double)m_pcEncCfg->m_FrameRate / m_pcEncCfg->m_FrameScale, m_pcEncCfg->m_IntraPeriod, m_pcEncCfg->m_GOPSize, m_pcEncCfg->m_internalBitDepth[CH_L], getFirstPassStats() );
}

int RateCtrl::getBaseQP()
{
  // estimate near-optimal base QP for PPS in second RC pass
  double d = (3840.0 * 2160.0) / double (m_pcEncCfg->m_SourceWidth * m_pcEncCfg->m_SourceHeight);
  const double firstQPOffset = sqrt ((d * m_pcEncCfg->m_RCTargetBitrate) / 500000.0);
  std::list<TRCPassStats>& firstPassData = m_listRCFirstPassStats;
  int baseQP = MAX_QP;

  if (firstPassData.size() > 0 && encRCSeq->frameRate > 0.0)
  {
    const int firstPassBaseQP = (m_pcEncCfg->m_RCInitialQP > 0 ? Clip3 (17, MAX_QP, m_pcEncCfg->m_RCInitialQP) : std::max (17, MAX_QP_PERCEPT_QPA - 2 - int (0.5 + firstQPOffset)));
    uint64_t sumFrBits = 0;  // sum of first-pass frame bits

    for (auto& stats : firstPassData)
    {
#if PRINT_RC_DATA && 0
      printf( "MANFRED %d  qp %d  numBits %d targetBits %d  lambda %f\n", stats.poc, stats.qp, stats.numBits, stats.targetBits, stats.lambda );
#endif
      sumFrBits += stats.numBits;
    }
    baseQP = int (24.5 - log (d) / log (2.0)); // QPstart, equivalent to round (24 + 2*log2 (resRatio))
    d = (double) m_pcEncCfg->m_RCTargetBitrate * (double) firstPassData.size() / (encRCSeq->frameRate * sumFrBits);
    d = firstPassBaseQP - (105.0 / 128.0) * sqrt ((double) std::max (1, firstPassBaseQP)) * log (d) / log (2.0);
    baseQP = int (0.5 + d + 0.5 * std::max (0.0, baseQP - d));
  }
  else if (m_pcEncCfg->m_LookAhead)
  {
    baseQP = int (24.5 - log (d) / log (2.0)); // QPstart, equivalent to round (24 + 2*log2 (resRatio))
    d = MAX_QP_PERCEPT_QPA - 2.0 - 1.5 * firstQPOffset - 0.5 * log (double (encRCSeq->intraPeriod / encRCSeq->gopSize)) / log (2.0);
    baseQP = int (0.5 + d + 0.5 * std::max (0.0, baseQP - d));
  }

  return Clip3 (17, MAX_QP, baseQP);
}

void RateCtrl::setRCPass(const VVEncCfg& encCfg, const int pass, const char* statsFName)
{
  m_pcEncCfg    = &encCfg;
  rcPass        = pass;
  rcIsFinalPass = (pass >= m_pcEncCfg->m_RCNumPasses - 1);

#ifdef VVENC_ENABLE_THIRDPARTY_JSON
  if( m_rcStatsFHandle.is_open() ) m_rcStatsFHandle.close();

  const std::string name = statsFName != nullptr ? statsFName : "";
  if( name.length() )
  {
    openStatsFile( name );
    if( rcIsFinalPass )
    {
      readStatsFile();
    }
  }
#else
  CHECK( statsFName != nullptr && strlen( statsFName ) > 0, "reading/writing rate control statistics file not supported, please compile with json enabled" );
#endif
}

#ifdef VVENC_ENABLE_THIRDPARTY_JSON
void RateCtrl::openStatsFile(const std::string& name)
{
  if( rcIsFinalPass )
  {
    m_rcStatsFHandle.open( name, std::ios::in );
    CHECK( m_rcStatsFHandle.fail(), "unable to open rate control statistics file for reading" );
    readStatsHeader();
  }
  else
  {
    m_rcStatsFHandle.open( name, std::ios::trunc | std::ios::out );
    CHECK( m_rcStatsFHandle.fail(), "unable to open rate control statistics file for writing" );
    writeStatsHeader();
  }
}

void RateCtrl::writeStatsHeader()
{
  nlohmann::json header = {
    { "version",      VVENC_VERSION },
    { "SourceWidth",  m_pcEncCfg->m_SourceWidth },
    { "SourceHeight", m_pcEncCfg->m_SourceHeight },
    { "CTUSize",      m_pcEncCfg->m_CTUSize },
    { "GOPSize",      m_pcEncCfg->m_GOPSize },
    { "IntraPeriod",  m_pcEncCfg->m_IntraPeriod },
    { "PQPA",         m_pcEncCfg->m_usePerceptQPA },
    { "QP",           m_pcEncCfg->m_QP },
    { "RCInitialQP",  m_pcEncCfg->m_RCInitialQP }
  };
  m_rcStatsFHandle << header << std::endl;
}

void RateCtrl::readStatsHeader()
{
  std::string line;
  if( ! std::getline( m_rcStatsFHandle, line ) )
  {
    THROW( "unable to read header from rate control statistics file" );
  }
  nlohmann::json header = nlohmann::json::parse( line );
  if( header.find( "version" )         == header.end() || ! header[ "version" ].is_string()
      || header.find( "SourceWidth" )  == header.end() || ! header[ "SourceWidth" ].is_number()
      || header.find( "SourceHeight" ) == header.end() || ! header[ "SourceHeight" ].is_number()
      || header.find( "CTUSize" )      == header.end() || ! header[ "CTUSize" ].is_number()
      || header.find( "GOPSize" )      == header.end() || ! header[ "GOPSize" ].is_number()
      || header.find( "IntraPeriod" )  == header.end() || ! header[ "IntraPeriod" ].is_number()
      || header.find( "PQPA" )         == header.end() || ! header[ "PQPA" ].is_boolean()
      || header.find( "QP" )           == header.end() || ! header[ "QP" ].is_number()
      || header.find( "RCInitialQP" )  == header.end() || ! header[ "RCInitialQP" ].is_number()
    )
  {
    THROW( "header line in rate control statistics file not recognized" );
  }
  if( header[ "version" ]      != VVENC_VERSION )              msg.log( VVENC_WARNING, "WARNING: wrong version in rate control statistics file\n" );
  if( header[ "SourceWidth" ]  != m_pcEncCfg->m_SourceWidth )  msg.log( VVENC_WARNING, "WARNING: wrong frame width in rate control statistics file\n" );
  if( header[ "SourceHeight" ] != m_pcEncCfg->m_SourceHeight ) msg.log( VVENC_WARNING, "WARNING: wrong frame height in rate control statistics file\n" );
  if( header[ "CTUSize" ]      != m_pcEncCfg->m_CTUSize )      msg.log( VVENC_WARNING, "WARNING: wrong CTU size in rate control statistics file\n" );
  if( header[ "GOPSize" ]      != m_pcEncCfg->m_GOPSize )      msg.log( VVENC_WARNING, "WARNING: wrong GOP size in rate control statistics file\n" );
  if( header[ "IntraPeriod" ]  != m_pcEncCfg->m_IntraPeriod )  msg.log( VVENC_WARNING, "WARNING: wrong intra period in rate control statistics file\n" );
}
#endif // VVENC_ENABLE_THIRDPARTY_JSON

void RateCtrl::storeStatsData( const TRCPassStats& statsData )
{
#ifdef VVENC_ENABLE_THIRDPARTY_JSON
  nlohmann::json data = {
    { "poc",            statsData.poc },
    { "qp",             statsData.qp },
    { "lambda",         statsData.lambda },
    { "visActY",        statsData.visActY },
    { "numBits",        statsData.numBits },
    { "psnrY",          statsData.psnrY },
    { "isIntra",        statsData.isIntra },
    { "tempLayer",      statsData.tempLayer },
    { "isStartOfIntra", statsData.isStartOfIntra },
    { "isStartOfGop",   statsData.isStartOfGop },
    { "gopNum",         statsData.gopNum },
    { "scType",         statsData.scType },
  };

  if( m_rcStatsFHandle.is_open() )
  {
    CHECK( ! m_rcStatsFHandle.good(), "unable to write to rate control statistics file" );
    if( m_listRCIntraPQPAStats.size() > m_pqpaStatsWritten )
    {
      std::vector<uint8_t> pqpaTemp;
      while( m_pqpaStatsWritten < (int)m_listRCIntraPQPAStats.size() )
      {
        pqpaTemp.push_back( m_listRCIntraPQPAStats[ m_pqpaStatsWritten ] );
        m_pqpaStatsWritten++;
      }
      data[ "pqpaStats" ] = pqpaTemp;
    }
    m_rcStatsFHandle << data << std::endl;
  }
  else
  {
    // ensure same precision for internal and written data by serializing internal data as well
    std::stringstream iss;
    iss << data;
    data = nlohmann::json::parse( iss.str() );
    std::list<TRCPassStats>& listRCFirstPassStats = m_pcEncCfg->m_LookAhead ? m_firstPassCache : m_listRCFirstPassStats;
    listRCFirstPassStats.push_back( TRCPassStats( data[ "poc" ],
                                                    data[ "qp" ],
                                                    data[ "lambda" ],
                                                    data[ "visActY" ],
                                                    data[ "numBits" ],
                                                    data[ "psnrY" ],
                                                    data[ "isIntra" ],
                                                    data[ "tempLayer" ],
                                                    data[ "isStartOfIntra" ],
                                                    data[ "isStartOfGop" ],
                                                    data[ "gopNum" ],
                                                    data[ "scType" ],
                                                    statsData.minNoiseLevels
                                                    ) );
  }
  m_numPicStatsTotal++;
#else
  m_listRCFirstPassStats.push_back( statsData );

  if( m_pcEncCfg->m_LookAhead && (int) m_listRCFirstPassStats.size() > encRCSeq->intraPeriod + encRCSeq->gopSize + 1 )
  {
    m_listRCFirstPassStats.pop_front();
  }
#endif
}

#ifdef VVENC_ENABLE_THIRDPARTY_JSON
void RateCtrl::readStatsFile()
{
  CHECK( ! m_rcStatsFHandle.good(), "unable to read from rate control statistics file" );

  uint8_t minNoiseLevels[ QPA_MAX_NOISE_LEVELS ];
  std::fill_n( minNoiseLevels, QPA_MAX_NOISE_LEVELS, 255u );

  int lineNum = 2;
  std::string line;
  while( std::getline( m_rcStatsFHandle, line ) )
  {
    nlohmann::json data = nlohmann::json::parse( line );
    if( data.find( "poc" )               == data.end() || ! data[ "poc" ].is_number()
        || data.find( "qp" )             == data.end() || ! data[ "qp" ].is_number()
        || data.find( "lambda" )         == data.end() || ! data[ "lambda" ].is_number()
        || data.find( "visActY" )        == data.end() || ! data[ "visActY" ].is_number()
        || data.find( "numBits" )        == data.end() || ! data[ "numBits" ].is_number()
        || data.find( "psnrY" )          == data.end() || ! data[ "psnrY" ].is_number()
        || data.find( "isIntra" )        == data.end() || ! data[ "isIntra" ].is_boolean()
        || data.find( "tempLayer" )      == data.end() || ! data[ "tempLayer" ].is_number()
        || data.find( "isStartOfIntra" ) == data.end() || ! data[ "isStartOfIntra" ].is_boolean()
        || data.find( "isStartOfGop" )   == data.end() || ! data[ "isStartOfGop" ].is_boolean()
        || data.find( "gopNum" )         == data.end() || ! data[ "gopNum" ].is_number()
        || data.find( "scType" )         == data.end() || ! data[ "scType" ].is_number() )
    {
      THROW( "syntax of rate control statistics file in line " << lineNum << " not recognized: (" << line << ")" );
    }
    m_listRCFirstPassStats.push_back( TRCPassStats( data[ "poc" ],
                                                    data[ "qp" ],
                                                    data[ "lambda" ],
                                                    data[ "visActY" ],
                                                    data[ "numBits" ],
                                                    data[ "psnrY" ],
                                                    data[ "isIntra" ],
                                                    data[ "tempLayer" ],
                                                    data[ "isStartOfIntra" ],
                                                    data[ "isStartOfGop" ],
                                                    data[ "gopNum" ],
                                                    data[ "scType" ],
                                                    minNoiseLevels
                                                    ) );
    if( data.find( "pqpaStats" ) != data.end() )
    {
      CHECK( ! data[ "pqpaStats" ].is_array(), "pqpa array data in rate control statistics file not recognized" );
      std::vector<uint8_t> pqpaTemp = data[ "pqpaStats" ];
      for( auto el : pqpaTemp )
      {
        m_listRCIntraPQPAStats.push_back( el );
      }
    }
    lineNum++;
  }
}
#endif

void RateCtrl::processFirstPassData( const bool flush, const int poc /*= -1*/ )
{
  if( m_pcEncCfg->m_RCNumPasses > 1 )
  {
    // two pass rc
    CHECK( m_pcEncCfg->m_LookAhead, "two pass rc does not support look-ahead mode" );

    xProcessFirstPassData( flush, poc );
  }
  else
  {
    // single pass rc
    CHECK( !m_pcEncCfg->m_LookAhead,     "single pass rc should be only used in look-ahead mode" );
    CHECK( m_firstPassCache.size() == 0, "no data available from the first pass" );
    CHECK( poc < 0,                      "no valid poc given" );

    // fetch RC data for the next look-ahead chunk
    // the next look-ahead chunk starts with a given POC, so find a pic for a given POC in cache
    // NOTE!!!: pictures in cache are in coding order

    auto picCacheItr = find_if( m_firstPassCache.begin(), m_firstPassCache.end(), [poc]( auto& picStat ) { return picStat.poc == poc; } );

    for( int count = 0; picCacheItr != m_firstPassCache.end(); ++picCacheItr )
    {
      auto& picStat = *picCacheItr;
      count++;
      if( !picStat.addedToList )
      {
        picStat.addedToList = true;
        m_numPicAddedToList++;
        m_listRCFirstPassStats.push_back( picStat );
        if( m_pcEncCfg->m_LookAhead && (int) m_listRCFirstPassStats.size() > encRCSeq->intraPeriod + encRCSeq->gopSize + 1 )
        {
          m_listRCFirstPassStats.pop_front();
          m_firstPassCache.pop_front();
        }

        // the chunk is considered either to contain a particular number of pictures or up to next TID0 picture (including it)
        // in flush-mode, ensure the deterministic definition of last chunk
        if( ( count >= m_pcEncCfg->m_GOPSize + 1 || ( picStat.tempLayer == 0 && m_listRCFirstPassStats.size() > 2 ) ) && !( flush && m_numPicAddedToList > m_numPicStatsTotal - m_pcEncCfg->m_GOPSize ) )
          break;
      }
    }
    // enable flush only in last chunk (provides correct calculation of flushPOC)
    xProcessFirstPassData( flush && ( m_numPicAddedToList == m_numPicStatsTotal ), poc );
  }
}

void RateCtrl::xProcessFirstPassData( const bool flush, const int poc )
{
  CHECK( m_listRCFirstPassStats.size() == 0, "No data available from the first pass!" );

  m_listRCFirstPassStats.sort( []( const TRCPassStats& a, const TRCPassStats& b ) { return a.poc < b.poc; } );

  if ( flush || !m_pcEncCfg->m_LookAhead )
  {
    // store start POC of last chunk of pictures
    flushPOC = m_listRCFirstPassStats.back().poc - std::max( 32, m_pcEncCfg->m_GOPSize );
  }

  // perform a simple scene change detection on first-pass data and update RC parameters when new scenes are detected
  detectSceneCuts();

  // process and scale GOP and frame bits using the data from the first pass to account for different target bitrates
  processGops();

  if( m_pcEncCfg->m_GOPSize > 8
      && m_pcEncCfg->m_IntraPeriod >= m_pcEncCfg->m_GOPSize
      && m_pcEncCfg->m_usePerceptQPA
      && m_pcEncCfg->m_RCNumPasses == 1 )
  {
    updateMinNoiseLevelsGop( flush, poc );
  }

  encRCSeq->firstPassData = m_listRCFirstPassStats;
}

double RateCtrl::getAverageBitsFromFirstPass()
{
  uint64_t totalBitsFirstPass = 0;
  std::list<TRCPassStats>::iterator it;

  if (encRCSeq->intraPeriod > 1 && encRCSeq->gopSize > 1 && m_pcEncCfg->m_LookAhead)
  {
    const int gopsInIp  = encRCSeq->intraPeriod / encRCSeq->gopSize;
    int l = 1;
    uint64_t tlBits [8] = { 0 };
    unsigned tlCount[8] = { 0 };
    double bitsUsed;

    for (it = m_listRCFirstPassStats.begin(); it != m_listRCFirstPassStats.end(); it++) // sum per level
    {
      if (it->tempLayer <= m_pcEncCfg->m_maxTLayer && it->refreshParameters)
      {
        tlBits[it->tempLayer] = tlCount[it->tempLayer] = 0; // exclude ref-frame stats of previous scene
      }
      tlBits[it->tempLayer] += it->numBits;
      tlCount[it->tempLayer]++;
    }
    if (tlBits[0] == 0)
    {
      l = 0; // no I-frame in the analysis range
    }

    totalBitsFirstPass = (tlBits[0] + (tlCount[0] >> 1)) / std::max (1u, tlCount[0]) +
        ((gopsInIp - l) * tlBits[1] + (tlCount[1] >> 1)) / std::max (1u, tlCount[1]);
    for (l = 2; l <= 7; l++)
    {
      totalBitsFirstPass += ((gopsInIp << (l - 2)) * tlBits[l] + (tlCount[l] >> 1)) / std::max (1u, tlCount[l]);
    }
    bitsUsed = totalBitsFirstPass / (double) encRCSeq->intraPeriod;

    if (m_listRCFirstPassStats.size() < encRCSeq->gopSize) // apply crossfade, similar to updateAfterPic
    {
      totalBitsFirstPass = tlBits[0] + tlBits[1] + tlBits[2] + tlBits[3] + tlBits[4] + tlBits[5] + tlBits[6] + tlBits[7];
      bitsUsed = ((double) totalBitsFirstPass * (encRCSeq->gopSize - m_listRCFirstPassStats.size()) / (double) m_listRCFirstPassStats.size() + bitsUsed * m_listRCFirstPassStats.size()) / (double) encRCSeq->gopSize;
    }

    return bitsUsed;
  }

  for (it = m_listRCFirstPassStats.begin(); it != m_listRCFirstPassStats.end(); it++) // for two-pass RC
  {
    totalBitsFirstPass += it->numBits;
  }

  return totalBitsFirstPass / (double) m_listRCFirstPassStats.size();
}

void RateCtrl::detectSceneCuts()
{
  const int minPocDif = (encRCSeq->gopSize + 1) >> 1;
  double psnrTL01Prev = 0.0;
  int sceneCutPocPrev = -minPocDif;
  uint16_t visActPrev = 0;
  bool needRefresh[8] = { false };
  std::list<TRCPassStats>::iterator it = m_listRCFirstPassStats.begin();

  visActPrev = it->visActY;
  if (it->tempLayer <= 1) psnrTL01Prev = it->psnrY;
  it->refreshParameters = (it->poc == 0);

  for (it++; it != m_listRCFirstPassStats.end(); it++)
  {
    const int tmpLevel = it->tempLayer;
    const bool  isTL01 = (tmpLevel <= 1);

    it->isNewScene = ((it->visActY * 64 > visActPrev * 181) || (isTL01 && it->visActY <= (1u << (encRCSeq->bitDepth - 6))) || (isTL01 && it->visActY + 3 > visActPrev && psnrTL01Prev > 0.0 && std::abs (it->psnrY - psnrTL01Prev) > 4.5));

    if (it->isNewScene) // filter out scene cuts which happen too closely to the last detected scene cut
    {
      if (it->poc >= sceneCutPocPrev + minPocDif)
      {
        for (int frameLevel = 0; frameLevel <= m_pcEncCfg->m_maxTLayer + 1; frameLevel++)
        {
          needRefresh[frameLevel] = true;
        }
        sceneCutPocPrev = it->poc;
      }
      else
      {
        it->isNewScene = false;
      }
    }
    if (it->scType == SCT_TL0_SCENE_CUT && !needRefresh[0]) // assume scene cuts at all adapted I-frames
    {
      it->isNewScene = needRefresh[0] = true;
    }

    it->refreshParameters = needRefresh[tmpLevel];
    needRefresh[tmpLevel] = false;

    visActPrev = it->visActY;
    if (isTL01) psnrTL01Prev = it->psnrY;
  }
}

void RateCtrl::processGops()
{
  const double bp1pf = getAverageBitsFromFirstPass();  // first-pass bits/frame
  const double ratio = (double) encRCSeq->targetRate / (encRCSeq->frameRate * bp1pf); // 2nd-to-1st pass
  double fac;
  int vecIdx;
  int gopNum;
  std::list<TRCPassStats>::iterator it;
  std::vector<uint32_t> gopBits (2 + (m_listRCFirstPassStats.back().gopNum - m_listRCFirstPassStats.front().gopNum)); // +2 for the first I frame (GOP) and a potential last incomplete GOP

  vecIdx = 0;
  gopNum = m_listRCFirstPassStats.front().gopNum;
  for (it = m_listRCFirstPassStats.begin(); it != m_listRCFirstPassStats.end(); it++) // scaling, part 1
  {
    if (it->gopNum > gopNum)
    {
      vecIdx++;
      gopNum = it->gopNum;
    }
    CHECK (vecIdx >= (int) gopBits.size(), "array idx out of bounds");
    it->targetBits = (int) std::max (1.0, 0.5 + it->numBits * ratio);
    gopBits[vecIdx] += (uint32_t) it->numBits; // summed to gf in VCIP'21 paper

    if (it->poc == 0 && it->isIntra) // put the first I-frame into separate GOP
    {
      vecIdx++;
    }
  }
  vecIdx = 0;
  fac = 1.0 / gopBits[vecIdx];
  gopNum = m_listRCFirstPassStats.front().gopNum;
  for (it = m_listRCFirstPassStats.begin(); it != m_listRCFirstPassStats.end(); it++) // scaling, part 2
  {
    if (it->gopNum > gopNum)
    {
      vecIdx++;
      fac = 1.0 / gopBits[vecIdx];
      gopNum = it->gopNum;
    }
    it->frameInGopRatio = (double) it->numBits * fac; // rf/gf in VCIP'21 paper

    if (it->poc == 0 && it->isIntra) // put the first I-frame into separate GOP
    {
      vecIdx++;
      fac = 1.0 / gopBits[vecIdx];
    }
  }
}

void RateCtrl::updateMinNoiseLevelsGop( const bool flush, const int poc )
{
  CHECK( poc <= m_updateNoisePoc, "given TL0 poc before last TL0 poc" );

  const bool bIncomplete = ( poc - m_updateNoisePoc ) < m_pcEncCfg->m_GOPSize;

  // reset only if full gop pics available or previous gop ends with intra frame
  if( ! bIncomplete || m_resetNoise )
  {
    std::fill_n( m_minNoiseLevels, QPA_MAX_NOISE_LEVELS, 255u );
  }
  m_resetNoise = true;

  // currently disabled for last incomplete gop (TODO: check)
  if( bIncomplete && flush )
  {
    std::fill_n( m_minNoiseLevels, QPA_MAX_NOISE_LEVELS, 255u );
    return;
  }

  // continue with stats after last used poc
  const int startPoc = m_updateNoisePoc + 1;
  auto itr           = find_if( m_listRCFirstPassStats.begin(), m_listRCFirstPassStats.end(),  [ startPoc ]( const auto& stat ) { return stat.poc == startPoc; } );
  if( itr == m_listRCFirstPassStats.end() )
  {
    itr = m_listRCFirstPassStats.begin();
  }

  for( ; itr != m_listRCFirstPassStats.end(); itr++ )
  {
    const auto& stat = *itr;
    if( stat.poc > poc )
    {
      m_resetNoise = stat.isIntra; // in case last update poc is intra, we cannot reuse the old noise levels for the next gop
      break;
    }
    for( int i = 0; i < QPA_MAX_NOISE_LEVELS; i++ )
    {
      if( stat.minNoiseLevels[ i ] < m_minNoiseLevels[ i ] )
      {
        m_minNoiseLevels[ i ] = stat.minNoiseLevels[ i ];
      }
    }
  }

  // store highest poc used for current update
  m_updateNoisePoc = poc;
}

double RateCtrl::updateQPstartModelVal()
{
  unsigned num = 0, sum = 0;

  for (int avgIndex = 0; avgIndex < QPA_MAX_NOISE_LEVELS; avgIndex++) // go through all ranges
  {
    if (m_minNoiseLevels[avgIndex] < 255)
    {
      num++;
      sum += m_minNoiseLevels[avgIndex];
    }
  }

  if (num == 0) return 24.0; // default if no data - else compressed noise level equivalent QP

  return 24.0 + 0.5 * (6.0 * log ((double) sum / (double) num) / log (2.0) - 1.0 - 24.0);
}

void RateCtrl::addRCPassStats( const int poc,
                               const int qp,
                               const double lambda,
                               const uint16_t visActY,
                               const uint32_t numBits,
                               const double psnrY,
                               const bool isIntra,
                               const uint32_t tempLayer,
                               const bool isStartOfIntra,
                               const bool isStartOfGop,
                               const int gopNum,
                               const SceneType scType,
                               const uint8_t minNoiseLevels[ QPA_MAX_NOISE_LEVELS ] )
{
  storeStatsData (TRCPassStats (poc, qp, lambda, visActY, numBits, psnrY, isIntra, tempLayer + int (!isIntra), isStartOfIntra, isStartOfGop, gopNum, scType, minNoiseLevels));
}

void RateCtrl::xUpdateAfterPicRC( const Picture* pic )
{
  const int clipBits = std::max( encRCPic->targetBits, pic->actualTotalBits );
  EncRCPic* encRCPic = pic->encRCPic;

  encRCPic->updateAfterPicture( pic->isMeanQPLimited ? clipBits : pic->actualTotalBits, pic->slices[ 0 ]->sliceQp );
  encRCPic->addToPictureList( getPicList() );
  encRCSeq->updateAfterPic( pic->actualTotalBits, encRCPic->tmpTargetBits );

  if ( encRCSeq->isLookAhead )
  {
    if ( pic->isMeanQPLimited ) encRCSeq->bitsUsedQPLimDiff += pic->actualTotalBits - clipBits;
    if ( encRCSeq->framesCoded >= encRCSeq->intraPeriod ) encRCSeq->bitsUsed += encRCSeq->bitsUsedQPLimDiff; // actual, not ideal bits
  }
}

void RateCtrl::initRateControlPic( Picture& pic, Slice* slice, int& qp, double& finalLambda )
{
  EncRCPic* encRcPic = new EncRCPic;
  encRcPic->create( encRCSeq, pic.slices[ 0 ]->isIntra() ? 0 : pic.slices[ 0 ]->TLayer + 1, pic.slices[ 0 ]->poc );
  pic.encRCPic = encRcPic;
  encRCPic = encRcPic;

  const int frameLevel = ( slice->isIntra() ? 0 : slice->TLayer + 1 );
  double lambda = encRCSeq->maxEstLambda;
  int   sliceQP = MAX_QP;

  if ( frameLevel <= 7 )
  {
    if ( m_pcEncCfg->m_RCNumPasses == 2 || m_pcEncCfg->m_LookAhead )
    {
      EncRCSeq* encRcSeq = encRCSeq;
      std::list<TRCPassStats>::iterator it;

      for ( it = encRcSeq->firstPassData.begin(); it != encRcSeq->firstPassData.end(); it++ )
      {
        if ( ( it->poc == slice->poc ) && ( encRcPic->targetBits > 0 ) && ( it->numBits > 0 ) )
        {
          const double dLimit = std::max ( 2.0, 6.0 - double( frameLevel >> 1 ) );
          const double sqrOfResRatio = double( m_pcEncCfg->m_SourceWidth * m_pcEncCfg->m_SourceHeight ) / ( 3840.0 * 2160.0 );
          const int firstPassSliceQP = it->qp;
          const int secondPassBaseQP = ( m_pcEncCfg->m_LookAhead ? ( m_pcEncCfg->m_QP + getBaseQP() ) >> 1 : m_pcEncCfg->m_QP );
          double d = (double)encRcPic->targetBits, baseQP;
          uint16_t visAct = it->visActY;

          if ( it->isNewScene ) // spatiotemporal visual activity is transient at camera/scene change, find next steady-state activity
          {
            std::list<TRCPassStats>::iterator itNext = it;

            itNext++;
            while ( itNext != encRcSeq->firstPassData.end() && !itNext->isIntra )
            {
              if ( itNext->poc == it->poc + 2 )
              {
                visAct = itNext->visActY;
                break;
              }
              itNext++;
            }
          }
          encRcPic->visActSteady = visAct;

          if ( it->refreshParameters )
          {
            encRCSeq->qpCorrection[ frameLevel ] = ( ( it->poc == 0 ) && ( d < it->numBits ) ? std::max( -1.0 * visAct / double( 1 << ( encRCSeq->bitDepth - 3 ) ), 1.0 - it->numBits / d ) : ( it->poc <= m_pcEncCfg->m_GOPSize && ( secondPassBaseQP < 32 || !m_pcEncCfg->m_LookAhead ) ? 0.0625 * ( 32 - secondPassBaseQP ) : 0.0 ) );
            if ( !m_pcEncCfg->m_LookAhead )
            {
              encRCSeq->actualBitCnt[ frameLevel ] = encRCSeq->targetBitCnt[ frameLevel ] = 0;
            }
          }
          CHECK( slice->TLayer >= 7, "analyzed RC frame must have TLayer < 7" );

          // try to reach target rate less aggressively in first coded frames, prevents temporary very low quality during second GOP
          if ( it->isStartOfGop && it->poc == m_pcEncCfg->m_GOPSize )
          {
            d = std::max( 1.0, d - ( encRcSeq->estimatedBitUsage - encRcSeq->bitsUsed ) * 0.25 * it->frameInGopRatio );
            encRcPic->targetBits = int( d + 0.5 ); // update the member to be on the safe side
          }
          // try to hit target rate more aggressively in last coded frames, lambda/QP clipping below will ensure smooth value change
          if ( it->poc >= flushPOC && flushPOC >= 0 )
          {
            if ( m_pcEncCfg->m_LookAhead && encRcSeq->bitsUsedIn1stPass > 0 )
            {
              const double bp1pf = (double)encRCSeq->bitsUsedIn1stPass / std::max( 1u, encRCSeq->framesCoded ); // first coding pass
              const double ratio = (double)encRCSeq->targetRate / ( encRCSeq->frameRate * bp1pf ); // targeted 2nd-to-1st pass ratio
              d = std::max( 0.0, d - ( encRCSeq->estimatedBitUsage - encRCSeq->bitsUsed ) * 0.5 * it->frameInGopRatio );
              d = std::max( 1.0, d + ( encRCSeq->bitsUsedIn1stPass * ratio - encRCSeq->bitsUsed ) * it->frameInGopRatio );
            }
            else
            {
              d = std::max( 1.0, d + ( encRcSeq->estimatedBitUsage - encRcSeq->bitsUsed ) * 0.5 * it->frameInGopRatio );
            }
            encRcPic->targetBits = int( d + 0.5 ); // update the member to be on the safe side
          }
          else if ( d > dLimit * encRcPic->tmpTargetBits )
          {
            encRcPic->targetBits = int( ( d = encRcPic->tmpTargetBits * dLimit ) + 0.5 ); // avoid large spendings after easy scenes
          }
          else if ( d * dLimit < encRcPic->tmpTargetBits )
          {
            encRcPic->targetBits = int( ( d = encRcPic->tmpTargetBits / dLimit ) + 0.5 ); // avoid small spendings after hard scenes
          }

          baseQP = updateQPstartModelVal() + log (sqrOfResRatio) / log (2.0); // GOP's QPstart
          d /= (double)it->numBits;
          d = firstPassSliceQP - ( 105.0 / 128.0 ) * sqrt( (double)std::max( 1, firstPassSliceQP ) ) * log( d ) / log( 2.0 );
          sliceQP = int( 0.5 + d + 0.5 * std::max( 0.0, baseQP - d ) + encRCSeq->qpCorrection[ frameLevel ] );

#if 0 // TODO hlm: check if this is still needed
          if ( it->refreshParameters ) // avoid overcoding after some scene cuts (stabilization)
          {
            const int offset = ( it->poc > 0 && ( m_pcEncCfg->m_PadSourceWidth > 2048 || m_pcEncCfg->m_PadSourceHeight > 1280 ) ? 5 : 4 ) << ( encRCSeq->bitDepth - 2 ); // to compensate for downsampling with UHD
            const int clipQP = ( ( ( offset + ( it->poc > 0 ? visAct : 1 << ( encRCSeq->bitDepth - 1 ) ) ) * secondPassBaseQP ) >> ( encRCSeq->bitDepth + 1 ) ) + ( it->isIntra ? m_pcEncCfg->m_intraQPOffset : 0 );

            if ( sliceQP < clipQP )
            {
              encRcPic->targetBits = int( 0.5 + encRcPic->targetBits * pow( 2.0, (sliceQP - clipQP) / 5.0 ) ); // VCIP paper, Tab. 1
              sliceQP = clipQP;
            }
          }
<<<<<<< HEAD
          
#if PRINT_RC_DATA
#ifdef __APPLE__
          printf("HORST %d  targetBits %d  diffEstUsed %lld  isNewScene %d  rfrshPrmtrs %d  qpCrrctn %f  visAct %d  firstPassSliceQP %d  numBits %d  lambda %f  preQP %d\n", it->poc, encRcPic->targetBits, (encRcSeq->estimatedBitUsage - encRcSeq->bitsUsed), it->isNewScene, it->refreshParameters, encRCSeq->qpCorrection[ frameLevel ], visAct, firstPassSliceQP, it->numBits, it->lambda, sliceQP );
#else
          printf("HORST %d  targetBits %d  diffEstUsed %ld  isNewScene %d  rfrshPrmtrs %d  qpCrrctn %f  visAct %d  firstPassSliceQP %d  numBits %d  lambda %f  preQP %d\n", it->poc, encRcPic->targetBits, (encRcSeq->estimatedBitUsage - encRcSeq->bitsUsed), it->isNewScene, it->refreshParameters, encRCSeq->qpCorrection[ frameLevel ], visAct, firstPassSliceQP, it->numBits, it->lambda, sliceQP );
#endif
#endif

=======
#endif
>>>>>>> 78ae4299
          encRcPic->clipTargetQP( getPicList(), ( m_pcEncCfg->m_LookAhead ? getBaseQP() : secondPassBaseQP + ( it->isIntra ? m_pcEncCfg->m_intraQPOffset : 0 ) ), sliceQP );
          lambda = it->lambda * pow( 2.0, double( sliceQP - firstPassSliceQP ) / 3.0 );
          lambda = Clip3( encRcSeq->minEstLambda, encRcSeq->maxEstLambda, lambda );

          if ( m_pcEncCfg->m_LookAhead )
          {
            encRCSeq->bitsUsedIn1stPass += it->numBits;

#if !POSS_FIX
            if ( (sliceQP > 0) && slice->pps->sliceChromaQpFlag && slice->isIntra() && !pic.cs->pcv->ISingleTree && !m_pcEncCfg->m_usePerceptQPA && (m_pcEncCfg->m_sliceChromaQpOffsetPeriodicity == 0) )
            {
              sliceQP--; // balance BD-rate performance across all YCbCr components; see also code in EncSlice::xInitSliceLambdaQP()
              lambda *= 0.7937; // * pow (2, -1/3)
            }
#endif
          }
      
#if POSS_FIX
          if ( (sliceQP > 0) && slice->pps->sliceChromaQpFlag && slice->isIntra() && !pic.cs->pcv->ISingleTree && !m_pcEncCfg->m_usePerceptQPA && (m_pcEncCfg->m_sliceChromaQpOffsetPeriodicity == 0) )
          {
            sliceQP--; // balance BD-rate performance across all YCbCr components; see also code in EncSlice::xInitSliceLambdaQP()
            lambda *= 0.7937; // * pow (2, -1/3)
          }
#endif
          if ( it->isIntra ) // update history, for parameter clipping in subsequent key frames
          {
            encRcSeq->lastIntraQP = sliceQP;
          }

          break;
        }
      }
    }
  }

  qp = sliceQP;
  finalLambda = lambda;
}

}<|MERGE_RESOLUTION|>--- conflicted
+++ resolved
@@ -540,7 +540,7 @@
     std::stringstream iss;
     iss << data;
     data = nlohmann::json::parse( iss.str() );
-    std::list<TRCPassStats>& listRCFirstPassStats = m_pcEncCfg->m_LookAhead ? m_firstPassCache : m_listRCFirstPassStats;
+    std::list<TRCPassStats>& listRCFirstPassStats = m_pcEncCfg->m_LookAhead ? m_firstPassCache: m_listRCFirstPassStats;
     listRCFirstPassStats.push_back( TRCPassStats( data[ "poc" ],
                                                     data[ "qp" ],
                                                     data[ "lambda" ],
@@ -814,12 +814,12 @@
   gopNum = m_listRCFirstPassStats.front().gopNum;
   for (it = m_listRCFirstPassStats.begin(); it != m_listRCFirstPassStats.end(); it++) // scaling, part 1
   {
-    if (it->gopNum > gopNum)
+    if ( it->gopNum > gopNum )
     {
       vecIdx++;
-      gopNum = it->gopNum;
-    }
-    CHECK (vecIdx >= (int) gopBits.size(), "array idx out of bounds");
+      gopNum  = it->gopNum;
+    }
+    CHECK( vecIdx >= (int)gopBits.size(), "array idx out of bounds" );
     it->targetBits = (int) std::max (1.0, 0.5 + it->numBits * ratio);
     gopBits[vecIdx] += (uint32_t) it->numBits; // summed to gf in VCIP'21 paper
 
@@ -833,11 +833,11 @@
   gopNum = m_listRCFirstPassStats.front().gopNum;
   for (it = m_listRCFirstPassStats.begin(); it != m_listRCFirstPassStats.end(); it++) // scaling, part 2
   {
-    if (it->gopNum > gopNum)
+    if ( it->gopNum > gopNum )
     {
       vecIdx++;
       fac = 1.0 / gopBits[vecIdx];
-      gopNum = it->gopNum;
+      gopNum  = it->gopNum;
     }
     it->frameInGopRatio = (double) it->numBits * fac; // rf/gf in VCIP'21 paper
 
@@ -869,7 +869,7 @@
     return;
   }
 
-  // continue with stats after last used poc
+  // continue with stats after last used poc 
   const int startPoc = m_updateNoisePoc + 1;
   auto itr           = find_if( m_listRCFirstPassStats.begin(), m_listRCFirstPassStats.end(),  [ startPoc ]( const auto& stat ) { return stat.poc == startPoc; } );
   if( itr == m_listRCFirstPassStats.end() )
@@ -1053,8 +1053,8 @@
               sliceQP = clipQP;
             }
           }
-<<<<<<< HEAD
-          
+#endif
+
 #if PRINT_RC_DATA
 #ifdef __APPLE__
           printf("HORST %d  targetBits %d  diffEstUsed %lld  isNewScene %d  rfrshPrmtrs %d  qpCrrctn %f  visAct %d  firstPassSliceQP %d  numBits %d  lambda %f  preQP %d\n", it->poc, encRcPic->targetBits, (encRcSeq->estimatedBitUsage - encRcSeq->bitsUsed), it->isNewScene, it->refreshParameters, encRCSeq->qpCorrection[ frameLevel ], visAct, firstPassSliceQP, it->numBits, it->lambda, sliceQP );
@@ -1063,9 +1063,6 @@
 #endif
 #endif
 
-=======
-#endif
->>>>>>> 78ae4299
           encRcPic->clipTargetQP( getPicList(), ( m_pcEncCfg->m_LookAhead ? getBaseQP() : secondPassBaseQP + ( it->isIntra ? m_pcEncCfg->m_intraQPOffset : 0 ) ), sliceQP );
           lambda = it->lambda * pow( 2.0, double( sliceQP - firstPassSliceQP ) / 3.0 );
           lambda = Clip3( encRcSeq->minEstLambda, encRcSeq->maxEstLambda, lambda );

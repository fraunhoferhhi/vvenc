--- conflicted
+++ resolved
@@ -846,46 +846,8 @@
 
     if (it->poc == 0 && it->isIntra) // put the first I-frame into separate GOP
     {
-<<<<<<< HEAD
-      if ( !it->isIntra )
-      {
-        gopFeature[ counter[ 0 ] ] /= meanFeatureValueInter; // normalize GOP feature values
-        if ( counter[ 0 ] > 0 )
-        {
-#if OLDMC
-          if ( std::abs( gopFeature[ counter[ 0 ] ] - gopFeature[ counter[ 0 ] - 1 ] ) > newSceneDetectionTH && it->poc - encRCSeq->gopSize > pocOfLastSceneChange[ 1 ] ) // detect scene cut
-#else
-          if ( abs( gopFeature[ counter[ 0 ] ] - gopFeature[ counter[ 0 ] - 1 ] ) > newSceneDetectionTH && it->poc - encRCSeq->gopSize > pocOfLastSceneChange[ 1 ] ) // detect scene cut
-#endif
-          {
-            it->isNewScene = true;
-            pocOfLastSceneChange[ 0 ] = it->poc;
-          }
-        }
-        counter[ 0 ]++;
-      }
-      else
-      {
-        gopFeatureIntra[ counter[ 1 ] ] /= meanFeatureValueIntra; // normalize GOP feature values
-        if ( counter[ 1 ] > 0 )
-        {
-#if OLDMC
-          if ( std::abs( gopFeatureIntra[ counter[ 1 ] ] - gopFeatureIntra[ counter[ 1 ] - 1 ] ) > newSceneDetectionTHIntra && it->poc - encRCSeq->intraPeriod > pocOfLastSceneChange[ 0 ] ) // detect scene cut
-#else
-          if ( abs( gopFeatureIntra[ counter[ 1 ] ] - gopFeatureIntra[ counter[ 1 ] - 1 ] ) > newSceneDetectionTHIntra && it->poc - encRCSeq->intraPeriod > pocOfLastSceneChange[ 0 ] ) // detect scene cut
-#endif
-
-          {
-            it->isNewScene = true;
-            pocOfLastSceneChange[ 1 ] = it->poc;
-          }
-        }
-        counter[ 1 ]++;
-      }
-=======
       vecIdx++;
       fac = 1.0 / gopBits[vecIdx];
->>>>>>> a489efb7
     }
   }
 }

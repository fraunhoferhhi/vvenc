--- conflicted
+++ resolved
@@ -218,11 +218,7 @@
 
 void InterSearch::init( const VVEncCfg& encCfg, TrQuant* pTrQuant, RdCost* pRdCost, EncModeCtrl* pModeCtrl, CodingStructure **pSaveCS )
 {
-<<<<<<< HEAD
   InterPrediction::init( pRdCost, (ChromaFormat)encCfg.m_internChromaFormat, encCfg.m_CTUSize );
-
-=======
-  InterPrediction::init( pRdCost, encCfg.m_internChromaFormat, encCfg.m_CTUSize );
 #if IBC_VTM
   m_numBVs = 0;
   for (int i = 0; i < IBC_NUM_CANDIDATES; i++)
@@ -231,7 +227,6 @@
   }
   m_defaultCachedBvs.currCnt = 0;
 #endif
->>>>>>> 3174ad52
   m_pcEncCfg                     = &encCfg;
   m_pcTrQuant                    = pTrQuant;
   m_pcRdCost                     = pRdCost;

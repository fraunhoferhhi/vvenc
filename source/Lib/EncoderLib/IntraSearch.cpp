/* -----------------------------------------------------------------------------
Software Copyright License for the Fraunhofer Software Library VVenc

(c) Copyright (2019-2020) Fraunhofer-Gesellschaft zur Förderung der angewandten Forschung e.V. 

1.    INTRODUCTION

The Fraunhofer Software Library VVenc (“Fraunhofer Versatile Video Encoding Library”) is software that implements (parts of) the Versatile Video Coding Standard - ITU-T H.266 | MPEG-I - Part 3 (ISO/IEC 23090-3) and related technology. 
The standard contains Fraunhofer patents as well as third-party patents. Patent licenses from third party standard patent right holders may be required for using the Fraunhofer Versatile Video Encoding Library. It is in your responsibility to obtain those if necessary. 

The Fraunhofer Versatile Video Encoding Library which mean any source code provided by Fraunhofer are made available under this software copyright license. 
It is based on the official ITU/ISO/IEC VVC Test Model (VTM) reference software whose copyright holders are indicated in the copyright notices of its source files. The VVC Test Model (VTM) reference software is licensed under the 3-Clause BSD License and therefore not subject of this software copyright license.

2.    COPYRIGHT LICENSE

Internal use of the Fraunhofer Versatile Video Encoding Library, in source and binary forms, with or without modification, is permitted without payment of copyright license fees for non-commercial purposes of evaluation, testing and academic research. 

No right or license, express or implied, is granted to any part of the Fraunhofer Versatile Video Encoding Library except and solely to the extent as expressly set forth herein. Any commercial use or exploitation of the Fraunhofer Versatile Video Encoding Library and/or any modifications thereto under this license are prohibited.

For any other use of the Fraunhofer Versatile Video Encoding Library than permitted by this software copyright license You need another license from Fraunhofer. In such case please contact Fraunhofer under the CONTACT INFORMATION below.

3.    LIMITED PATENT LICENSE

As mentioned under 1. Fraunhofer patents are implemented by the Fraunhofer Versatile Video Encoding Library. If You use the Fraunhofer Versatile Video Encoding Library in Germany, the use of those Fraunhofer patents for purposes of testing, evaluating and research and development is permitted within the statutory limitations of German patent law. However, if You use the Fraunhofer Versatile Video Encoding Library in a country where the use for research and development purposes is not permitted without a license, you must obtain an appropriate license from Fraunhofer. It is Your responsibility to check the legal requirements for any use of applicable patents.    

Fraunhofer provides no warranty of patent non-infringement with respect to the Fraunhofer Versatile Video Encoding Library.


4.    DISCLAIMER

The Fraunhofer Versatile Video Encoding Library is provided by Fraunhofer "AS IS" and WITHOUT ANY EXPRESS OR IMPLIED WARRANTIES, including but not limited to the implied warranties fitness for a particular purpose. IN NO EVENT SHALL FRAUNHOFER BE LIABLE for any direct, indirect, incidental, special, exemplary, or consequential damages, including but not limited to procurement of substitute goods or services; loss of use, data, or profits, or business interruption, however caused and on any theory of liability, whether in contract, strict liability, or tort (including negligence), arising in any way out of the use of the Fraunhofer Versatile Video Encoding Library, even if advised of the possibility of such damage.

5.    CONTACT INFORMATION

Fraunhofer Heinrich Hertz Institute
Attention: Video Coding & Analytics Department
Einsteinufer 37
10587 Berlin, Germany
www.hhi.fraunhofer.de/vvc
vvc@hhi.fraunhofer.de
----------------------------------------------------------------------------- */


/** \file     EncSearch.cpp
 *  \brief    encoder intra search class
 */

#include "IntraSearch.h"
#include "EncPicture.h"
#include "CommonLib/CommonDef.h"
#include "CommonLib/Rom.h"
#include "CommonLib/Picture.h"
#include "CommonLib/UnitTools.h"
#include "CommonLib/dtrace_next.h"
#include "CommonLib/dtrace_buffer.h"
#include "CommonLib/Reshape.h"
#include <math.h>
#include "../../../include/vvenc/EncCfg.h"

//! \ingroup EncoderLib
//! \{

namespace vvenc {

#define PLTCtx(c) SubCtx( Ctx::Palette, c )
IntraSearch::IntraSearch()
  : m_pTempCS       (nullptr)
  , m_pBestCS       (nullptr)
  , m_pSaveCS       (nullptr)
  , m_pcEncCfg      (nullptr)
  , m_pcTrQuant     (nullptr)
  , m_pcRdCost      (nullptr)
  , m_CABACEstimator(nullptr)
  , m_CtxCache      (nullptr)
{
}

void IntraSearch::init(const EncCfg &encCfg, TrQuant *pTrQuant, RdCost *pRdCost, SortedPelUnitBufs<SORTED_BUFS> *pSortedPelUnitBufs, XUCache &unitCache )
{
  IntraPrediction::init( encCfg.m_internChromaFormat, encCfg.m_internalBitDepth[ CH_L ] );

  m_pcEncCfg          = &encCfg;
  m_pcTrQuant         = pTrQuant;
  m_pcRdCost          = pRdCost;
  m_SortedPelUnitBufs = pSortedPelUnitBufs;

  const ChromaFormat chrFormat = encCfg.m_internChromaFormat;
  const int maxCUSize          = encCfg.m_CTUSize;

  const int numWidths  = MAX_CU_SIZE_IDX;
  const int numHeights = MAX_CU_SIZE_IDX;

  m_pBestCS = new CodingStructure**[numWidths];
  m_pTempCS = new CodingStructure**[numWidths];

  for( int wIdx = 0; wIdx < numWidths; wIdx++ )
  {
    m_pBestCS[wIdx] = new CodingStructure*[numHeights];
    m_pTempCS[wIdx] = new CodingStructure*[numHeights];

    for( int hIdx = 0; hIdx < numHeights; hIdx++ )
    {
      if( wIdx < 2 || hIdx < 2 )
      {
        m_pBestCS[wIdx][hIdx] = nullptr;
        m_pTempCS[wIdx][hIdx] = nullptr;
        continue;
      }

      m_pBestCS[wIdx][hIdx] = new CodingStructure( unitCache, nullptr );
      m_pTempCS[wIdx][hIdx] = new CodingStructure( unitCache, nullptr );

      Area area = Area( 0, 0, 1<<wIdx, 1<<hIdx );
      m_pBestCS[wIdx][hIdx]->create( chrFormat, area, false );
      m_pTempCS[wIdx][hIdx]->create( chrFormat, area, false );
    }
  }

  const int uiNumSaveLayersToAllocate = 3;
  m_pSaveCS = new CodingStructure*[uiNumSaveLayersToAllocate];
  for( int layer = 0; layer < uiNumSaveLayersToAllocate; layer++ )
  {
    m_pSaveCS[ layer ] = new CodingStructure( unitCache, nullptr );
    m_pSaveCS[ layer ]->create( chrFormat, Area( 0, 0, maxCUSize, maxCUSize ), false );
    m_pSaveCS[ layer ]->initStructData();
  }

}


void IntraSearch::destroy()
{
  if ( m_pSaveCS )
  {
    const int uiNumSaveLayersToAllocate = 3;
    for( int layer = 0; layer < uiNumSaveLayersToAllocate; layer++ )
    {
      if ( m_pSaveCS[ layer ] ) { m_pSaveCS[ layer ]->destroy(); delete m_pSaveCS[ layer ]; }
    }
    delete[] m_pSaveCS;
    m_pSaveCS = nullptr;
  }

  const int numWidths  = MAX_CU_SIZE_IDX;
  const int numHeights = MAX_CU_SIZE_IDX;
  for( int wIdx = 0; wIdx < numWidths; wIdx++ )
  {
    for( int hIdx = 0; hIdx < numHeights; hIdx++ )
    {
      if ( m_pBestCS && m_pBestCS[ wIdx ] && m_pBestCS[ wIdx ][ hIdx ] ) { m_pBestCS[ wIdx ][ hIdx ]->destroy(); delete m_pBestCS[ wIdx ][ hIdx ]; }
      if ( m_pTempCS && m_pTempCS[ wIdx ] && m_pTempCS[ wIdx ][ hIdx ] ) { m_pTempCS[ wIdx ][ hIdx ]->destroy(); delete m_pTempCS[ wIdx ][ hIdx ]; }
    }
    if ( m_pBestCS  && m_pBestCS[ wIdx ]  ) { delete[] m_pBestCS[ wIdx ];  }
    if ( m_pTempCS  && m_pTempCS[ wIdx ]  ) { delete[] m_pTempCS[ wIdx ];  }
  }
  if ( m_pBestCS  ) { delete[] m_pBestCS;  m_pBestCS  = nullptr; }
  if ( m_pTempCS  ) { delete[] m_pTempCS;  m_pTempCS  = nullptr; }

}

IntraSearch::~IntraSearch()
{
  destroy();
}

void IntraSearch::setCtuEncRsrc( CABACWriter* cabacEstimator, CtxCache *ctxCache )
{
  m_CABACEstimator = cabacEstimator;
  m_CtxCache       = ctxCache;
}

//////////////////////////////////////////////////////////////////////////
// INTRA PREDICTION
//////////////////////////////////////////////////////////////////////////
static constexpr double COST_UNKNOWN = -65536.0;

double IntraSearch::xFindInterCUCost( CodingUnit &cu )
{
  if( cu.isConsIntra() && !cu.slice->isIntra() )
  {
    //search corresponding inter CU cost
    for( int i = 0; i < m_numCuInSCIPU; i++ )
    {
      if( cu.lumaPos() == m_cuAreaInSCIPU[i].pos() && cu.lumaSize() == m_cuAreaInSCIPU[i].size() )
      {
        return m_cuCostInSCIPU[i];
      }
    }
  }
  return COST_UNKNOWN;
}

void IntraSearch::xEstimateLumaRdModeList(int& numModesForFullRD,
  static_vector<ModeInfo, FAST_UDI_MAX_RDMODE_NUM>& RdModeList,
  static_vector<ModeInfo, FAST_UDI_MAX_RDMODE_NUM>& HadModeList,
  static_vector<double, FAST_UDI_MAX_RDMODE_NUM>& CandCostList,
  static_vector<double, FAST_UDI_MAX_RDMODE_NUM>& CandHadList, CodingUnit& cu, bool testMip )
{
  PROFILER_SCOPE_AND_STAGE_EXT( 0, g_timeProfiler, P_INTRA_EST_RD_CAND_LUMA, cu.cs, CH_L );
  const uint16_t intra_ctx_size = Ctx::IntraLumaMpmFlag.size() + Ctx::IntraLumaPlanarFlag.size() + Ctx::MultiRefLineIdx.size() + Ctx::ISPMode.size() + Ctx::MipFlag.size();
  const TempCtx  ctxStartIntraCtx(m_CtxCache, SubCtx(CtxSet(Ctx::IntraLumaMpmFlag(), intra_ctx_size), m_CABACEstimator->getCtx()));
  const double   sqrtLambdaForFirstPass = m_pcRdCost->getMotionLambda() * FRAC_BITS_SCALE;
  const int numModesAvailable = NUM_LUMA_MODE; // total number of Intra modes

  CHECK(numModesForFullRD >= numModesAvailable, "Too many modes for full RD search");

  const SPS& sps     = *cu.cs->sps;
  const bool fastMip = sps.MIP && m_pcEncCfg->m_useFastMIP;

  // this should always be true
  CHECK( !cu.Y().valid(), "PU is not valid" );

  const CompArea& area = cu.Y();

  const UnitArea localUnitArea(area.chromaFormat, Area(0, 0, area.width, area.height));
  if( testMip)
  {
    numModesForFullRD += fastMip? std::max(numModesForFullRD, floorLog2(std::min(cu.lwidth(), cu.lheight())) - m_pcEncCfg->m_useFastMIP) : numModesForFullRD;
    m_SortedPelUnitBufs->prepare( localUnitArea, numModesForFullRD + 1 );
  }
  else
  {
    m_SortedPelUnitBufs->prepare( localUnitArea, numModesForFullRD );
  }

  CPelBuf piOrg   = cu.cs->getOrgBuf(COMP_Y);
  PelBuf piPred  = m_SortedPelUnitBufs->getTestBuf(COMP_Y);

  const ReshapeData& reshapeData = cu.cs->picture->reshapeData;
  if (cu.cs->picHeader->lmcsEnabled && reshapeData.getCTUFlag())
  {
    piOrg = cu.cs->getRspOrgBuf();
  }
  DistParam distParam    = m_pcRdCost->setDistParam( piOrg, piPred, sps.bitDepths[ CH_L ], DF_HAD_2SAD); // Use HAD (SATD) cost

  const int numHadCand = (testMip ? 2 : 1) * 3;

  //*** Derive (regular) candidates using Hadamard
  cu.mipFlag = false;
  cu.multiRefIdx = 0;

  //===== init pattern for luma prediction =====
  initIntraPatternChType(cu, cu.Y(), true);

  bool satdChecked[NUM_INTRA_MODE] = { false };

  for( unsigned mode = 0; mode < numModesAvailable; mode++ )
  {
    // Skip checking extended Angular modes in the first round of SATD
    if( mode > DC_IDX && ( mode & 1 ) )
    {
      continue;
    }

    cu.intraDir[0] = mode;

    initPredIntraParams(cu, cu.Y(), sps);
    distParam.cur.buf = piPred.buf = m_SortedPelUnitBufs->getTestBuf().Y().buf;
    predIntraAng( COMP_Y, piPred, cu);

    // Use the min between SAD and HAD as the cost criterion
    // SAD is scaled by 2 to align with the scaling of HAD
    Distortion minSadHad = distParam.distFunc(distParam);

    uint64_t fracModeBits = xFracModeBitsIntraLuma( cu );

    //restore ctx
    m_CABACEstimator->getCtx() = SubCtx(CtxSet(Ctx::IntraLumaMpmFlag(), intra_ctx_size), ctxStartIntraCtx);

    double cost = ( double ) minSadHad + (double)fracModeBits * sqrtLambdaForFirstPass;
    DTRACE(g_trace_ctx, D_INTRA_COST, "IntraHAD: %u, %llu, %f (%d)\n", minSadHad, fracModeBits, cost, mode);

    int insertPos = -1;
    updateCandList( ModeInfo(false, false, 0, NOT_INTRA_SUBPARTITIONS, mode), cost, RdModeList, CandCostList, numModesForFullRD, &insertPos );
    updateCandList( ModeInfo(false, false, 0, NOT_INTRA_SUBPARTITIONS, mode), (double)minSadHad, HadModeList, CandHadList,  numHadCand );
    m_SortedPelUnitBufs->insert( insertPos, (int)RdModeList.size() );

    satdChecked[mode] = true;
  }

  std::vector<ModeInfo> parentCandList( RdModeList.cbegin(), RdModeList.cend());

  // Second round of SATD for extended Angular modes
  for (unsigned modeIdx = 0; modeIdx < numModesForFullRD; modeIdx++)
  {
    unsigned parentMode = parentCandList[modeIdx].modeId;
    if (parentMode > (DC_IDX + 1) && parentMode < (NUM_LUMA_MODE - 1))
    {
      for (int subModeIdx = -1; subModeIdx <= 1; subModeIdx += 2)
      {
        unsigned mode = parentMode + subModeIdx;

        if( ! satdChecked[mode])
        {
          cu.intraDir[0] = mode;

          initPredIntraParams(cu, cu.Y(), sps);
          distParam.cur.buf = piPred.buf = m_SortedPelUnitBufs->getTestBuf().Y().buf;
          predIntraAng(COMP_Y, piPred, cu );

          // Use the min between SAD and SATD as the cost criterion
          // SAD is scaled by 2 to align with the scaling of HAD
          Distortion minSadHad = distParam.distFunc(distParam);

          uint64_t fracModeBits = xFracModeBitsIntraLuma( cu );
          //restore ctx
          m_CABACEstimator->getCtx() = SubCtx(CtxSet(Ctx::IntraLumaMpmFlag(), intra_ctx_size), ctxStartIntraCtx);

          double cost = (double) minSadHad + (double) fracModeBits * sqrtLambdaForFirstPass;
//          DTRACE(g_trace_ctx, D_INTRA_COST, "IntraHAD2: %u, %llu, %f (%d)\n", minSadHad, fracModeBits, cost, mode);

          int insertPos = -1;
          updateCandList( ModeInfo( false, false, 0, NOT_INTRA_SUBPARTITIONS, mode ), cost, RdModeList, CandCostList, numModesForFullRD, &insertPos );
          updateCandList( ModeInfo( false, false, 0, NOT_INTRA_SUBPARTITIONS, mode ), (double)minSadHad, HadModeList, CandHadList,  numHadCand );
          m_SortedPelUnitBufs->insert(insertPos, (int)RdModeList.size());

          satdChecked[mode] = true;
        }
      }
    }
  }

  const bool isFirstLineOfCtu = (((cu.block(COMP_Y).y)&((cu.cs->sps)->CTUSize - 1)) == 0);
  if( m_pcEncCfg->m_MRL && ! isFirstLineOfCtu )
  {
    cu.multiRefIdx = 1;
    unsigned  multiRefMPM [NUM_MOST_PROBABLE_MODES];
    PU::getIntraMPMs(cu, multiRefMPM);

    for (int mRefNum = 1; mRefNum < MRL_NUM_REF_LINES; mRefNum++)
    {
      int multiRefIdx = MULTI_REF_LINE_IDX[mRefNum];

      cu.multiRefIdx = multiRefIdx;
      initIntraPatternChType(cu, cu.Y(), true);

      for (int x = 1; x < NUM_MOST_PROBABLE_MODES; x++)
      {
        cu.intraDir[0] = multiRefMPM[x];
        initPredIntraParams(cu, cu.Y(), sps);
        distParam.cur.buf = piPred.buf = m_SortedPelUnitBufs->getTestBuf().Y().buf;
        predIntraAng(COMP_Y, piPred, cu);

        // Use the min between SAD and SATD as the cost criterion
        // SAD is scaled by 2 to align with the scaling of HAD
        Distortion minSadHad = distParam.distFunc(distParam);

        // NB xFracModeBitsIntra will not affect the mode for chroma that may have already been pre-estimated.
        uint64_t fracModeBits = xFracModeBitsIntraLuma( cu );

        //restore ctx
        m_CABACEstimator->getCtx() = SubCtx(CtxSet(Ctx::IntraLumaMpmFlag(), intra_ctx_size), ctxStartIntraCtx);

        double cost = (double) minSadHad + (double) fracModeBits * sqrtLambdaForFirstPass;
//        DTRACE(g_trace_ctx, D_INTRA_COST, "IntraMRL: %u, %llu, %f (%d)\n", minSadHad, fracModeBits, cost, cu.intraDir[0]);

        int insertPos = -1;
        updateCandList( ModeInfo( false, false, multiRefIdx, NOT_INTRA_SUBPARTITIONS, cu.intraDir[0] ), cost, RdModeList,  CandCostList, numModesForFullRD, &insertPos );
        updateCandList( ModeInfo( false, false, multiRefIdx, NOT_INTRA_SUBPARTITIONS, cu.intraDir[0] ), (double)minSadHad, HadModeList, CandHadList,  numHadCand );
        m_SortedPelUnitBufs->insert(insertPos, (int)RdModeList.size());
      }
    }
    cu.multiRefIdx = 0;
  }

  if (testMip)
  {
    cu.mipFlag = true;
    cu.multiRefIdx = 0;

    double mipHadCost[MAX_NUM_MIP_MODE] = { MAX_DOUBLE };

    initIntraPatternChType(cu, cu.Y());
    initIntraMip( cu );

    const int transpOff    = getNumModesMip( cu.Y() );
    const int numModesFull = (transpOff << 1);
    for( uint32_t uiModeFull = 0; uiModeFull < numModesFull; uiModeFull++ )
    {
      const bool     isTransposed = (uiModeFull >= transpOff ? true : false);
      const uint32_t uiMode       = (isTransposed ? uiModeFull - transpOff : uiModeFull);

      cu.mipTransposedFlag = isTransposed;
      cu.intraDir[CH_L] = uiMode;
      distParam.cur.buf = piPred.buf = m_SortedPelUnitBufs->getTestBuf().Y().buf;
      predIntraMip(piPred, cu);

      // Use the min between SAD and HAD as the cost criterion
      // SAD is scaled by 2 to align with the scaling of HAD
      Distortion minSadHad = distParam.distFunc(distParam);

      uint64_t fracModeBits = xFracModeBitsIntraLuma( cu );

      //restore ctx
      m_CABACEstimator->getCtx() = SubCtx(CtxSet(Ctx::IntraLumaMpmFlag(), intra_ctx_size), ctxStartIntraCtx);

      double cost = double(minSadHad) + double(fracModeBits) * sqrtLambdaForFirstPass;
      mipHadCost[uiModeFull] = cost;
      DTRACE(g_trace_ctx, D_INTRA_COST, "IntraMIP: %u, %llu, %f (%d)\n", minSadHad, fracModeBits, cost, uiModeFull);

      int insertPos = -1;
      updateCandList( ModeInfo( true, isTransposed, 0, NOT_INTRA_SUBPARTITIONS, cu.intraDir[0] ), cost, RdModeList,  CandCostList, numModesForFullRD+1, &insertPos );
      updateCandList( ModeInfo( true, isTransposed, 0, NOT_INTRA_SUBPARTITIONS, cu.intraDir[0] ), 0.8*(double)minSadHad, HadModeList, CandHadList,  numHadCand );
      m_SortedPelUnitBufs->insert(insertPos, (int)RdModeList.size());
    }

    const double thresholdHadCost = 1.0 + 1.4 / sqrt((double)(cu.lwidth()*cu.lheight()));
    xReduceHadCandList(RdModeList, CandCostList, *m_SortedPelUnitBufs, numModesForFullRD, thresholdHadCost, mipHadCost, cu, fastMip);
  }

  if( m_pcEncCfg->m_bFastUDIUseMPMEnabled )
  {
    const int numMPMs = NUM_MOST_PROBABLE_MODES;
    unsigned  intraMpms[numMPMs];

    cu.multiRefIdx = 0;

    const int numCand = PU::getIntraMPMs( cu, intraMpms );
    ModeInfo mostProbableMode(false, false, 0, NOT_INTRA_SUBPARTITIONS, 0);

    for( int j = 0; j < numCand; j++ )
    {
      bool mostProbableModeIncluded = false;
      mostProbableMode.modeId = intraMpms[j];

      for( int i = 0; i < numModesForFullRD; i++ )
      {
        mostProbableModeIncluded |= ( mostProbableMode == RdModeList[i] );
      }
      if( !mostProbableModeIncluded )
      {
        numModesForFullRD++;
        RdModeList.push_back( mostProbableMode );
        CandCostList.push_back(0);
      }
    }
  }
}

bool IntraSearch::estIntraPredLumaQT(CodingUnit &cu, Partitioner &partitioner, double bestCost)
{
  CodingStructure       &cs           = *cu.cs;
  const int             width         = partitioner.currArea().lwidth();
  const int             height        = partitioner.currArea().lheight();

  //===== loop over partitions =====

  const TempCtx ctxStart           ( m_CtxCache, m_CABACEstimator->getCtx() );

  // variables for saving fast intra modes scan results across multiple LFNST passes
  double costInterCU = xFindInterCUCost( cu );

  bool validReturn = false;

  //===== determine set of modes to be tested (using prediction signal only) =====
  int numModesAvailable = NUM_LUMA_MODE; // total number of Intra modes
  static_vector<ModeInfo, FAST_UDI_MAX_RDMODE_NUM> RdModeList;
  static_vector<ModeInfo, FAST_UDI_MAX_RDMODE_NUM> HadModeList;
  static_vector<double, FAST_UDI_MAX_RDMODE_NUM> CandCostList;
  static_vector<double, FAST_UDI_MAX_RDMODE_NUM> CandHadList;

  int numModesForFullRD = g_aucIntraModeNumFast_UseMPM_2D[Log2(width) - MIN_CU_LOG2][Log2(height) - MIN_CU_LOG2];

#if INTRA_FULL_SEARCH
  numModesForFullRD = numModesAvailable;
#endif
  const SPS& sps = *cu.cs->sps;
  const bool mipAllowed = sps.MIP && cu.lwidth() <= sps.getMaxTbSize() && cu.lheight() <= sps.getMaxTbSize() && ((cu.lfnstIdx == 0) || allowLfnstWithMip(cu.lumaSize()));
  const int SizeThr = 8>>std::max(0,m_pcEncCfg->m_useFastMIP-2);
  const bool testMip    = mipAllowed && (cu.lwidth() <= (SizeThr * cu.lheight()) && cu.lheight() <= (SizeThr * cu.lwidth())) && (cu.lwidth() <= MIP_MAX_WIDTH && cu.lheight() <= MIP_MAX_HEIGHT);
#if ISP_VVC
  bool testISP = sps.ISP && CU::canUseISP(width, height, cu.cs->sps->getMaxTbSize());
  if (testISP)
  {
    int numTotalPartsHor = (int)width >> floorLog2(CU::getISPSplitDim(width, height, TU_1D_VERT_SPLIT));
    int numTotalPartsVer = (int)height >> floorLog2(CU::getISPSplitDim(width, height, TU_1D_HORZ_SPLIT));
    m_ispTestedModes[0].init(numTotalPartsHor, numTotalPartsVer);
    // the total number of subpartitions is modified to take into account the cases where LFNST cannot be combined with
    // ISP due to size restrictions
    numTotalPartsHor = sps.LFNST && CU::canUseLfnstWithISP(cu.Y(), HOR_INTRA_SUBPARTITIONS) ? numTotalPartsHor : 0;
    numTotalPartsVer = sps.LFNST && CU::canUseLfnstWithISP(cu.Y(), VER_INTRA_SUBPARTITIONS) ? numTotalPartsVer : 0;
    for (int j = 1; j < NUM_LFNST_NUM_PER_SET; j++)
    {
      m_ispTestedModes[j].init(numTotalPartsHor, numTotalPartsVer);
    }
    testISP = m_ispTestedModes[0].numTotalParts[0];
  }
  else
  {
    m_ispTestedModes[0].init(0, 0);
  }
#endif

  xEstimateLumaRdModeList(numModesForFullRD, RdModeList, HadModeList, CandCostList, CandHadList, cu, testMip);

  CHECK( (size_t)numModesForFullRD != RdModeList.size(), "Inconsistent state!" );

  // after this point, don't use numModesForFullRD
  if( m_pcEncCfg->m_usePbIntraFast && !cs.slice->isIntra() && RdModeList.size() < numModesAvailable && !cs.slice->disableSATDForRd )
  {
    double pbintraRatio = PBINTRA_RATIO;
    int maxSize = -1;
    ModeInfo bestMipMode;
    int bestMipIdx = -1;
    for( int idx = 0; idx < RdModeList.size(); idx++ )
    {
      if( RdModeList[idx].mipFlg )
      {
        bestMipMode = RdModeList[idx];
        bestMipIdx = idx;
        break;
      }
    }
    const int numHadCand = 3;
    for (int k = numHadCand - 1; k >= 0; k--)
    {
      if (CandHadList.size() < (k + 1) || CandHadList[k] > cs.interHad * pbintraRatio) { maxSize = k; }
    }
    if (maxSize > 0)
    {
      RdModeList.resize(std::min<size_t>(RdModeList.size(), maxSize));
      if( bestMipIdx >= 0 )
      {
        if( RdModeList.size() <= bestMipIdx )
        {
          RdModeList.push_back(bestMipMode);
          m_SortedPelUnitBufs->swap( maxSize, bestMipIdx );
        }
      }
    }
    if (maxSize == 0)
    {
      cs.dist = MAX_DISTORTION;
      cs.interHad = 0;
      return false;
    }
  }

  //===== check modes (using r-d costs) =====
  ModeInfo       uiBestPUMode;

  CodingStructure *csTemp = m_pTempCS[Log2(cu.lwidth())][Log2(cu.lheight())];
  CodingStructure *csBest = m_pBestCS[Log2(cu.lwidth())][Log2(cu.lheight())];

  csTemp->slice   = csBest->slice   = cs.slice;
  csTemp->picture = csBest->picture = cs.picture;
  csTemp->initStructData();
  csBest->initStructData();

  int bestLfnstIdx = 0;
#if ISP_VVC
  int bestISP = 0;
  bool mip = 0;
  int  mrl = 0;
  int EndMode = (int)RdModeList.size();
  bool useISPlfnst = testISP && sps.LFNST;
  double bestCostIsp[2] = { MAX_DOUBLE, MAX_DOUBLE };
  for (int mode = 0; mode < EndMode; mode++)
#else
  for (int mode = 0; mode < (int)RdModeList.size(); mode++)
#endif
  {
    // set CU/PU to luma prediction mode
    ModeInfo testMode;
#if ISP_VVC
    int noISP = 0;
    int endISP = testISP ? 2 : 0;
    bool noLFNST = false;
    if (mode && useISPlfnst)
    {
      if (bestCostIsp[0] > (bestCostIsp[1] * 1.4))
      {
        noLFNST = true;
      }
      if (mode > 2)
      {
        endISP = 0;
        testISP = false;
      }
    }
    if (testISP)
    {
      xSpeedISP(1, testISP, mode, noISP, endISP, cu, RdModeList, uiBestPUMode, bestISP, bestLfnstIdx);
    }
    for (int ispM = 0; ispM <= endISP; ispM++)
    {
      if (ispM && (ispM == noISP))
      {
        continue;
      }
#endif
      {
        testMode = RdModeList[mode];
        cu.bdpcmMode = 0;
#if ISP_VVC
        cu.ispMode = ispM;
#else
        cu.ispMode = testMode.ispMod;
#endif
        cu.mipFlag = testMode.mipFlg;
        cu.mipTransposedFlag = testMode.mipTrFlg;
        cu.multiRefIdx = testMode.mRefId;
        cu.intraDir[CH_L] = testMode.modeId;
#if ISP_VVC 
        if (cu.ispMode)
        {
          int stopFound = xSpeedISP(0, testISP, mode, noISP, endISP, cu, RdModeList, uiBestPUMode, bestISP, 0);
          if (stopFound)
          {
            continue;
          }
        }
#endif
        CHECK(cu.mipFlag && cu.multiRefIdx, "Error: combination of MIP and MRL not supported");
        CHECK(cu.multiRefIdx && (cu.intraDir[0] == PLANAR_IDX), "Error: combination of MRL and Planar mode not supported");
        CHECK(cu.ispMode && cu.mipFlag, "Error: combination of ISP and MIP not supported");
        CHECK(cu.ispMode && cu.multiRefIdx, "Error: combination of ISP and MRL not supported");
      }

      // determine residual for partition
      cs.initSubStructure(*csTemp, partitioner.chType, cs.area, true);
#if ISP_VVC
      int doISP = (((cu.ispMode == 0) && noLFNST) || (useISPlfnst && mode && cu.ispMode && (bestLfnstIdx == 0))) ?-mode :mode;
      xIntraCodingLumaQT(*csTemp, partitioner, m_SortedPelUnitBufs->getBufFromSortedList(mode), bestCost, doISP);
#else
      xIntraCodingLumaQT(*csTemp, partitioner, m_SortedPelUnitBufs->getBufFromSortedList(mode), bestCost);
#endif

      DTRACE(g_trace_ctx, D_INTRA_COST, "IntraCost T [x=%d,y=%d,w=%d,h=%d] %f (%d,%d,%d,%d,%d,%d) \n", cu.blocks[0].x,
        cu.blocks[0].y, width, height, csTemp->cost, testMode.modeId, testMode.ispMod,
        cu.multiRefIdx, cu.mipFlag, cu.lfnstIdx, cu.mtsFlag);

#if ISP_VVC
      if (cu.ispMode && !csTemp->cus[0]->firstTU->cbf[COMP_Y])
      {
        csTemp->cost = MAX_DOUBLE;
        csTemp->costDbOffset = 0;
      }
      if (useISPlfnst)
      {
        if (cu.ispMode == 0)
        {
          bestCostIsp[0] = csTemp->cost < bestCostIsp[0] ? csTemp->cost : bestCostIsp[0];
        }
        else
        {
          bestCostIsp[1] = csTemp->cost < bestCostIsp[1] ? csTemp->cost : bestCostIsp[1];
        }
      }
#endif

      // check r-d cost
      if (csTemp->cost < csBest->cost)
      {
        validReturn = true;
        std::swap(csTemp, csBest);
        uiBestPUMode = testMode;
        bestLfnstIdx = csBest->cus[0]->lfnstIdx;
#if ISP_VVC
        mip = csBest->cus[0]->mipFlag;
        mrl = csBest->cus[0]->multiRefIdx;
        bestISP = csBest->cus[0]->ispMode;
#if  ISP_VVC
        m_ispTestedModes[bestLfnstIdx].bestSplitSoFar = ISPType(bestISP);
#endif
        if (csBest->cost < bestCost)
        {
          bestCost = csBest->cost;
        }
#endif
      }

      // reset context models
      m_CABACEstimator->getCtx() = ctxStart;

      csTemp->releaseIntermediateData();

      if (m_pcEncCfg->m_fastLocalDualTreeMode && cu.isConsIntra() && !cu.slice->isIntra() && csBest->cost != MAX_DOUBLE && costInterCU != COST_UNKNOWN && mode >= 0)
      {
        if (m_pcEncCfg->m_fastLocalDualTreeMode == 2)
        {
          //Note: only try one intra mode, which is especially useful to reduce EncT for LDB case (around 4%)
#if ISP_VVC
          EndMode = 0;
#endif
          break;
        }
        else
        {
          if (csBest->cost > costInterCU * 1.5)
          {
#if ISP_VVC
            EndMode = 0;
#endif
            break;
          }
        }
      }
#if ISP_VVC
    }
#endif
  } // Mode loop

#if ISP_VVC
  cu.ispMode = bestISP;
#endif
  if (validReturn)
  {
    cs.useSubStructure(*csBest, partitioner.chType, TREE_D, cu.singleChan(CH_L), true);
    const ReshapeData& reshapeData = cs.picture->reshapeData;
    if (cs.picHeader->lmcsEnabled && reshapeData.getCTUFlag())
    {
      cs.getRspRecoBuf().copyFrom(csBest->getRspRecoBuf());
    }

    //=== update PU data ====
    cu.lfnstIdx = bestLfnstIdx;
#if !ISP_VVC
    cu.ispMode = uiBestPUMode.ispMod;
#endif
    cu.mipFlag = uiBestPUMode.mipFlg;
    cu.mipTransposedFlag = uiBestPUMode.mipTrFlg;
    cu.multiRefIdx = uiBestPUMode.mRefId;
    cu.intraDir[CH_L] = uiBestPUMode.modeId;
#if ISP_VVC
    cu.mipFlag = mip;
    cu.multiRefIdx = mrl;
#endif
  }
  else
  {
    THROW("fix this");
  }

  csBest->releaseIntermediateData();

  return validReturn;
}

#if ISP_VVC
void IntraSearch::estIntraPredChromaQT( CodingUnit& cu, Partitioner& partitioner, const double maxCostAllowed )
#else
void IntraSearch::estIntraPredChromaQT( CodingUnit &cu, Partitioner &partitioner )
#endif
{
  PROFILER_SCOPE_AND_STAGE_EXT( 0, g_timeProfiler, P_INTRA_CHROMA, cu.cs, CH_C );
  const ChromaFormat format   = cu.chromaFormat;
  const uint32_t    numberValidComponents = getNumberValidComponents(format);
  CodingStructure &cs = *cu.cs;
  const TempCtx ctxStart  ( m_CtxCache, m_CABACEstimator->getCtx() );
#if ISP_VVC
  bool      lumaUsesISP = !cu.isSepTree() && cu.ispMode;
  PartSplit ispType = lumaUsesISP ? CU::getISPType(cu, COMP_Y) : TU_NO_ISP;
#if ISP_VVC
  double bestCostSoFar = maxCostAllowed;
#endif
#endif

  cs.setDecomp( cs.area.Cb(), false );

  uint32_t   uiBestMode = 0;
  Distortion uiBestDist = 0;
  double     dBestCost  = MAX_DOUBLE;

  //----- init mode list ----
  {
    uint32_t  uiMinMode = 0;
    uint32_t  uiMaxMode = NUM_CHROMA_MODE;

    //----- check chroma modes -----
    uint32_t chromaCandModes[ NUM_CHROMA_MODE ];
    PU::getIntraChromaCandModes( cu, chromaCandModes );

    // create a temporary CS
    CodingStructure &saveCS = *m_pSaveCS[0];
    saveCS.pcv      = cs.pcv;
    saveCS.picture  = cs.picture;
    saveCS.area.repositionTo( cs.area );
    saveCS.clearTUs();

      if( !cu.isSepTree() && cu.ispMode )
      {
        saveCS.clearCUs();
//        saveCS.clearPUs();
      }

    if( cu.isSepTree() )
    {
      if( partitioner.canSplit( TU_MAX_TR_SPLIT, cs ) )
      {
        partitioner.splitCurrArea( TU_MAX_TR_SPLIT, cs );

        do
        {
          cs.addTU( CS::getArea( cs, partitioner.currArea(), partitioner.chType, partitioner.treeType ), partitioner.chType, &cu ).depth = partitioner.currTrDepth;
        } while( partitioner.nextPart( cs ) );

        partitioner.exitCurrSplit();
      }
      else
        cs.addTU( CS::getArea( cs, partitioner.currArea(), partitioner.chType, partitioner.treeType ), partitioner.chType, &cu );
    }

    std::vector<TransformUnit*> orgTUs;
#if ISP_VVC
    if (lumaUsesISP)
    {
      CodingUnit& auxCU = saveCS.addCU(cu, partitioner.chType);
      auxCU.ispMode = cu.ispMode;
      saveCS.sps = cu.cs->sps;
//      saveCS.addPU(cu, partitioner.chType, &cu);
    }
#endif

    // create a store for the TUs
    for( const auto &ptu : cs.tus )
    {
      // for split TUs in HEVC, add the TUs without Chroma parts for correct setting of Cbfs
#if ISP_VVC
      if (lumaUsesISP || cu.contains(*ptu, CH_C))
#else
      if( /*lumaUsesISP ||*/ cu.contains( *ptu, CH_C ) )
#endif
      {
        saveCS.addTU( *ptu, partitioner.chType, nullptr );
        orgTUs.push_back( ptu );
      }
    }
#if ISP_VVC
    if (lumaUsesISP)
    {
      saveCS.clearCUs();
    }
#endif

    // SATD pre-selecting.
    int     satdModeList  [NUM_CHROMA_MODE] = { 0 };
    int64_t satdSortedCost[NUM_CHROMA_MODE] = { 0 };
    bool    modeDisable[NUM_INTRA_MODE + 1] = { false }; // use intra mode idx to check whether enable

    CodingStructure& cs = *(cu.cs);
    CompArea areaCb = cu.Cb();
    CompArea areaCr = cu.Cr();
    CPelBuf orgCb  = cs.getOrgBuf (COMP_Cb);
    PelBuf predCb  = cs.getPredBuf(COMP_Cb);
    CPelBuf orgCr  = cs.getOrgBuf (COMP_Cr);
    PelBuf predCr  = cs.getPredBuf(COMP_Cr);

    DistParam distParamSadCb  = m_pcRdCost->setDistParam( orgCb, predCb, cu.cs->sps->bitDepths[ CH_C ], DF_SAD);
    DistParam distParamSatdCb = m_pcRdCost->setDistParam( orgCb, predCb, cu.cs->sps->bitDepths[ CH_C ], DF_HAD);
    DistParam distParamSadCr  = m_pcRdCost->setDistParam( orgCr, predCr, cu.cs->sps->bitDepths[ CH_C ], DF_SAD);
    DistParam distParamSatdCr = m_pcRdCost->setDistParam( orgCr, predCr, cu.cs->sps->bitDepths[ CH_C ], DF_HAD);

    cu.intraDir[1] = MDLM_L_IDX; // temporary assigned, just to indicate this is a MDLM mode. for luma down-sampling operation.

    initIntraPatternChType(cu, cu.Cb());
    initIntraPatternChType(cu, cu.Cr());
    loadLMLumaRecPels(cu, cu.Cb());

    for (int idx = uiMinMode; idx < uiMaxMode; idx++)
    {
      int mode = chromaCandModes[idx];
      satdModeList[idx] = mode;
      if (PU::isLMCMode(mode) && !PU::isLMCModeEnabled(cu, mode))
      {
        continue;
      }
      if ((mode == LM_CHROMA_IDX) || (mode == PLANAR_IDX) || (mode == DM_CHROMA_IDX)) // only pre-check regular modes and MDLM modes, not including DM ,Planar, and LM
      {
        continue;
      }

      cu.intraDir[1]    = mode; // temporary assigned, for SATD checking.

      const bool isLMCMode = PU::isLMCMode(mode);
      if( isLMCMode )
      {
        predIntraChromaLM(COMP_Cb, predCb, cu, areaCb, mode);
      }
      else
      {
        initPredIntraParams(cu, cu.Cb(), *cs.sps);
        predIntraAng(COMP_Cb, predCb, cu);
      }
      int64_t sadCb = distParamSadCb.distFunc(distParamSadCb) * 2;
      int64_t satdCb = distParamSatdCb.distFunc(distParamSatdCb);
      int64_t sad = std::min(sadCb, satdCb);

      if( isLMCMode )
      {
        predIntraChromaLM(COMP_Cr, predCr, cu, areaCr, mode);
      }
      else
      {
        initPredIntraParams(cu, cu.Cr(), *cs.sps);
        predIntraAng(COMP_Cr, predCr, cu);
      }
      int64_t sadCr = distParamSadCr.distFunc(distParamSadCr) * 2;
      int64_t satdCr = distParamSatdCr.distFunc(distParamSatdCr);
      sad += std::min(sadCr, satdCr);
      satdSortedCost[idx] = sad;
    }

    // sort the mode based on the cost from small to large.
    for (int i = uiMinMode; i <= uiMaxMode - 1; i++)
    {
      for (int j = i + 1; j <= uiMaxMode - 1; j++)
      {
        if (satdSortedCost[j] < satdSortedCost[i])
        {
          std::swap( satdModeList[i],   satdModeList[j]);
          std::swap( satdSortedCost[i], satdSortedCost[j]);
        }
      }
    }

    int reducedModeNumber = 2; // reduce the number of chroma modes
    for (int i = 0; i < reducedModeNumber; i++)
    {
      modeDisable[satdModeList[uiMaxMode - 1 - i]] = true; // disable the last reducedModeNumber modes
    }

    int bestLfnstIdx = 0;
    // save the dist
    Distortion baseDist = cs.dist;

    for (uint32_t uiMode = uiMinMode; uiMode < uiMaxMode; uiMode++)
    {
      const int chromaIntraMode = chromaCandModes[uiMode];
      if( PU::isLMCMode( chromaIntraMode ) && ! PU::isLMCModeEnabled( cu, chromaIntraMode ) )
      {
        continue;
      }
      if( modeDisable[chromaIntraMode] && PU::isLMCModeEnabled(cu, chromaIntraMode)) // when CCLM is disable, then MDLM is disable. not use satd checking
      {
        continue;
      }
      cs.setDecomp( cu.Cb(), false );
      cs.dist = baseDist;
      //----- restore context models -----
      m_CABACEstimator->getCtx() = ctxStart;

      //----- chroma coding -----
      cu.intraDir[1] = chromaIntraMode;
#if ISP_VVC 
      m_ispTestedModes[0].IspType = ispType;
      m_ispTestedModes[0].subTuCounter = -1;
#endif
      xIntraChromaCodingQT( cs, partitioner );
#if ISP_VVC
      if (lumaUsesISP && cs.dist == MAX_UINT)
      {
        continue;
      }
#endif

      if (cs.sps->transformSkip)
      {
        m_CABACEstimator->getCtx() = ctxStart;
      }
#if ISP_VVC
      m_ispTestedModes[0].IspType = ispType;
      m_ispTestedModes[0].subTuCounter = -1;
#endif
      uint64_t fracBits   = xGetIntraFracBitsQT( cs, partitioner, false );
      Distortion uiDist = cs.dist;
      double    dCost   = m_pcRdCost->calcRdCost( fracBits, uiDist - baseDist );

      //----- compare -----
      if( dCost < dBestCost )
      {
#if ISP_VVC
        if (lumaUsesISP && (dCost < bestCostSoFar))
        {
          bestCostSoFar = dCost;
        }
#endif
        for( uint32_t i = getFirstComponentOfChannel( CH_C ); i < numberValidComponents; i++ )
        {
          const CompArea& area = cu.blocks[i];
          saveCS.getRecoBuf     ( area ).copyFrom( cs.getRecoBuf   ( area ) );
          cs.picture->getRecoBuf( area ).copyFrom( cs.getRecoBuf   ( area ) );
          for( uint32_t j = 0; j < saveCS.tus.size(); j++ )
          {
            saveCS.tus[j]->copyComponentFrom( *orgTUs[j], area.compID );
          }
        }
        dBestCost    = dCost;
        uiBestDist   = uiDist;
        uiBestMode   = chromaIntraMode;
        bestLfnstIdx = cu.lfnstIdx;
      }
    }
    cu.lfnstIdx = bestLfnstIdx;

    for( uint32_t i = getFirstComponentOfChannel( CH_C ); i < numberValidComponents; i++ )
    {
      const CompArea& area = cu.blocks[i];

      cs.getRecoBuf         ( area ).copyFrom( saveCS.getRecoBuf( area ) );
      cs.picture->getRecoBuf( area ).copyFrom( cs.getRecoBuf    ( area ) );

      for( uint32_t j = 0; j < saveCS.tus.size(); j++ )
      {
        orgTUs[ j ]->copyComponentFrom( *saveCS.tus[ j ], area.compID );
      }
    }
  }

  cu.intraDir[1] = uiBestMode;
  cs.dist        = uiBestDist;

  //----- restore context models -----
  m_CABACEstimator->getCtx() = ctxStart;
#if ISP_VVC
  if (lumaUsesISP && bestCostSoFar >= maxCostAllowed)
  {
    cu.ispMode = 0;
  }
#endif
}

void IntraSearch::saveCuAreaCostInSCIPU( Area area, double cost )
{
  if( m_numCuInSCIPU < NUM_INTER_CU_INFO_SAVE )
  {
    m_cuAreaInSCIPU[m_numCuInSCIPU] = area;
    m_cuCostInSCIPU[m_numCuInSCIPU] = cost;
    m_numCuInSCIPU++;
  }
}

void IntraSearch::initCuAreaCostInSCIPU()
{
  for( int i = 0; i < NUM_INTER_CU_INFO_SAVE; i++ )
  {
    m_cuAreaInSCIPU[i] = Area();
    m_cuCostInSCIPU[i] = 0;
  }
  m_numCuInSCIPU = 0;
}
// -------------------------------------------------------------------------------------------------------------------
// Intra search
// -------------------------------------------------------------------------------------------------------------------

void IntraSearch::xEncIntraHeader( CodingStructure &cs, Partitioner &partitioner, const bool luma )
{
  CodingUnit &cu = *cs.getCU( partitioner.chType, partitioner.treeType );

  if (luma)
  {
#if ISP_VVC
    bool isFirst = cu.ispMode ? m_ispTestedModes[0].subTuCounter == 0 : partitioner.currArea().lumaPos() == cs.area.lumaPos();
#else
    bool isFirst = partitioner.currArea().lumaPos() == cs.area.lumaPos();
#endif

    // CU header
    if( isFirst )
    {
      if ((!cs.slice->isIntra() || cs.slice->sps->IBC || cs.slice->sps->PLT) && cu.Y().valid())
      {
        m_CABACEstimator->pred_mode   ( cu );
      }
      m_CABACEstimator->bdpcm_mode  ( cu, ComponentID(partitioner.chType) );
    }

    // luma prediction mode
    if (isFirst)
    {
      if ( !cu.Y().valid())
      {
        m_CABACEstimator->pred_mode( cu );
      }
      m_CABACEstimator->intra_luma_pred_mode( cu );
    }
  }
  else //  if (chroma)
  {
    bool isFirst = partitioner.currArea().Cb().valid() && partitioner.currArea().chromaPos() == cs.area.chromaPos();

    if( isFirst )
    {
      m_CABACEstimator->intra_chroma_pred_mode(  cu );
    }
  }
}

void IntraSearch::xEncSubdivCbfQT( CodingStructure &cs, Partitioner &partitioner, const bool luma )
{
  const UnitArea& currArea = partitioner.currArea();
#if ISP_VVC
  int subTuCounter = m_ispTestedModes[0].subTuCounter;
  TransformUnit  &currTU   = *cs.getTU(currArea.blocks[partitioner.chType], partitioner.chType, subTuCounter);
#else
  TransformUnit  &currTU   = *cs.getTU( currArea.blocks[partitioner.chType], partitioner.chType );
#endif
  CodingUnit     &currCU   = *currTU.cu;
  const uint32_t currDepth = partitioner.currTrDepth;
#if ISP_VVC
  const bool  subdiv = currTU.depth > currDepth;
  ComponentID compID = partitioner.chType == CH_L ? COMP_Y : COMP_Cb;

  if (!luma)
  {
    const bool chromaCbfISP = currArea.blocks[COMP_Cb].valid() && currCU.ispMode && !subdiv;
    if (!currCU.ispMode || chromaCbfISP)
    {
      const uint32_t numberValidComponents = getNumberValidComponents(currArea.chromaFormat);
      const uint32_t cbfDepth = (chromaCbfISP ? currDepth - 1 : currDepth);

      for (uint32_t ch = COMP_Cb; ch < numberValidComponents; ch++)
      {
        const ComponentID compID = ComponentID(ch);
        if (currDepth == 0 || TU::getCbfAtDepth(currTU, compID, currDepth - 1) || chromaCbfISP)
        {
          const bool prevCbf = (compID == COMP_Cr ? TU::getCbfAtDepth(currTU, COMP_Cb, currDepth) : false);
          m_CABACEstimator->cbf_comp(currCU, TU::getCbfAtDepth(currTU, compID, currDepth), currArea.blocks[compID], cbfDepth, prevCbf);
        }
      }
    }
  }

  if (subdiv)
  {
    if (partitioner.canSplit(TU_MAX_TR_SPLIT, cs))
    {
      partitioner.splitCurrArea(TU_MAX_TR_SPLIT, cs);
    }
    else if (currCU.ispMode && isLuma(compID))
    {
      partitioner.splitCurrArea(m_ispTestedModes[0].IspType, cs);
    }
    else
      THROW("Cannot perform an implicit split!");

    do
    {
      xEncSubdivCbfQT(cs, partitioner, luma);   //?
      subTuCounter += subTuCounter != -1 ? 1 : 0;
    } while (partitioner.nextPart(cs));

    partitioner.exitCurrSplit();
  }
  else
#endif
  {
    //===== Cbfs =====
    if (luma)
    {
      bool previousCbf = false;
      bool lastCbfIsInferred = false;
#if ISP_VVC
      if (m_ispTestedModes[0].IspType != TU_NO_ISP)
      {
        bool     rootCbfSoFar = false;
        uint32_t nTus = currCU.ispMode == HOR_INTRA_SUBPARTITIONS ? currCU.lheight() >> floorLog2(currTU.lheight())
          : currCU.lwidth() >> floorLog2(currTU.lwidth());
        if (subTuCounter == nTus - 1)
        {
          TransformUnit* tuPointer = currCU.firstTU;
          for (int tuIdx = 0; tuIdx < nTus - 1; tuIdx++)
          {
            rootCbfSoFar |= TU::getCbfAtDepth(*tuPointer, COMP_Y, currDepth);
            tuPointer = tuPointer->next;
          }
          if (!rootCbfSoFar)
          {
            lastCbfIsInferred = true;
          }
        }
        if (!lastCbfIsInferred)
        {
          previousCbf = TU::getPrevTuCbfAtDepth(currTU, COMP_Y, partitioner.currTrDepth);
        }
      }
#endif
      if (!lastCbfIsInferred)
      {
        m_CABACEstimator->cbf_comp(currCU, TU::getCbfAtDepth(currTU, COMP_Y, currDepth), currTU.Y(), currTU.depth, previousCbf, currCU.ispMode);
      }
    }
#if !ISP_VVC
    else  //if( chroma )
    {
      const uint32_t numberValidComponents = getNumberValidComponents(currArea.chromaFormat);
      const uint32_t cbfDepth = currDepth;

      for (uint32_t ch = COMP_Cb; ch < numberValidComponents; ch++)
      {
        const ComponentID compID = ComponentID(ch);

        if (currDepth == 0 || TU::getCbfAtDepth(currTU, compID, currDepth - 1))
        {
          const bool prevCbf = (compID == COMP_Cr ? TU::getCbfAtDepth(currTU, COMP_Cb, currDepth) : false);
          m_CABACEstimator->cbf_comp(currCU, TU::getCbfAtDepth(currTU, compID, currDepth), currArea.blocks[compID], cbfDepth, prevCbf);
        }
      }
    }
#endif
  }
}
#if ISP_VVC
void IntraSearch::xEncCoeffQT(CodingStructure& cs, Partitioner& partitioner, const ComponentID compID, CUCtx* cuCtx, const int subTuIdx, const PartSplit ispType)
#else
void IntraSearch::xEncCoeffQT( CodingStructure &cs, Partitioner &partitioner, const ComponentID compID, CUCtx *cuCtx )
#endif
{
  const UnitArea& currArea  = partitioner.currArea();

#if ISP_VVC
  int subTuCounter          = m_ispTestedModes[0].subTuCounter;
  TransformUnit& currTU     = *cs.getTU(currArea.blocks[partitioner.chType], partitioner.chType, subTuCounter);
#else
  TransformUnit& currTU     = *cs.getTU( currArea.blocks[partitioner.chType], partitioner.chType );
#endif
  uint32_t   currDepth      = partitioner.currTrDepth;
  const bool subdiv         = currTU.depth > currDepth;

  if (subdiv)
  {
    if (partitioner.canSplit(TU_MAX_TR_SPLIT, cs))
    {
      partitioner.splitCurrArea(TU_MAX_TR_SPLIT, cs);
    }
#if ISP_VVC
    else if (currTU.cu->ispMode)
    {
      partitioner.splitCurrArea(m_ispTestedModes[0].IspType, cs);
    }
#endif
    else
      THROW("Implicit TU split not available!");

    do
    {
#if ISP_VVC
      xEncCoeffQT(cs, partitioner, compID, cuCtx, subTuCounter, m_ispTestedModes[0].IspType);
      subTuCounter += subTuCounter != -1 ? 1 : 0;
#else
      xEncCoeffQT( cs, partitioner, compID );
#endif
    } while( partitioner.nextPart( cs ) );

    partitioner.exitCurrSplit();
  }
  else

  if( currArea.blocks[compID].valid() )
  {
    if( compID == COMP_Cr )
    {
      const int cbfMask = ( TU::getCbf( currTU, COMP_Cb ) ? 2 : 0 ) + ( TU::getCbf( currTU, COMP_Cr ) ? 1 : 0 );
      m_CABACEstimator->joint_cb_cr( currTU, cbfMask );
    }
    if( TU::getCbf( currTU, compID ) )
    {
      if( isLuma(compID) )
      {
        m_CABACEstimator->residual_coding( currTU, compID, cuCtx );
        m_CABACEstimator->mts_idx( *currTU.cu, cuCtx );
      }
      else
        m_CABACEstimator->residual_coding( currTU, compID );
    }
  }
}

uint64_t IntraSearch::xGetIntraFracBitsQT( CodingStructure &cs, Partitioner &partitioner, const bool luma, CUCtx *cuCtx )
{
  m_CABACEstimator->resetBits();

  xEncIntraHeader( cs, partitioner, luma );
  xEncSubdivCbfQT( cs, partitioner, luma );

  if( luma )
  {
    xEncCoeffQT( cs, partitioner, COMP_Y, cuCtx );

    CodingUnit &cu = *cs.cus[0];
#if ISP_VVC
    if (cuCtx /*&& cu.isSepTree()*/
      && (!cu.ispMode || (cu.lfnstIdx && m_ispTestedModes[0].subTuCounter == 0)
        || (!cu.lfnstIdx
          && m_ispTestedModes[0].subTuCounter == m_ispTestedModes[cu.lfnstIdx].numTotalParts[cu.ispMode - 1] - 1)))
#else
    if( cuCtx )
#endif
    {
      m_CABACEstimator->residual_lfnst_mode( cu, *cuCtx );
    }
  }
  else
  {
    xEncCoeffQT( cs, partitioner, COMP_Cb );
    xEncCoeffQT( cs, partitioner, COMP_Cr );
  }

  uint64_t fracBits = m_CABACEstimator->getEstFracBits();
  return fracBits;
}

uint64_t IntraSearch::xGetIntraFracBitsQTChroma(const TransformUnit& currTU, const ComponentID compID, CUCtx *cuCtx)
{
  m_CABACEstimator->resetBits();

  if ( currTU.jointCbCr )
  {
    const int cbfMask = ( TU::getCbf( currTU, COMP_Cb ) ? 2 : 0 ) + ( TU::getCbf( currTU, COMP_Cr ) ? 1 : 0 );
    m_CABACEstimator->cbf_comp( *currTU.cu, cbfMask>>1, currTU.blocks[ COMP_Cb ], currTU.depth, false );
    m_CABACEstimator->cbf_comp( *currTU.cu, cbfMask &1, currTU.blocks[ COMP_Cr ], currTU.depth, cbfMask>>1 );
    if( cbfMask )
      m_CABACEstimator->joint_cb_cr( currTU, cbfMask );
    if (cbfMask >> 1)
      m_CABACEstimator->residual_coding( currTU, COMP_Cb, cuCtx );
    if (cbfMask & 1)
      m_CABACEstimator->residual_coding( currTU, COMP_Cr, cuCtx );
  }
  else
  {
    if ( compID == COMP_Cb )
      m_CABACEstimator->cbf_comp( *currTU.cu, TU::getCbf( currTU, compID ), currTU.blocks[ compID ], currTU.depth, false );
    else
    {
      const bool cbCbf    = TU::getCbf( currTU, COMP_Cb );
      const bool crCbf    = TU::getCbf( currTU, compID );
      const int  cbfMask  = ( cbCbf ? 2 : 0 ) + ( crCbf ? 1 : 0 );
      m_CABACEstimator->cbf_comp( *currTU.cu, crCbf, currTU.blocks[ compID ], currTU.depth, cbCbf );
      m_CABACEstimator->joint_cb_cr( currTU, cbfMask );
    }
  }

  if( !currTU.jointCbCr && TU::getCbf( currTU, compID ) )
  {
    m_CABACEstimator->residual_coding( currTU, compID, cuCtx );
  }

  uint64_t fracBits = m_CABACEstimator->getEstFracBits();
  return fracBits;
}

void IntraSearch::xIntraCodingTUBlock(TransformUnit &tu, const ComponentID compID, const bool checkCrossCPrediction, Distortion &ruiDist, uint32_t *numSig, PelUnitBuf *predBuf, const bool loadTr)
{
  if (!tu.blocks[compID].valid())
  {
    return;
  }

  CodingStructure &cs             = *tu.cs;
  const CompArea      &area       = tu.blocks[compID];
  const SPS           &sps        = *cs.sps;
  const ReshapeData&  reshapeData = cs.picture->reshapeData;

  const ChannelType    chType     = toChannelType(compID);
  const int            bitDepth   = sps.bitDepths[chType];

#if ISP_VVC   // area
  CPelBuf        piOrg            = cs.getOrgBuf    (area);
  PelBuf         piPred           = cs.getPredBuf   (area);
  PelBuf         piResi           = cs.getResiBuf   (area);
  PelBuf         piReco           = cs.getRecoBuf   (area);
#else
  CPelBuf        piOrg            = cs.getOrgBuf    (compID);
  PelBuf         piPred           = cs.getPredBuf   (compID);
  PelBuf         piResi           = cs.getResiBuf   (compID);
  PelBuf         piReco           = cs.getRecoBuf   (compID);
#endif

  const CodingUnit& cu        = *cs.getPU(area.pos(), chType);

  //===== init availability pattern =====
  CHECK( tu.jointCbCr && compID == COMP_Cr, "wrong combination of compID and jointCbCr" );
  bool jointCbCr = tu.jointCbCr && compID == COMP_Cb;

  if ( isLuma(compID) )
  {
    bool predRegDiffFromTB = CU::isPredRegDiffFromTB(*tu.cu, compID);
    bool firstTBInPredReg = CU::isFirstTBInPredReg(*tu.cu, compID, area);
    CompArea areaPredReg(COMP_Y, tu.chromaFormat, area);
    #if ISP_VVC
    if (tu.cu->ispMode /*&& isLuma(compID)*/)
    {
      if (predRegDiffFromTB)
      {
        if (firstTBInPredReg)
        {
          CU::adjustPredArea(areaPredReg);
          initIntraPatternChTypeISP(*tu.cu, areaPredReg, piReco);
        }
      }
      else
        initIntraPatternChTypeISP(*tu.cu, area, piReco);
    }
    else
#endif
    {
      initIntraPatternChType(*tu.cu, area);
    }

    //===== get prediction signal =====
    if (predRegDiffFromTB)
    {
      if (firstTBInPredReg)
      {
        PelBuf piPredReg = cs.getPredBuf(areaPredReg);
        predIntraAng(compID, piPredReg, cu);
      }
    }
    else
    {
      if( predBuf )
      {
        piPred.copyFrom( predBuf->Y() );
      }
      else if( PU::isMIP( cu, CH_L ) )
      {
        initIntraMip( cu );
        predIntraMip( piPred, cu );
      }
      else
      {
        predIntraAng(compID, piPred, cu);
      }
    }
  }
  DTRACE( g_trace_ctx, D_PRED, "@(%4d,%4d) [%2dx%2d] IMode=%d\n", tu.lx(), tu.ly(), tu.lwidth(), tu.lheight(), PU::getFinalIntraMode(cu, chType) );
  const Slice &slice = *cs.slice;
  bool flag = cs.picHeader->lmcsEnabled && (slice.isIntra() || (!slice.isIntra() && reshapeData.getCTUFlag()));

  if (isLuma(compID))
  {
    //===== get residual signal =====
    if (cs.picHeader->lmcsEnabled && reshapeData.getCTUFlag() )
    {
#if ISP_VVC
      piResi.subtract(cs.getRspOrgBuf(area), piPred);
#else
      piResi.subtract( cs.getRspOrgBuf(), piPred);
#endif
    }
    else
    {
      piResi.subtract( piOrg, piPred );
    }
  }

  //===== transform and quantization =====
  //--- init rate estimation arrays for RDOQ ---
  //--- transform and quantization           ---
  TCoeff uiAbsSum = 0;
  const QpParam cQP(tu, compID);

  m_pcTrQuant->selectLambda(compID);

  flag =flag && (tu.blocks[compID].width*tu.blocks[compID].height > 4);
  if (flag && isChroma(compID) && cs.picHeader->lmcsChromaResidualScale )
  {
    int cResScaleInv = tu.chromaAdj;
    double cRescale = (double)(1 << CSCALE_FP_PREC) / (double)cResScaleInv;
    m_pcTrQuant->scaleLambda( 1.0/(cRescale*cRescale) );
  }

  CPelBuf         crOrg  = cs.getOrgBuf  ( COMP_Cr );
  PelBuf          crPred = cs.getPredBuf ( COMP_Cr );
  PelBuf          crResi = cs.getResiBuf ( COMP_Cr );
  PelBuf          crReco = cs.getRecoBuf ( COMP_Cr );

  if ( jointCbCr )
  {
    // Lambda is loosened for the joint mode with respect to single modes as the same residual is used for both chroma blocks
    const int    absIct = abs( TU::getICTMode(tu) );
    const double lfact  = ( absIct == 1 || absIct == 3 ? 0.8 : 0.5 );
    m_pcTrQuant->scaleLambda( lfact );
  }
  if ( sps.jointCbCr && isChroma(compID) && (tu.cu->cs->slice->sliceQp > 18) )
  {
    m_pcTrQuant->scaleLambda( 1.3 );
  }

  if( isLuma(compID) )
  {
    m_pcTrQuant->transformNxN(tu, compID, cQP, uiAbsSum, m_CABACEstimator->getCtx(), loadTr);

    DTRACE( g_trace_ctx, D_TU_ABS_SUM, "%d: comp=%d, abssum=%d\n", DTRACE_GET_COUNTER( g_trace_ctx, D_TU_ABS_SUM ), compID, uiAbsSum );
#if ISP_VVC
    if (tu.cu->ispMode && isLuma(compID) && CU::isISPLast(*tu.cu, area, area.compID) && CU::allLumaCBFsAreZero(*tu.cu))
    {
      // ISP has to have at least one non-zero CBF
      ruiDist = MAX_INT;
      return;
    }
#endif
    //--- inverse transform ---
    if (uiAbsSum > 0)
    {
      m_pcTrQuant->invTransformNxN(tu, compID, piResi, cQP);
    }
    else
    {
      piResi.fill(0);
    }
  }
  else // chroma
  {
    int         codedCbfMask  = 0;
    ComponentID codeCompId    = (tu.jointCbCr ? (tu.jointCbCr >> 1 ? COMP_Cb : COMP_Cr) : compID);
    const QpParam qpCbCr(tu, codeCompId);

    if( tu.jointCbCr )
    {
      ComponentID otherCompId = ( codeCompId==COMP_Cr ? COMP_Cb : COMP_Cr );
      tu.getCoeffs( otherCompId ).fill(0); // do we need that?
      TU::setCbfAtDepth (tu, otherCompId, tu.depth, false );
    }
    PelBuf& codeResi = ( codeCompId == COMP_Cr ? crResi : piResi );
    uiAbsSum = 0;
    m_pcTrQuant->transformNxN(tu, codeCompId, qpCbCr, uiAbsSum, m_CABACEstimator->getCtx(), loadTr);
    DTRACE( g_trace_ctx, D_TU_ABS_SUM, "%d: comp=%d, abssum=%d\n", DTRACE_GET_COUNTER( g_trace_ctx, D_TU_ABS_SUM ), codeCompId, uiAbsSum );
    if( uiAbsSum > 0 )
    {
      m_pcTrQuant->invTransformNxN(tu, codeCompId, codeResi, qpCbCr);
      codedCbfMask += ( codeCompId == COMP_Cb ? 2 : 1 );
    }
    else
    {
      codeResi.fill(0);
    }

    if( tu.jointCbCr )
    {
      if( tu.jointCbCr == 3 && codedCbfMask == 2 )
      {
        codedCbfMask = 3;
        TU::setCbfAtDepth (tu, COMP_Cr, tu.depth, true );
      }
      if( tu.jointCbCr != codedCbfMask )
      {
        ruiDist = MAX_DISTORTION;
        return;
      }
      m_pcTrQuant->invTransformICT( tu, piResi, crResi );
      uiAbsSum = codedCbfMask;
    }
  }

  //===== reconstruction =====
  if ( flag && uiAbsSum > 0 && isChroma(compID) && cs.picHeader->lmcsChromaResidualScale )
  {
    piResi.scaleSignal(tu.chromaAdj, 0, slice.clpRngs[compID]);

    if( jointCbCr )
    {
      crResi.scaleSignal(tu.chromaAdj, 0, slice.clpRngs[COMP_Cr]);
    }
  }

  piReco.reconstruct(piPred, piResi, cs.slice->clpRngs[ compID ]);
  if( jointCbCr )
  {
    crReco.reconstruct(crPred, crResi, cs.slice->clpRngs[ COMP_Cr ]);
  }


  //===== update distortion =====
  if( (cs.picHeader->lmcsEnabled && reshapeData.getCTUFlag()) || m_pcEncCfg->m_lumaLevelToDeltaQPEnabled )
  {
    const CPelBuf orgLuma = cs.getOrgBuf( cs.area.blocks[COMP_Y] );
    if( compID == COMP_Y && !m_pcEncCfg->m_lumaLevelToDeltaQPEnabled )
    {
#if ISP_VVC
      PelBuf tmpRecLuma = cs.getRspRecoBuf(area);
#else
      PelBuf tmpRecLuma = cs.getRspRecoBuf();
#endif
      tmpRecLuma.rspSignal( piReco, reshapeData.getInvLUT());
      ruiDist += m_pcRdCost->getDistPart(piOrg, tmpRecLuma, sps.bitDepths[toChannelType(compID)], compID, DF_SSE_WTD, &orgLuma);
    }
    else
    {
      ruiDist += m_pcRdCost->getDistPart( piOrg, piReco, bitDepth, compID, DF_SSE_WTD, &orgLuma );
      if( jointCbCr )
      {
        ruiDist += m_pcRdCost->getDistPart( crOrg, crReco, bitDepth, COMP_Cr, DF_SSE_WTD, &orgLuma );
      }
    }
  }
  else
  {
    ruiDist += m_pcRdCost->getDistPart( piOrg, piReco, bitDepth, compID, DF_SSE );
    if( jointCbCr )
    {
      ruiDist += m_pcRdCost->getDistPart( crOrg, crReco, bitDepth, COMP_Cr, DF_SSE );
    }
  }
}

#if ISP_VVC
void IntraSearch::xIntraCodingLumaQT(CodingStructure& cs, Partitioner& partitioner, PelUnitBuf* predBuf, const double bestCostSoFar, int numMode)
#else
void IntraSearch::xIntraCodingLumaQT( CodingStructure& cs, Partitioner& partitioner, PelUnitBuf* predBuf, const double bestCostSoFar )
#endif
{
  PROFILER_SCOPE_AND_STAGE_EXT( 0, g_timeProfiler, P_INTRA_RD_SEARCH_LUMA, &cs, partitioner.chType );
  const UnitArea& currArea  = partitioner.currArea();
  uint32_t        currDepth = partitioner.currTrDepth;
#if !ISP_VVC
  TransformUnit& tu = cs.addTU( CS::getArea( cs, currArea, partitioner.chType, partitioner.treeType ), partitioner.chType, cs.cus[0] );
  tu.depth = currDepth;

  CHECK( !tu.Y().valid(), "Invalid TU" );
#endif
  Distortion singleDistLuma = 0;
  uint32_t   numSig         = 0;
  const SPS &sps            = *cs.sps;
  CodingUnit &cu            = *cs.cus[0];
  bool mtsAllowed = CU::isMTSAllowed(cu, COMP_Y);
  uint64_t singleFracBits = 0;
#if  ISP_VVC
  bool   splitCbfLumaSum = false;
  double bestCostForISP = bestCostSoFar;
  double dSingleCost = MAX_DOUBLE;
  int endLfnstIdx = (partitioner.isSepTree(cs) && partitioner.chType == CH_C && (currArea.lwidth() < 8 || currArea.lheight() < 8))
    || (currArea.lwidth() > sps.getMaxTbSize() || currArea.lheight() > sps.getMaxTbSize()) || !sps.LFNST || (numMode < 0) ? 0 : 2;
  numMode = (numMode < 0) ? -numMode : numMode;
#else
  int endLfnstIdx   = (partitioner.isSepTree(cs) && partitioner.chType == CH_C && (currArea.lwidth() < 8 || currArea.lheight() < 8))
                        || (currArea.lwidth() > sps.getMaxTbSize() || currArea.lheight() > sps.getMaxTbSize()) || !sps.LFNST ? 0 : 2;
<<<<<<< HEAD
  
  if (cu.mipFlag && !allowLfnstWithMip(cu.lumaSize()))
=======
#endif

  if (cu.mipFlag && !allowLfnstWithMip(cu.pu->lumaSize()))
>>>>>>> ec9edb50
  {
    endLfnstIdx = 0;
  }
  int bestMTS = 0;
  int EndMTS = mtsAllowed ? m_pcEncCfg->m_MTSIntraMaxCand +1 : 0;
#if ISP_VVC
  if (cu.ispMode && (EndMTS || endLfnstIdx))
  {
    EndMTS = 0;
    if ((m_ispTestedModes[1].numTotalParts[cu.ispMode - 1] == 0)
      && (m_ispTestedModes[2].numTotalParts[cu.ispMode - 1] == 0))
    {
      endLfnstIdx = 0;
    }
  }
#endif
  if (endLfnstIdx || EndMTS)
  {
#if ISP_VVC
    bool       splitCbfLuma = false;
    const PartSplit ispType = CU::getISPType(cu, COMP_Y);
    Partitioner     subTuPartitioner = partitioner;

    if (cu.ispMode)
    {
      subTuPartitioner.splitCurrArea(ispType, cs);
    }

    TransformUnit& tu = cu.ispMode
      ? cs.addTU(CS::getArea(cs, subTuPartitioner.currArea(), subTuPartitioner.chType, subTuPartitioner.treeType), subTuPartitioner.chType, cs.cus[0])
      : cs.addTU(CS::getArea(cs, currArea, partitioner.chType, partitioner.treeType), partitioner.chType, cs.cus[0]);
#endif
    CUCtx cuCtx;
    cuCtx.isDQPCoded         = true;
    cuCtx.isChromaQpAdjCoded = true;
    cs.cost                  = 0.0;
#if !ISP_VVC
    double           dSingleCost       = MAX_DOUBLE;
#endif
    Distortion       singleDistTmpLuma = 0;
    uint64_t         singleTmpFracBits = 0;
    double           singleCostTmp     = 0;
    const TempCtx    ctxStart(m_CtxCache, m_CABACEstimator->getCtx());
    TempCtx          ctxBest(m_CtxCache);
    CodingStructure &saveCS        = *m_pSaveCS[0];
    TransformUnit *  tmpTU         = nullptr;
    int bestLfnstIdx  = 0;
    int startLfnstIdx = 0;
    // speedUps LFNST
    bool   rapidLFNST   = false;
    bool   rapidDCT     = false;
    double thresholdDCT = 1;
    if (m_pcEncCfg->m_MTS == 2)
    {
      thresholdDCT += 1.4 / sqrt(cu.lwidth() * cu.lheight());
    }

    if (m_pcEncCfg->m_LFNST > 1)
    {
      rapidLFNST = true;
      if (m_pcEncCfg->m_LFNST > 2)
      {
        rapidDCT = true;
        endLfnstIdx = endLfnstIdx ? 1 : 0;
      }
    }

    saveCS.pcv     = cs.pcv;
    saveCS.picture = cs.picture;
    saveCS.area.repositionTo(cs.area);
    saveCS.clearTUs();
#if ISP_VVC
    if (cu.ispMode)
    {
      Partitioner subTuPartitioner1 = partitioner;
      subTuPartitioner1.splitCurrArea(ispType, cs);
      do
      {
        saveCS.addTU(
          CS::getArea(cs, subTuPartitioner1.currArea(), subTuPartitioner1.chType, subTuPartitioner1.treeType),
          subTuPartitioner1.chType, cs.cus[0]);
      } while (subTuPartitioner1.nextPart(cs));
    }
    else
    {
      tmpTU = &saveCS.addTU(currArea, partitioner.chType, cs.cus[0]);
    }
#else
    tmpTU = &saveCS.addTU( currArea, partitioner.chType, cs.cus[0] );
#endif

    std::vector<TrMode> trModes;
    trModes.push_back(TrMode(0, true)); 
    double dct2Cost = MAX_DOUBLE;
    double trGrpStopThreshold =  1.001;
    double trGrpBestCost      = MAX_DOUBLE;
    if (mtsAllowed)
    {
      if (m_pcEncCfg->m_LFNST )
      {
        uint32_t uiIntraMode = cs.cus[0]->intraDir[partitioner.chType];
        int MTScur = (uiIntraMode < 34) ? MTS_DST7_DCT8 : MTS_DCT8_DST7;
        trModes.push_back(TrMode(2, true));
        trModes.push_back(TrMode(MTScur, true));
        MTScur = (uiIntraMode < 34) ? MTS_DCT8_DST7 : MTS_DST7_DCT8;
        trModes.push_back(TrMode(MTScur, true));
        trModes.push_back(TrMode(MTS_DST7_DST7 + 3, true));
      }
      else 
      {
        for (int i = 2; i < 6; i++)
        {
          trModes.push_back(TrMode(i, true));
        }
      }
    }
    if (EndMTS && !m_pcEncCfg->m_LFNST)
    {
      xPreCheckMTS(tu, &trModes, m_pcEncCfg->m_MTSIntraMaxCand, predBuf);
    }
    bool NStopMTS = true;
    for (int modeId = 0; (modeId <= EndMTS)&&NStopMTS; modeId++)
    {
      if (modeId > 1)
      {
        trGrpBestCost = MAX_DOUBLE;
      }
    for (int lfnstIdx = startLfnstIdx; lfnstIdx <= endLfnstIdx; lfnstIdx++)
    {
      if (lfnstIdx && modeId)
      {
        continue;
      }
      if (mtsAllowed)
      {
        if (!m_pcEncCfg->m_LFNST  && !trModes[modeId].second)
        {
          continue;
        }
        tu.mtsIdx[COMP_Y] = trModes[modeId].first;
      }
#if ISP_VVC
      if (cu.ispMode && lfnstIdx)
      {
        if (m_ispTestedModes[lfnstIdx].numTotalParts[cu.ispMode - 1] == 0)
        {
          if (lfnstIdx == 2)
          {
            endLfnstIdx = 1;
          }
          continue;
        }
        subTuPartitioner.exitCurrSplit();
      }
#endif
      cu.lfnstIdx                          = lfnstIdx;
      cuCtx.lfnstLastScanPos               = false;
      cuCtx.violatesLfnstConstrained[CH_L] = false;
      cuCtx.violatesLfnstConstrained[CH_C] = false;

      if ((lfnstIdx != startLfnstIdx) || (modeId))
      {
        m_CABACEstimator->getCtx() = ctxStart;
      }
      singleDistTmpLuma = 0;
#if ISP_VVC
      if (cu.ispMode)
      {
        splitCbfLuma = false;
        if (lfnstIdx)
        {
          subTuPartitioner.splitCurrArea(ispType, cs);
        }
        singleCostTmp = xTestISP(cs, subTuPartitioner, bestCostForISP, ispType, splitCbfLuma, singleTmpFracBits, singleDistTmpLuma, cuCtx);
        if (modeId && (singleCostTmp == MAX_DOUBLE))
        {
          m_ispTestedModes[lfnstIdx].numTotalParts[cu.ispMode - 1] = 0;
        }
        bool storeCost = (numMode == 1) ? true : false;
        if ((m_pcEncCfg->m_ISP >= 2) && (numMode <= 1))
        {
          storeCost = true;
        }
        if (storeCost)
        {
          m_ispTestedModes[0].bestCost[cu.ispMode - 1] = singleCostTmp;
        }
      }
      else
#endif
      {
        bool TrLoad = (EndMTS && !m_pcEncCfg->m_LFNST) ? true : false;
        xIntraCodingTUBlock(tu, COMP_Y, false, singleDistTmpLuma, &numSig, predBuf, TrLoad);

        cuCtx.mtsLastScanPos = false;
        //----- determine rate and r-d cost -----
#if ISP_VVC
        m_ispTestedModes[0].IspType = TU_NO_ISP;
        m_ispTestedModes[0].subTuCounter = -1;
#endif
        singleTmpFracBits = xGetIntraFracBitsQT(cs, partitioner, true, &cuCtx);
        if (tu.mtsIdx[COMP_Y] > MTS_SKIP)
        {
          if (!cuCtx.mtsLastScanPos)
          {
            singleCostTmp = MAX_DOUBLE;
          }
          else
          {
            singleCostTmp = m_pcRdCost->calcRdCost(singleTmpFracBits, singleDistTmpLuma);
          }
        }
        else
        {
          singleCostTmp = m_pcRdCost->calcRdCost(singleTmpFracBits, singleDistTmpLuma);
        }
        if (((EndMTS && (m_pcEncCfg->m_MTS == 2)) || rapidLFNST) && (modeId == 0) && (lfnstIdx == 0))
        {
          if (singleCostTmp > bestCostSoFar * thresholdDCT)
          {
            EndMTS = 0;
            if (rapidDCT)
            {
              endLfnstIdx = 0;   // break the loop but do not cpy best
            }
          }
        }
        if (lfnstIdx && !cuCtx.lfnstLastScanPos && !cu.ispMode)
        {
          bool rootCbfL = false;
          for (uint32_t t = 0; t < getNumberValidTBlocks(*cu.cs->pcv); t++)
          {
            rootCbfL |= tu.cbf[t] != 0;
          }
          if (rapidLFNST && !rootCbfL)
          {
            endLfnstIdx = lfnstIdx; // break the loop
          }
          bool cbfAtZeroDepth = cu.isSepTree()
            ? rootCbfL
            : (cs.area.chromaFormat != CHROMA_400
              && std::min(cu.firstTU->blocks[1].width, cu.firstTU->blocks[1].height) < 4)
            ? TU::getCbfAtDepth(tu, COMP_Y, currDepth)
            : rootCbfL;
          if (cbfAtZeroDepth)
          {
            singleCostTmp = MAX_DOUBLE;
          }
        }
      }
      if (singleCostTmp < dSingleCost)
      {
        trGrpBestCost = singleCostTmp;
        dSingleCost    = singleCostTmp;
        singleDistLuma = singleDistTmpLuma;
        singleFracBits = singleTmpFracBits;
        bestLfnstIdx   = lfnstIdx;
        bestMTS        = modeId;
#if ISP_VVC
        if (dSingleCost < bestCostForISP)
        {
          bestCostForISP = dSingleCost;
        }
        splitCbfLumaSum = splitCbfLuma;
        if ((lfnstIdx == 0) && (modeId == 0) && (cu.ispMode == 0))
#else
        if ((lfnstIdx == 0) && (modeId == 0) )
#endif
        {
          dct2Cost = singleCostTmp;
          if (!TU::getCbfAtDepth(tu, COMP_Y, currDepth))
          {
            if (rapidLFNST)
            {
               endLfnstIdx = 0;   // break the loop but do not cpy best
            } 
            EndMTS = 0;
          }
        }

        if ((bestLfnstIdx != endLfnstIdx) || (bestMTS != EndMTS))
        {
#if ISP_VVC
          if (cu.ispMode)
          {
            const UnitArea& currArea = partitioner.currArea();
            saveCS.getRecoBuf(currArea.Y()).copyFrom(cs.getRecoBuf(currArea.Y()));
            for (uint32_t j = 0; j < cs.tus.size(); j++)
            {
              saveCS.tus[j]->copyComponentFrom(*cs.tus[j], COMP_Y);
            }
          }
          else
#endif
          {
            saveCS.getPredBuf(tu.Y()).copyFrom(cs.getPredBuf(tu.Y()));
            saveCS.getRecoBuf(tu.Y()).copyFrom(cs.getRecoBuf(tu.Y()));

            tmpTU->copyComponentFrom(tu, COMP_Y);
          }

          ctxBest = m_CABACEstimator->getCtx();
        }
      
      }
      else
      {
        if( rapidLFNST )
        {
          endLfnstIdx = lfnstIdx; // break the loop
        }
      }
      }
      if (m_pcEncCfg->m_LFNST && ( m_pcEncCfg->m_MTS==2) && modeId && (modeId != EndMTS))
      {
        NStopMTS = false;
        if (bestMTS || bestLfnstIdx)
        {
          if ((modeId > 1 && (bestMTS == modeId))
            || (modeId == 1))
          {
            NStopMTS = (dct2Cost / trGrpBestCost) < trGrpStopThreshold;
          }
        }
      }
    }
    cu.lfnstIdx = bestLfnstIdx;
#if ISP_VVC
    if (dSingleCost != MAX_DOUBLE)
#endif
    {
      if ((bestLfnstIdx != endLfnstIdx) || (bestMTS != EndMTS))
      {
#if ISP_VVC
        if (cu.ispMode)
        {
          const UnitArea& currArea = partitioner.currArea();
          cs.getRecoBuf(currArea.Y()).copyFrom(saveCS.getRecoBuf(currArea.Y()));
          if (saveCS.tus.size() != cs.tus.size())
          {
            do
            {
              subTuPartitioner.nextPart(cs);
              cs.addTU(CS::getArea(cs, subTuPartitioner.currArea(), subTuPartitioner.chType, subTuPartitioner.treeType),
                subTuPartitioner.chType, cs.cus[0]);
            } while (saveCS.tus.size() != cs.tus.size());
          }
          for (uint32_t j = 0; j < saveCS.tus.size(); j++)
          {
            cs.tus[j]->copyComponentFrom(*saveCS.tus[j], COMP_Y);
          }
        }
        else
#endif
        {
          cs.getRecoBuf(tu.Y()).copyFrom(saveCS.getRecoBuf(tu.Y()));

          tu.copyComponentFrom(*tmpTU, COMP_Y);
        }
        m_CABACEstimator->getCtx() = ctxBest;
      }
#if ISP_VVC
      if (cu.ispMode)
      {
        subTuPartitioner.exitCurrSplit();
      }
#endif
      // otherwise this would've happened in useSubStructure
      cs.picture->getRecoBuf(currArea.Y()).copyFrom(cs.getRecoBuf(currArea.Y()));
    }
  }
  else
  {
#if ISP_VVC
  if (cu.ispMode)
  {
    const PartSplit ispType = CU::getISPType(cu, COMP_Y);
    Partitioner subTuPartitioner = partitioner;
    subTuPartitioner.splitCurrArea(ispType, cs);

    CUCtx      cuCtx;
    dSingleCost = xTestISP(cs, subTuPartitioner, bestCostForISP, ispType, splitCbfLumaSum, singleFracBits, singleDistLuma, cuCtx);
    subTuPartitioner.exitCurrSplit();
    bool storeCost = (numMode == 1) ? true : false;
    if ((m_pcEncCfg->m_ISP >= 2) && (numMode <= 1))
    {
      storeCost = true;
    }
    if (storeCost)
    {
      m_ispTestedModes[0].bestCost[cu.ispMode - 1] = dSingleCost;
    }
  }
  else
  {
    TransformUnit& tu =
      cs.addTU(CS::getArea(cs, currArea, partitioner.chType, partitioner.treeType), partitioner.chType, cs.cus[0]);
    tu.depth = currDepth;

    CHECK(!tu.Y().valid(), "Invalid TU");
    xIntraCodingTUBlock(tu, COMP_Y, false, singleDistLuma, &numSig, predBuf);
    //----- determine rate and r-d cost -----
#if ISP_VVC
    m_ispTestedModes[0].IspType = TU_NO_ISP;
    m_ispTestedModes[0].subTuCounter = -1;
#endif
    singleFracBits = xGetIntraFracBitsQT(cs, partitioner, true);
#if ISP_VVC
    dSingleCost = m_pcRdCost->calcRdCost(singleFracBits, singleDistLuma);
#endif
  }
#else
    xIntraCodingTUBlock(tu, COMP_Y, false, singleDistLuma, &numSig, predBuf);

    //----- determine rate and r-d cost -----
#if ISP_VVC //weg
    m_ispTestedModes[0].IspType = TU_NO_ISP;
    m_ispTestedModes[0].subTuCounter = -1;
#endif
    singleFracBits = xGetIntraFracBitsQT(cs, partitioner, true);
#endif
  }
#if ISP_VVC
  if(cu.ispMode)
  { 
    cs.setDecomp(cu.Y());
    for (auto& ptu : cs.tus)
    {
      if (currArea.Y().contains(ptu->Y()))
      {
        TU::setCbfAtDepth(*ptu, COMP_Y, currDepth, splitCbfLumaSum ? 1 : 0);
      }
    }
  }
#endif
  cs.dist     += singleDistLuma;
  cs.fracBits += singleFracBits;
#if ISP_VVC
  cs.cost      = dSingleCost;
#else
  cs.cost      = m_pcRdCost->calcRdCost( cs.fracBits, cs.dist );
#endif

  STAT_COUNT_CU_MODES( partitioner.chType == CH_L, g_cuCounters1D[CU_RD_TESTS][0][!cs.slice->isIntra() + cs.slice->depth] );
  STAT_COUNT_CU_MODES( partitioner.chType == CH_L && !cs.slice->isIntra(), g_cuCounters2D[CU_RD_TESTS][Log2( cs.area.lheight() )][Log2( cs.area.lwidth() )] );
}

#if ISP_VVC
ChromaCbfs IntraSearch::xIntraChromaCodingQT(CodingStructure& cs, Partitioner& partitioner)
#else
void IntraSearch::xIntraChromaCodingQT( CodingStructure &cs, Partitioner& partitioner )
#endif
{
  UnitArea    currArea      = partitioner.currArea();

  if( !currArea.Cb().valid() ) 
#if ISP_VVC
    return ChromaCbfs(false);
#else        
    return;
#endif

  TransformUnit& currTU     = *cs.getTU( currArea.chromaPos(), CH_C );
  const CodingUnit& cu  = *cs.getPU( currArea.chromaPos(), CH_C );
#if ISP_VVC
  ChromaCbfs cbfs(false);
  uint32_t   currDepth = partitioner.currTrDepth;
  if (currDepth == currTU.depth)
  {
    if (!currArea.Cb().valid() || !currArea.Cr().valid())
    {
      return cbfs;
    }
#endif

    CodingStructure& saveCS = *m_pSaveCS[1];
    saveCS.pcv = cs.pcv;
    saveCS.picture = cs.picture;
    saveCS.area.repositionTo(cs.area);

    TransformUnit& tmpTU = saveCS.tus.empty() ? saveCS.addTU(currArea, partitioner.chType, nullptr) : *saveCS.tus.front();
    tmpTU.initData();
    tmpTU.UnitArea::operator=(currArea);
    cs.setDecomp(currArea.Cb(), true); // set in advance (required for Cb2/Cr2 in 4:2:2 video)

    const unsigned      numTBlocks = getNumberValidTBlocks(*cs.pcv);

    CompArea& cbArea = currTU.blocks[COMP_Cb];
    CompArea& crArea = currTU.blocks[COMP_Cr];
    double     bestCostCb = MAX_DOUBLE;
    double     bestCostCr = MAX_DOUBLE;
    Distortion bestDistCb = 0;
    Distortion bestDistCr = 0;

    TempCtx ctxStartTU(m_CtxCache);
    TempCtx ctxStart(m_CtxCache);
    TempCtx ctxBest(m_CtxCache);

    ctxStartTU = m_CABACEstimator->getCtx();
    currTU.jointCbCr = 0;

    // Do predictions here to avoid repeating the "default0Save1Load2" stuff
    uint32_t  predMode = PU::getFinalIntraMode(cu, CH_C);

    PelBuf piPredCb = cs.getPredBuf(COMP_Cb);
    PelBuf piPredCr = cs.getPredBuf(COMP_Cr);

    initIntraPatternChType(*currTU.cu, cbArea);
    initIntraPatternChType(*currTU.cu, crArea);

    if (PU::isLMCMode(predMode))
    {
      loadLMLumaRecPels(cu, cbArea);
      predIntraChromaLM(COMP_Cb, piPredCb, cu, cbArea, predMode);
      predIntraChromaLM(COMP_Cr, piPredCr, cu, crArea, predMode);
    }
    else
    {
      predIntraAng(COMP_Cb, piPredCb, cu);
      predIntraAng(COMP_Cr, piPredCr, cu);
    }

    // determination of chroma residuals including reshaping and cross-component prediction
    //----- get chroma residuals -----
    PelBuf resiCb = cs.getResiBuf(COMP_Cb);
    PelBuf resiCr = cs.getResiBuf(COMP_Cr);
    resiCb.subtract(cs.getOrgBuf(COMP_Cb), piPredCb);
    resiCr.subtract(cs.getOrgBuf(COMP_Cr), piPredCr);

    //----- get reshape parameter ----
    ReshapeData& reshapeData = cs.picture->reshapeData;
    bool doReshaping = (cs.picHeader->lmcsEnabled && cs.picHeader->lmcsChromaResidualScale && (cs.slice->isIntra() || reshapeData.getCTUFlag()) && (cbArea.width * cbArea.height > 4));
    if (doReshaping)
    {
      const Area area = currTU.Y().valid() ? currTU.Y() : Area(recalcPosition(currTU.chromaFormat, currTU.chType, CH_L, currTU.blocks[currTU.chType].pos()), recalcSize(currTU.chromaFormat, currTU.chType, CH_L, currTU.blocks[currTU.chType].size()));
      const CompArea& areaY = CompArea(COMP_Y, currTU.chromaFormat, area);
      currTU.chromaAdj = reshapeData.calculateChromaAdjVpduNei(currTU, areaY, currTU.cu->treeType);
    }

    //===== store original residual signals (std and crossCompPred) =====
    CompStorage  orgResiCb[5], orgResiCr[5]; // 0:std, 1-3:jointCbCr (placeholder at this stage), 4:crossComp
    for (int k = 0; k < 1; k += 4)
    {
      orgResiCb[k].create(cbArea);
      orgResiCr[k].create(crArea);
      orgResiCb[k].copyFrom(resiCb);
      orgResiCr[k].copyFrom(resiCr);

      if (doReshaping)
      {
        int cResScaleInv = currTU.chromaAdj;
        orgResiCb[k].scaleSignal(cResScaleInv, 1, cs.slice->clpRngs[COMP_Cb]);
        orgResiCr[k].scaleSignal(cResScaleInv, 1, cs.slice->clpRngs[COMP_Cr]);
      }
    }

    CUCtx cuCtx;
    cuCtx.isDQPCoded = true;
    cuCtx.isChromaQpAdjCoded = true;
    cuCtx.lfnstLastScanPos = false;

    CodingStructure& saveCScur = *m_pSaveCS[2];

    saveCScur.pcv = cs.pcv;
    saveCScur.picture = cs.picture;
    saveCScur.area.repositionTo(cs.area);

    TransformUnit& tmpTUcur = saveCScur.tus.empty() ? saveCScur.addTU(currArea, partitioner.chType, nullptr) : *saveCScur.tus.front();
    tmpTUcur.initData();
    tmpTUcur.UnitArea::operator=(currArea);

    TempCtx ctxBestTUL(m_CtxCache);

    const SPS& sps = *cs.sps;
    double     bestCostCbcur = MAX_DOUBLE;
    double     bestCostCrcur = MAX_DOUBLE;
    Distortion bestDistCbcur = 0;
    Distortion bestDistCrcur = 0;

    int  endLfnstIdx = (partitioner.isSepTree(cs) && partitioner.chType == CH_C && (partitioner.currArea().lwidth() < 8 || partitioner.currArea().lheight() < 8))
      || (partitioner.currArea().lwidth() > sps.getMaxTbSize() || partitioner.currArea().lheight() > sps.getMaxTbSize()) || !sps.LFNST ? 0 : 2;
    int  startLfnstIdx = 0;
    int  bestLfnstIdx = 0;
    bool NOTONE_LFNST = sps.LFNST ? true : false;

    // speedUps LFNST
    bool rapidLFNST = false;
    if (m_pcEncCfg->m_LFNST > 1)
    {
      rapidLFNST = true;
      if (m_pcEncCfg->m_LFNST > 2)
      {
        endLfnstIdx = endLfnstIdx ? 1 : 0;
      }
    }

    if (partitioner.chType != CH_C)
    {
      startLfnstIdx = currTU.cu->lfnstIdx;
      endLfnstIdx = currTU.cu->lfnstIdx;
      bestLfnstIdx = currTU.cu->lfnstIdx;
      NOTONE_LFNST = false;
      rapidLFNST = false;
    }

    double dSingleCostAll = MAX_DOUBLE;
    double singleCostTmpAll = 0;

    for (int lfnstIdx = startLfnstIdx; lfnstIdx <= endLfnstIdx; lfnstIdx++)
    {
      if (rapidLFNST && lfnstIdx)
      {
        if ((lfnstIdx == 2) && (bestLfnstIdx == 0))
        {
          continue;
        }
      }

      currTU.cu->lfnstIdx = lfnstIdx;
      if (lfnstIdx)
      {
        m_CABACEstimator->getCtx() = ctxStartTU;
      }

      cuCtx.lfnstLastScanPos = false;
      cuCtx.violatesLfnstConstrained[CH_L] = false;
      cuCtx.violatesLfnstConstrained[CH_C] = false;

      for (uint32_t c = COMP_Cb; c < numTBlocks; c++)
      {
        const ComponentID compID = ComponentID(c);
        const CompArea& area = currTU.blocks[compID];
        double     dSingleCost = MAX_DOUBLE;
        Distortion singleDistCTmp = 0;
        double     singleCostTmp = 0;
        const bool isLastMode = NOTONE_LFNST || cs.sps->jointCbCr ? false : true;

        if (doReshaping || lfnstIdx)
        {
          resiCb.copyFrom(orgResiCb[0]);
          resiCr.copyFrom(orgResiCr[0]);
        }

        xIntraCodingTUBlock(currTU, compID, false, singleDistCTmp);
        uint64_t fracBitsTmp = xGetIntraFracBitsQTChroma(currTU, compID, &cuCtx);
        singleCostTmp = m_pcRdCost->calcRdCost(fracBitsTmp, singleDistCTmp);

        if (singleCostTmp < dSingleCost)
        {
          dSingleCost = singleCostTmp;

          if (compID == COMP_Cb)
          {
            bestCostCb = singleCostTmp;
            bestDistCb = singleDistCTmp;
          }
          else
          {
            bestCostCr = singleCostTmp;
            bestDistCr = singleDistCTmp;
          }

          if (!isLastMode)
          {
            saveCS.getRecoBuf(area).copyFrom(cs.getRecoBuf(area));
            tmpTU.copyComponentFrom(currTU, compID);
            ctxBest = m_CABACEstimator->getCtx();
          }
        }
      }

      singleCostTmpAll = bestCostCb + bestCostCr;

      bool rootCbfL = false;
      if (NOTONE_LFNST)
      {
        for (uint32_t t = 0; t < getNumberValidTBlocks(*cs.pcv); t++)
        {
          rootCbfL |= bool(tmpTU.cbf[t]);
        }
        if (rapidLFNST && !rootCbfL)
        {
          endLfnstIdx = lfnstIdx; // end this
        }
      }

      if (NOTONE_LFNST && lfnstIdx && !cuCtx.lfnstLastScanPos)
      {
        bool cbfAtZeroDepth = currTU.cu->isSepTree()
          ? rootCbfL : (cs.area.chromaFormat != CHROMA_400
            && std::min(tmpTU.blocks[1].width, tmpTU.blocks[1].height) < 4)
          ? TU::getCbfAtDepth(currTU, COMP_Y, currTU.depth) : rootCbfL;
        if (cbfAtZeroDepth)
        {
          singleCostTmpAll = MAX_DOUBLE;
        }
      }

      if (NOTONE_LFNST && (singleCostTmpAll < dSingleCostAll))
      {
        bestLfnstIdx = lfnstIdx;
        if (lfnstIdx != endLfnstIdx)
        {
          dSingleCostAll = singleCostTmpAll;

          bestCostCbcur = bestCostCb;
          bestCostCrcur = bestCostCr;
          bestDistCbcur = bestDistCb;
          bestDistCrcur = bestDistCr;

          saveCScur.getRecoBuf(cbArea).copyFrom(saveCS.getRecoBuf(cbArea));
          saveCScur.getRecoBuf(crArea).copyFrom(saveCS.getRecoBuf(crArea));

          tmpTUcur.copyComponentFrom(tmpTU, COMP_Cb);
          tmpTUcur.copyComponentFrom(tmpTU, COMP_Cr);
        }
        ctxBestTUL = m_CABACEstimator->getCtx();
      }
    }
    if (NOTONE_LFNST && (bestLfnstIdx != endLfnstIdx))
    {
      bestCostCb = bestCostCbcur;
      bestCostCr = bestCostCrcur;
      bestDistCb = bestDistCbcur;
      bestDistCr = bestDistCrcur;
      currTU.cu->lfnstIdx = bestLfnstIdx;
      if (!cs.sps->jointCbCr)
      {
        cs.getRecoBuf(cbArea).copyFrom(saveCScur.getRecoBuf(cbArea));
        cs.getRecoBuf(crArea).copyFrom(saveCScur.getRecoBuf(crArea));

        currTU.copyComponentFrom(tmpTUcur, COMP_Cb);
        currTU.copyComponentFrom(tmpTUcur, COMP_Cr);

        m_CABACEstimator->getCtx() = ctxBestTUL;
      }
    }

    Distortion bestDistCbCr = bestDistCb + bestDistCr;

    if (cs.sps->jointCbCr)
    {
      if (NOTONE_LFNST && (bestLfnstIdx != endLfnstIdx))
      {
        saveCS.getRecoBuf(cbArea).copyFrom(saveCScur.getRecoBuf(cbArea));
        saveCS.getRecoBuf(crArea).copyFrom(saveCScur.getRecoBuf(crArea));

        tmpTU.copyComponentFrom(tmpTUcur, COMP_Cb);
        tmpTU.copyComponentFrom(tmpTUcur, COMP_Cr);
        m_CABACEstimator->getCtx() = ctxBestTUL;
        ctxBest = m_CABACEstimator->getCtx();
      }
      // Test using joint chroma residual coding
      double     bestCostCbCr = bestCostCb + bestCostCr;
      int        bestJointCbCr = 0;
      bool       lastIsBest = false;
      bool NOLFNST1 = false;
      if (rapidLFNST && (startLfnstIdx != endLfnstIdx))
      {
        if (bestLfnstIdx == 2)
        {
          NOLFNST1 = true;
        }
        else
        {
          endLfnstIdx = 1;
        }
      }

      for (int lfnstIdxj = startLfnstIdx; lfnstIdxj <= endLfnstIdx; lfnstIdxj++)
      {
        if (rapidLFNST && NOLFNST1 && (lfnstIdxj == 1))
        {
          continue;
        }
        currTU.cu->lfnstIdx = lfnstIdxj;
        std::vector<int> jointCbfMasksToTest;
        if (TU::getCbf(tmpTU, COMP_Cb) || TU::getCbf(tmpTU, COMP_Cr))
        {
          jointCbfMasksToTest = m_pcTrQuant->selectICTCandidates(currTU, orgResiCb, orgResiCr);
        }
        for (int cbfMask : jointCbfMasksToTest)
        {
          Distortion distTmp = 0;
          currTU.jointCbCr = (uint8_t)cbfMask;

          m_CABACEstimator->getCtx() = ctxStartTU;

          resiCb.copyFrom(orgResiCb[cbfMask]);
          resiCr.copyFrom(orgResiCr[cbfMask]);
          cuCtx.lfnstLastScanPos = false;
          cuCtx.violatesLfnstConstrained[CH_L] = false;
          cuCtx.violatesLfnstConstrained[CH_C] = false;

          xIntraCodingTUBlock(currTU, COMP_Cb, false, distTmp, 0);

          double costTmp = std::numeric_limits<double>::max();
          if (distTmp < MAX_DISTORTION)
          {
            uint64_t bits = xGetIntraFracBitsQTChroma(currTU, COMP_Cb, &cuCtx);
            costTmp = m_pcRdCost->calcRdCost(bits, distTmp);
          }
          bool rootCbfL = false;
          for (uint32_t t = 0; t < getNumberValidTBlocks(*cs.pcv); t++)
          {
            rootCbfL |= bool(tmpTU.cbf[t]);
          }
          if (rapidLFNST && !rootCbfL)
          {
            endLfnstIdx = lfnstIdxj;
          }
          if (NOTONE_LFNST && currTU.cu->lfnstIdx && !cuCtx.lfnstLastScanPos)
          {
            bool cbfAtZeroDepth = currTU.cu->isSepTree() ? rootCbfL
              : (cs.area.chromaFormat != CHROMA_400 && std::min(tmpTU.blocks[1].width, tmpTU.blocks[1].height) < 4)
              ? TU::getCbfAtDepth(currTU, COMP_Y, currTU.depth) : rootCbfL;
            if (cbfAtZeroDepth)
            {
              costTmp = MAX_DOUBLE;
            }
          }
          if (costTmp < bestCostCbCr)
          {
            bestCostCbCr = costTmp;
            bestDistCbCr = distTmp;
            bestJointCbCr = currTU.jointCbCr;

            // store data
            bestLfnstIdx = lfnstIdxj;
            if (cbfMask != jointCbfMasksToTest.back() || (lfnstIdxj != endLfnstIdx))
            {
              saveCS.getRecoBuf(cbArea).copyFrom(cs.getRecoBuf(cbArea));
              saveCS.getRecoBuf(crArea).copyFrom(cs.getRecoBuf(crArea));

              tmpTU.copyComponentFrom(currTU, COMP_Cb);
              tmpTU.copyComponentFrom(currTU, COMP_Cr);

              ctxBest = m_CABACEstimator->getCtx();
            }
            else
            {
              lastIsBest = true;
              cs.cus[0]->lfnstIdx = bestLfnstIdx;
            }
          }
        }

        // Retrieve the best CU data (unless it was the very last one tested)
      }
      if (!lastIsBest)
      {
        cs.getRecoBuf(cbArea).copyFrom(saveCS.getRecoBuf(cbArea));
        cs.getRecoBuf(crArea).copyFrom(saveCS.getRecoBuf(crArea));

        cs.cus[0]->lfnstIdx = bestLfnstIdx;
        currTU.copyComponentFrom(tmpTU, COMP_Cb);
        currTU.copyComponentFrom(tmpTU, COMP_Cr);
        m_CABACEstimator->getCtx() = ctxBest;
      }
      currTU.jointCbCr = (TU::getCbf(currTU, COMP_Cb) | TU::getCbf(currTU, COMP_Cr)) ? bestJointCbCr : 0;
    } // jointCbCr

    cs.dist += bestDistCbCr;
    cuCtx.violatesLfnstConstrained[CH_L] = false;
    cuCtx.violatesLfnstConstrained[CH_C] = false;
    cuCtx.lfnstLastScanPos = false;
    cuCtx.violatesMtsCoeffConstraint = false;
    cuCtx.mtsLastScanPos = false;
#if ISP_VVC
    cbfs.cbf(COMP_Cb) = TU::getCbf(currTU, COMP_Cb);
    cbfs.cbf(COMP_Cr) = TU::getCbf(currTU, COMP_Cr);
  }
  else
  {
    unsigned   numValidTBlocks = getNumberValidTBlocks(*cs.pcv);
    ChromaCbfs SplitCbfs(false);

    if (partitioner.canSplit(TU_MAX_TR_SPLIT, cs))
    {
      partitioner.splitCurrArea(TU_MAX_TR_SPLIT, cs);
    }
    else if (currTU.cu->ispMode)
    {
      partitioner.splitCurrArea(m_ispTestedModes[0].IspType, cs);
    }
    else
      THROW("Implicit TU split not available");

    do
    {
      ChromaCbfs subCbfs = xIntraChromaCodingQT(cs, partitioner);

      for (uint32_t ch = COMP_Cb; ch < numValidTBlocks; ch++)
      {
        const ComponentID compID = ComponentID(ch);
        SplitCbfs.cbf(compID) |= subCbfs.cbf(compID);
      }
    } while (partitioner.nextPart(cs));

    partitioner.exitCurrSplit();

    /*if (lumaUsesISP && cs.dist == MAX_UINT) //ahenkel
    {
      return cbfs;
    }*/
    {
      cbfs.Cb |= SplitCbfs.Cb;
      cbfs.Cr |= SplitCbfs.Cr;

      if (1)   //(!lumaUsesISP)
      {
        for (auto& ptu : cs.tus)
        {
          if (currArea.Cb().contains(ptu->Cb()) || (!ptu->Cb().valid() && currArea.Y().contains(ptu->Y())))
          {
            TU::setCbfAtDepth(*ptu, COMP_Cb, currDepth, SplitCbfs.Cb);
            TU::setCbfAtDepth(*ptu, COMP_Cr, currDepth, SplitCbfs.Cr);
          }
        }
      }
    }
  }
  return cbfs;
#endif
}

uint64_t IntraSearch::xFracModeBitsIntraLuma(const CodingUnit& cu)
{
  m_CABACEstimator->resetBits();

  if (!cu.ciip)
  {
    m_CABACEstimator->intra_luma_pred_mode(cu);
  }

  return m_CABACEstimator->getEstFracBits();
}

template<typename T, size_t N, int M>
void IntraSearch::xReduceHadCandList(static_vector<T, N>& candModeList, static_vector<double, N>& candCostList, SortedPelUnitBufs<M>& sortedPelBuffer, int& numModesForFullRD, const double thresholdHadCost, const double* mipHadCost, const CodingUnit& cu, const bool fastMip)
{
  const int maxCandPerType = numModesForFullRD >> 1;
  static_vector<ModeInfo, FAST_UDI_MAX_RDMODE_NUM> tempRdModeList;
  static_vector<double, FAST_UDI_MAX_RDMODE_NUM> tempCandCostList;
  const double minCost = candCostList[0];
  bool keepOneMip = candModeList.size() > numModesForFullRD;
  const int maxNumConv = 3; 

  int numConv = 0;
  int numMip = 0;
  for (int idx = 0; idx < candModeList.size() - (keepOneMip?0:1); idx++)
  {
    bool addMode = false;
    const ModeInfo& orgMode = candModeList[idx];

    if (!orgMode.mipFlg)
    {
      addMode = (numConv < maxNumConv);
      numConv += addMode ? 1:0;
    }
    else
    {
      addMode = ( numMip < maxCandPerType || (candCostList[idx] < thresholdHadCost * minCost) || keepOneMip );
      keepOneMip = false;
      numMip += addMode ? 1:0;
    }
    if( addMode )
    {
      tempRdModeList.push_back(orgMode);
      tempCandCostList.push_back(candCostList[idx]);
    }
  }

  // sort Pel Buffer
  int i = -1;
  for( auto &m: tempRdModeList)
  {
    if( ! (m == candModeList.at( ++i )) )
    {
      for( int j = i; j < (int)candModeList.size()-1; )
      {
        if( m == candModeList.at( ++j ) )
        {
          sortedPelBuffer.swap( i, j);
          break;
        }
      }
    }
  }
  sortedPelBuffer.reduceTo( (int)tempRdModeList.size() );

  if ((cu.lwidth() > 8 && cu.lheight() > 8))
  {
    // Sort MIP candidates by Hadamard cost
    const int transpOff = getNumModesMip(cu.Y());
    static_vector<uint8_t, FAST_UDI_MAX_RDMODE_NUM> sortedMipModes(0);
    static_vector<double, FAST_UDI_MAX_RDMODE_NUM> sortedMipCost(0);
    for (uint8_t mode : { 0, 1, 2 })
    {
      uint8_t candMode = mode + uint8_t((mipHadCost[mode + transpOff] < mipHadCost[mode]) ? transpOff : 0);
      updateCandList(candMode, mipHadCost[candMode], sortedMipModes, sortedMipCost, 3);
    }

    // Append MIP mode to RD mode list
    const int modeListSize = int(tempRdModeList.size());
    for (int idx = 0; idx < 3; idx++)
    {
      const bool     isTransposed = (sortedMipModes[idx] >= transpOff ? true : false);
      const uint32_t mipIdx       = (isTransposed ? sortedMipModes[idx] - transpOff : sortedMipModes[idx]);
      const ModeInfo mipMode( true, isTransposed, 0, NOT_INTRA_SUBPARTITIONS, mipIdx );
      bool alreadyIncluded = false;
      for (int modeListIdx = 0; modeListIdx < modeListSize; modeListIdx++)
      {
        if (tempRdModeList[modeListIdx] == mipMode)
        {
          alreadyIncluded = true;
          break;
        }
      }

      if (!alreadyIncluded)
      {
        tempRdModeList.push_back(mipMode);
        tempCandCostList.push_back(0);
        if( fastMip ) break;
      }
    }
  }

  candModeList = tempRdModeList;
  candCostList = tempCandCostList;
  numModesForFullRD = int(candModeList.size());
}

void IntraSearch::xPreCheckMTS(TransformUnit &tu, std::vector<TrMode> *trModes, const int maxCand, PelUnitBuf *predBuf)
{
  CodingStructure&   cs          = *tu.cs;
  const CompArea&    area        = tu.blocks[COMP_Y];
  const ReshapeData& reshapeData = cs.picture->reshapeData;

  PelBuf piPred    = cs.getPredBuf(COMP_Y);
  PelBuf piResi    = cs.getResiBuf(COMP_Y);

  const CodingUnit& cu = *cs.getPU(area.pos(), CH_L);
  initIntraPatternChType(*tu.cu, area);
  if( predBuf )
  {
    piPred.copyFrom( predBuf->Y() );
  }
  else if (PU::isMIP(cu, CH_L))
  {
    initIntraMip(cu);
    predIntraMip( piPred, cu);
  }
  else
  {
    predIntraAng( COMP_Y, piPred, cu);
  }

  //===== get residual signal =====
  if (cs.picHeader->lmcsEnabled && reshapeData.getCTUFlag())
  {
    piResi.subtract(cs.getRspOrgBuf(), piPred);
  }
  else
  {
    CPelBuf piOrg = cs.getOrgBuf(COMP_Y);
    piResi.subtract( piOrg, piPred);
  }

  m_pcTrQuant->checktransformsNxN(tu, trModes, m_pcEncCfg->m_MTSIntraMaxCand);
}

#if ISP_VVC
double IntraSearch::xTestISP(CodingStructure& cs, Partitioner& subTuPartitioner, double bestCostForISP, PartSplit ispType, bool& splitcbf, uint64_t& singleFracBits, Distortion& singleDistLuma, CUCtx& cuCtx)
{
  int  subTuCounter = 0;
  bool earlySkipISP = false;
  bool splitCbfLuma = false;
  CodingUnit& cu = *cs.cus[0];

  Distortion singleDistTmpLumaSUM = 0;
  uint64_t   singleTmpFracBitsSUM = 0;
  double     singleCostTmpSUM = 0;
  cuCtx.isDQPCoded = true;
  cuCtx.isChromaQpAdjCoded = true;

  do
  {
    Distortion singleDistTmpLuma = 0;
    uint64_t   singleTmpFracBits = 0;
    double     singleCostTmp = 0;
    TransformUnit& tmpTUcur = ((cs.tus.size() < (subTuCounter + 1)))
      ? cs.addTU(CS::getArea(cs, subTuPartitioner.currArea(), subTuPartitioner.chType,
        subTuPartitioner.treeType),
        subTuPartitioner.chType, cs.cus[0])
      : *cs.tus[subTuCounter];
    tmpTUcur.depth = subTuPartitioner.currTrDepth;

    // Encode TU
    xIntraCodingTUBlock(tmpTUcur, COMP_Y, false, singleDistTmpLuma, 0);
    cuCtx.mtsLastScanPos = false;

    if (singleDistTmpLuma == MAX_INT)   // all zero CBF skip
    {
      earlySkipISP = true;
      singleCostTmpSUM = MAX_DOUBLE;
      break;
    }

    {
      if (m_pcRdCost->calcRdCost(singleTmpFracBitsSUM, singleDistTmpLumaSUM + singleDistTmpLuma) > bestCostForISP)
      {
        earlySkipISP = true;
      }
      else
      {
        m_ispTestedModes[0].IspType = ispType;
        m_ispTestedModes[0].subTuCounter = subTuCounter;
        singleTmpFracBits = xGetIntraFracBitsQT(cs, subTuPartitioner, true, &cuCtx);
      }
      singleCostTmp = m_pcRdCost->calcRdCost(singleTmpFracBits, singleDistTmpLuma);
    }

    singleCostTmpSUM += singleCostTmp;
    singleDistTmpLumaSUM += singleDistTmpLuma;
    singleTmpFracBitsSUM += singleTmpFracBits;

    subTuCounter++;

    splitCbfLuma |= TU::getCbfAtDepth(
      *cs.getTU(subTuPartitioner.currArea().lumaPos(), subTuPartitioner.chType, subTuCounter - 1), COMP_Y,
      subTuPartitioner.currTrDepth);
    int nSubPartitions = m_ispTestedModes[cu.lfnstIdx].numTotalParts[cu.ispMode - 1];
    int doStop = (m_pcEncCfg->m_ISP == 1) ? (subTuCounter < nSubPartitions) ? true : false : true;
    if (doStop)
    {
      if (singleCostTmpSUM > bestCostForISP)
      {
        earlySkipISP = true;
        break;
      }
      if (subTuCounter < nSubPartitions)
      {
        double threshold = nSubPartitions == 2 ? 0.95 : subTuCounter == 1 ? 0.83 : 0.91;
        if (singleCostTmpSUM > bestCostForISP * threshold)
        {
          earlySkipISP = true;
          break;
        }
      }
    }
  } while (subTuPartitioner.nextPart(cs));
  singleDistLuma = singleDistTmpLumaSUM;
  singleFracBits = singleTmpFracBitsSUM;

  splitcbf = splitCbfLuma;
  return earlySkipISP ? MAX_DOUBLE : singleCostTmpSUM;
}

int IntraSearch::xSpeedISP(int speed, bool& testISP, int mode, int& noISP, int& endISP, CodingUnit& cu, static_vector<ModeInfo, FAST_UDI_MAX_RDMODE_NUM>& RdModeList, ModeInfo       uiBestPUMode, int bestISP, int bestLfnstIdx)
{
  if (speed)
  {
    if (mode >= 1)
    {
      if (m_ispTestedModes[0].splitIsFinished[1] && m_ispTestedModes[0].splitIsFinished[0])
      {
        testISP = false;
        endISP = 0;
      }
      else
      {
        if (m_pcEncCfg->m_ISP >= 2)
        {
          if (mode == 1) //best Hor||Ver
          {
            int bestDir = 0;
            for (int d = 0; d < 2; d++)
            {
              int d2 = d ? 0 : 1;
              if ((m_ispTestedModes[0].bestCost[d] <= m_ispTestedModes[0].bestCost[d2])
                && (m_ispTestedModes[0].bestCost[d] != MAX_DOUBLE))
              {
                bestDir = d + 1;
                m_ispTestedModes[0].splitIsFinished[d2] = true;
              }
            }
            m_ispTestedModes[0].bestModeSoFar = bestDir;
            if (m_ispTestedModes[0].bestModeSoFar <= 0)
            {
              m_ispTestedModes[0].splitIsFinished[1] = true;
              m_ispTestedModes[0].splitIsFinished[0] = true;
              testISP = false;
              endISP = 0;
            }
          }
          if (m_ispTestedModes[0].bestModeSoFar == 2)
          {
            noISP = 1;
          }
          else
            endISP = 1;
        }
      }
    }
    if (testISP)
    {
      if (mode == 2)
      {
        for (int d = 0; d < 2; d++)
        {
          int d2 = d ? 0 : 1;
          if (m_ispTestedModes[0].bestCost[d] == MAX_DOUBLE)
          {
            m_ispTestedModes[0].splitIsFinished[d] = true;
          }
          if ((m_ispTestedModes[0].bestCost[d2] < 1.3 * m_ispTestedModes[0].bestCost[d])
            && (int(m_ispTestedModes[0].bestSplitSoFar) != (d + 1)))
          {
            if (d)
            {
              endISP = 1;
            }
            else
            {
              noISP = 1;
            }
            m_ispTestedModes[0].splitIsFinished[d] = true;
          }
        }
      }
      else
      {
        if (m_ispTestedModes[0].splitIsFinished[0])
        {
          noISP = 1;
        }
        if (m_ispTestedModes[0].splitIsFinished[1])
        {
          endISP = 1;
        }
      }
    }
    if ((noISP == 1) && (endISP == 1))
    {
      endISP = 0;
    }
  }
  else
  {
    bool stopFound = false;
    if (m_pcEncCfg->m_ISP >= 3)
    {
      if (mode)
      {
        if ((bestISP == 0) || ((uiBestPUMode.modeId != RdModeList[mode - 1].modeId)
          && (uiBestPUMode.modeId != RdModeList[mode].modeId)))
        {
          stopFound = true;
        }
      }
    }
    if (cu.mipFlag || cu.multiRefIdx)
    {
      cu.mipFlag = false;
      cu.multiRefIdx = 0;
      if (!stopFound)
      {
        for (int k = 0; k < mode; k++)
        {
          if (cu.intraDir[CH_L] == RdModeList[k].modeId)
          {
            stopFound = true;
            break;
          }
        }
      }
    }
    if (stopFound)
    {
      testISP = false;
      endISP = 0;
      return 1;
    }
    if (!stopFound && (m_pcEncCfg->m_ISP >= 2) && (cu.intraDir[CH_L] == DC_IDX))
    {
      stopFound = true;
      endISP = 0;
      return 1;
    }
  }
  return 0;
}
#endif

} // namespace vvenc

//! \}
<|MERGE_RESOLUTION|>--- conflicted
+++ resolved
@@ -1625,14 +1625,9 @@
 #else
   int endLfnstIdx   = (partitioner.isSepTree(cs) && partitioner.chType == CH_C && (currArea.lwidth() < 8 || currArea.lheight() < 8))
                         || (currArea.lwidth() > sps.getMaxTbSize() || currArea.lheight() > sps.getMaxTbSize()) || !sps.LFNST ? 0 : 2;
-<<<<<<< HEAD
-  
+#endif
+
   if (cu.mipFlag && !allowLfnstWithMip(cu.lumaSize()))
-=======
-#endif
-
-  if (cu.mipFlag && !allowLfnstWithMip(cu.pu->lumaSize()))
->>>>>>> ec9edb50
   {
     endLfnstIdx = 0;
   }

/* -----------------------------------------------------------------------------
Software Copyright License for the Fraunhofer Software Library VVenc

(c) Copyright (2019-2020) Fraunhofer-Gesellschaft zur Förderung der angewandten Forschung e.V. 

1.    INTRODUCTION

The Fraunhofer Software Library VVenc (“Fraunhofer Versatile Video Encoding Library”) is software that implements (parts of) the Versatile Video Coding Standard - ITU-T H.266 | MPEG-I - Part 3 (ISO/IEC 23090-3) and related technology. 
The standard contains Fraunhofer patents as well as third-party patents. Patent licenses from third party standard patent right holders may be required for using the Fraunhofer Versatile Video Encoding Library. It is in your responsibility to obtain those if necessary. 

The Fraunhofer Versatile Video Encoding Library which mean any source code provided by Fraunhofer are made available under this software copyright license. 
It is based on the official ITU/ISO/IEC VVC Test Model (VTM) reference software whose copyright holders are indicated in the copyright notices of its source files. The VVC Test Model (VTM) reference software is licensed under the 3-Clause BSD License and therefore not subject of this software copyright license.

2.    COPYRIGHT LICENSE

Internal use of the Fraunhofer Versatile Video Encoding Library, in source and binary forms, with or without modification, is permitted without payment of copyright license fees for non-commercial purposes of evaluation, testing and academic research. 

No right or license, express or implied, is granted to any part of the Fraunhofer Versatile Video Encoding Library except and solely to the extent as expressly set forth herein. Any commercial use or exploitation of the Fraunhofer Versatile Video Encoding Library and/or any modifications thereto under this license are prohibited.

For any other use of the Fraunhofer Versatile Video Encoding Library than permitted by this software copyright license You need another license from Fraunhofer. In such case please contact Fraunhofer under the CONTACT INFORMATION below.

3.    LIMITED PATENT LICENSE

As mentioned under 1. Fraunhofer patents are implemented by the Fraunhofer Versatile Video Encoding Library. If You use the Fraunhofer Versatile Video Encoding Library in Germany, the use of those Fraunhofer patents for purposes of testing, evaluating and research and development is permitted within the statutory limitations of German patent law. However, if You use the Fraunhofer Versatile Video Encoding Library in a country where the use for research and development purposes is not permitted without a license, you must obtain an appropriate license from Fraunhofer. It is Your responsibility to check the legal requirements for any use of applicable patents.    

Fraunhofer provides no warranty of patent non-infringement with respect to the Fraunhofer Versatile Video Encoding Library.


4.    DISCLAIMER

The Fraunhofer Versatile Video Encoding Library is provided by Fraunhofer "AS IS" and WITHOUT ANY EXPRESS OR IMPLIED WARRANTIES, including but not limited to the implied warranties fitness for a particular purpose. IN NO EVENT SHALL FRAUNHOFER BE LIABLE for any direct, indirect, incidental, special, exemplary, or consequential damages, including but not limited to procurement of substitute goods or services; loss of use, data, or profits, or business interruption, however caused and on any theory of liability, whether in contract, strict liability, or tort (including negligence), arising in any way out of the use of the Fraunhofer Versatile Video Encoding Library, even if advised of the possibility of such damage.

5.    CONTACT INFORMATION

Fraunhofer Heinrich Hertz Institute
Attention: Video Coding & Analytics Department
Einsteinufer 37
10587 Berlin, Germany
www.hhi.fraunhofer.de/vvc
vvc@hhi.fraunhofer.de
----------------------------------------------------------------------------- */


/** \file     EncSearch.cpp
 *  \brief    encoder intra search class
 */

#include "IntraSearch.h"
#include "EncPicture.h"
#include "CommonLib/CommonDef.h"
#include "CommonLib/Rom.h"
#include "CommonLib/Picture.h"
#include "CommonLib/UnitTools.h"
#include "CommonLib/dtrace_next.h"
#include "CommonLib/dtrace_buffer.h"
#include "CommonLib/Reshape.h"
#include <math.h>
#include "../../../include/vvenc/EncCfg.h"

//! \ingroup EncoderLib
//! \{

namespace vvenc {

#define PLTCtx(c) SubCtx( Ctx::Palette, c )
IntraSearch::IntraSearch()
  : m_pTempCS       (nullptr)
  , m_pBestCS       (nullptr)
  , m_pSaveCS       (nullptr)
  , m_pcEncCfg      (nullptr)
  , m_pcTrQuant     (nullptr)
  , m_pcRdCost      (nullptr)
  , m_CABACEstimator(nullptr)
  , m_CtxCache      (nullptr)
{
}

void IntraSearch::init(const EncCfg &encCfg, TrQuant *pTrQuant, RdCost *pRdCost, SortedPelUnitBufs<SORTED_BUFS> *pSortedPelUnitBufs, XUCache &unitCache )
{
  IntraPrediction::init( encCfg.m_internChromaFormat, encCfg.m_internalBitDepth[ CH_L ] );

  m_pcEncCfg          = &encCfg;
  m_pcTrQuant         = pTrQuant;
  m_pcRdCost          = pRdCost;
  m_SortedPelUnitBufs = pSortedPelUnitBufs;

  const ChromaFormat chrFormat = encCfg.m_internChromaFormat;
  const int maxCUSize          = encCfg.m_CTUSize;

  const int numWidths  = MAX_CU_SIZE_IDX;
  const int numHeights = MAX_CU_SIZE_IDX;

  m_pBestCS = new CodingStructure**[numWidths];
  m_pTempCS = new CodingStructure**[numWidths];

  for( int wIdx = 0; wIdx < numWidths; wIdx++ )
  {
    m_pBestCS[wIdx] = new CodingStructure*[numHeights];
    m_pTempCS[wIdx] = new CodingStructure*[numHeights];

    for( int hIdx = 0; hIdx < numHeights; hIdx++ )
    {
      if( wIdx < 2 || hIdx < 2 )
      {
        m_pBestCS[wIdx][hIdx] = nullptr;
        m_pTempCS[wIdx][hIdx] = nullptr;
        continue;
      }

      m_pBestCS[wIdx][hIdx] = new CodingStructure( unitCache, nullptr );
      m_pTempCS[wIdx][hIdx] = new CodingStructure( unitCache, nullptr );

      Area area = Area( 0, 0, 1<<wIdx, 1<<hIdx );
      m_pBestCS[wIdx][hIdx]->create( chrFormat, area, false );
      m_pTempCS[wIdx][hIdx]->create( chrFormat, area, false );
    }
  }

  const int uiNumSaveLayersToAllocate = 3;
  m_pSaveCS = new CodingStructure*[uiNumSaveLayersToAllocate];
  for( int layer = 0; layer < uiNumSaveLayersToAllocate; layer++ )
  {
    m_pSaveCS[ layer ] = new CodingStructure( unitCache, nullptr );
    m_pSaveCS[ layer ]->create( chrFormat, Area( 0, 0, maxCUSize, maxCUSize ), false );
    m_pSaveCS[ layer ]->initStructData();
  }

}


void IntraSearch::destroy()
{
  if ( m_pSaveCS )
  {
    const int uiNumSaveLayersToAllocate = 3;
    for( int layer = 0; layer < uiNumSaveLayersToAllocate; layer++ )
    {
      if ( m_pSaveCS[ layer ] ) { m_pSaveCS[ layer ]->destroy(); delete m_pSaveCS[ layer ]; }
    }
    delete[] m_pSaveCS;
    m_pSaveCS = nullptr;
  }

  const int numWidths  = MAX_CU_SIZE_IDX;
  const int numHeights = MAX_CU_SIZE_IDX;
  for( int wIdx = 0; wIdx < numWidths; wIdx++ )
  {
    for( int hIdx = 0; hIdx < numHeights; hIdx++ )
    {
      if ( m_pBestCS && m_pBestCS[ wIdx ] && m_pBestCS[ wIdx ][ hIdx ] ) { m_pBestCS[ wIdx ][ hIdx ]->destroy(); delete m_pBestCS[ wIdx ][ hIdx ]; }
      if ( m_pTempCS && m_pTempCS[ wIdx ] && m_pTempCS[ wIdx ][ hIdx ] ) { m_pTempCS[ wIdx ][ hIdx ]->destroy(); delete m_pTempCS[ wIdx ][ hIdx ]; }
    }
    if ( m_pBestCS  && m_pBestCS[ wIdx ]  ) { delete[] m_pBestCS[ wIdx ];  }
    if ( m_pTempCS  && m_pTempCS[ wIdx ]  ) { delete[] m_pTempCS[ wIdx ];  }
  }
  if ( m_pBestCS  ) { delete[] m_pBestCS;  m_pBestCS  = nullptr; }
  if ( m_pTempCS  ) { delete[] m_pTempCS;  m_pTempCS  = nullptr; }

}

IntraSearch::~IntraSearch()
{
  destroy();
}

void IntraSearch::setCtuEncRsrc( CABACWriter* cabacEstimator, CtxCache *ctxCache )
{
  m_CABACEstimator = cabacEstimator;
  m_CtxCache       = ctxCache;
}

//////////////////////////////////////////////////////////////////////////
// INTRA PREDICTION
//////////////////////////////////////////////////////////////////////////
static constexpr double COST_UNKNOWN = -65536.0;

double IntraSearch::xFindInterCUCost( CodingUnit &cu )
{
  if( CU::isConsIntra(cu) && !cu.slice->isIntra() )
  {
    //search corresponding inter CU cost
    for( int i = 0; i < m_numCuInSCIPU; i++ )
    {
      if( cu.lumaPos() == m_cuAreaInSCIPU[i].pos() && cu.lumaSize() == m_cuAreaInSCIPU[i].size() )
      {
        return m_cuCostInSCIPU[i];
      }
    }
  }
  return COST_UNKNOWN;
}

void IntraSearch::xEstimateLumaRdModeList(int& numModesForFullRD,
  static_vector<ModeInfo, FAST_UDI_MAX_RDMODE_NUM>& RdModeList,
  static_vector<ModeInfo, FAST_UDI_MAX_RDMODE_NUM>& HadModeList,
  static_vector<double, FAST_UDI_MAX_RDMODE_NUM>& CandCostList,
  static_vector<double, FAST_UDI_MAX_RDMODE_NUM>& CandHadList, CodingUnit& cu, bool testMip )
{
  PROFILER_SCOPE_AND_STAGE_EXT( 0, g_timeProfiler, P_INTRA_EST_RD_CAND_LUMA, cu.cs, CH_L );
  const uint16_t intra_ctx_size = Ctx::IntraLumaMpmFlag.size() + Ctx::IntraLumaPlanarFlag.size() + Ctx::MultiRefLineIdx.size() + Ctx::ISPMode.size() + Ctx::MipFlag.size();
  const TempCtx  ctxStartIntraCtx(m_CtxCache, SubCtx(CtxSet(Ctx::IntraLumaMpmFlag(), intra_ctx_size), m_CABACEstimator->getCtx()));
  const double   sqrtLambdaForFirstPass = m_pcRdCost->getMotionLambda() * FRAC_BITS_SCALE;
  const int numModesAvailable = NUM_LUMA_MODE; // total number of Intra modes

  CHECK(numModesForFullRD >= numModesAvailable, "Too many modes for full RD search");

  const SPS& sps     = *cu.cs->sps;
  const bool fastMip = sps.MIP && m_pcEncCfg->m_useFastMIP;

  // this should always be true
  CHECK( !cu.Y().valid(), "CU is not valid" );

  const CompArea& area = cu.Y();

  const UnitArea localUnitArea(area.chromaFormat, Area(0, 0, area.width, area.height));
  if( testMip)
  {
    numModesForFullRD += fastMip? std::max(numModesForFullRD, floorLog2(std::min(cu.lwidth(), cu.lheight())) - m_pcEncCfg->m_useFastMIP) : numModesForFullRD;
    m_SortedPelUnitBufs->prepare( localUnitArea, numModesForFullRD + 1 );
  }
  else
  {
    m_SortedPelUnitBufs->prepare( localUnitArea, numModesForFullRD );
  }

  CPelBuf piOrg   = cu.cs->getOrgBuf(COMP_Y);
  PelBuf piPred  = m_SortedPelUnitBufs->getTestBuf(COMP_Y);

  const ReshapeData& reshapeData = cu.cs->picture->reshapeData;
  if (cu.cs->picHeader->lmcsEnabled && reshapeData.getCTUFlag())
  {
    piOrg = cu.cs->getRspOrgBuf();
  }
  DistParam distParam    = m_pcRdCost->setDistParam( piOrg, piPred, sps.bitDepths[ CH_L ], DF_HAD_2SAD); // Use HAD (SATD) cost

  const int numHadCand = (testMip ? 2 : 1) * 3;

  //*** Derive (regular) candidates using Hadamard
  cu.mipFlag = false;
  cu.multiRefIdx = 0;

  //===== init pattern for luma prediction =====
  initIntraPatternChType(cu, cu.Y(), true);

  bool satdChecked[NUM_INTRA_MODE] = { false };

  for( unsigned mode = 0; mode < numModesAvailable; mode++ )
  {
    // Skip checking extended Angular modes in the first round of SATD
    if( mode > DC_IDX && ( mode & 1 ) )
    {
      continue;
    }

    cu.intraDir[0] = mode;

    initPredIntraParams(cu, cu.Y(), sps);
    distParam.cur.buf = piPred.buf = m_SortedPelUnitBufs->getTestBuf().Y().buf;
    predIntraAng( COMP_Y, piPred, cu);

    // Use the min between SAD and HAD as the cost criterion
    // SAD is scaled by 2 to align with the scaling of HAD
    Distortion minSadHad = distParam.distFunc(distParam);

    uint64_t fracModeBits = xFracModeBitsIntraLuma( cu );

    //restore ctx
    m_CABACEstimator->getCtx() = SubCtx(CtxSet(Ctx::IntraLumaMpmFlag(), intra_ctx_size), ctxStartIntraCtx);

    double cost = ( double ) minSadHad + (double)fracModeBits * sqrtLambdaForFirstPass;
    DTRACE(g_trace_ctx, D_INTRA_COST, "IntraHAD: %u, %llu, %f (%d)\n", minSadHad, fracModeBits, cost, mode);

    int insertPos = -1;
    updateCandList( ModeInfo(false, false, 0, NOT_INTRA_SUBPARTITIONS, mode), cost, RdModeList, CandCostList, numModesForFullRD, &insertPos );
    updateCandList( ModeInfo(false, false, 0, NOT_INTRA_SUBPARTITIONS, mode), (double)minSadHad, HadModeList, CandHadList,  numHadCand );
    m_SortedPelUnitBufs->insert( insertPos, (int)RdModeList.size() );

    satdChecked[mode] = true;
  }

  std::vector<ModeInfo> parentCandList( RdModeList.cbegin(), RdModeList.cend());

  // Second round of SATD for extended Angular modes
  for (unsigned modeIdx = 0; modeIdx < numModesForFullRD; modeIdx++)
  {
    unsigned parentMode = parentCandList[modeIdx].modeId;
    if (parentMode > (DC_IDX + 1) && parentMode < (NUM_LUMA_MODE - 1))
    {
      for (int subModeIdx = -1; subModeIdx <= 1; subModeIdx += 2)
      {
        unsigned mode = parentMode + subModeIdx;

        if( ! satdChecked[mode])
        {
          cu.intraDir[0] = mode;

          initPredIntraParams(cu, cu.Y(), sps);
          distParam.cur.buf = piPred.buf = m_SortedPelUnitBufs->getTestBuf().Y().buf;
          predIntraAng(COMP_Y, piPred, cu );

          // Use the min between SAD and SATD as the cost criterion
          // SAD is scaled by 2 to align with the scaling of HAD
          Distortion minSadHad = distParam.distFunc(distParam);

          uint64_t fracModeBits = xFracModeBitsIntraLuma( cu );
          //restore ctx
          m_CABACEstimator->getCtx() = SubCtx(CtxSet(Ctx::IntraLumaMpmFlag(), intra_ctx_size), ctxStartIntraCtx);

          double cost = (double) minSadHad + (double) fracModeBits * sqrtLambdaForFirstPass;
//          DTRACE(g_trace_ctx, D_INTRA_COST, "IntraHAD2: %u, %llu, %f (%d)\n", minSadHad, fracModeBits, cost, mode);

          int insertPos = -1;
          updateCandList( ModeInfo( false, false, 0, NOT_INTRA_SUBPARTITIONS, mode ), cost, RdModeList, CandCostList, numModesForFullRD, &insertPos );
          updateCandList( ModeInfo( false, false, 0, NOT_INTRA_SUBPARTITIONS, mode ), (double)minSadHad, HadModeList, CandHadList,  numHadCand );
          m_SortedPelUnitBufs->insert(insertPos, (int)RdModeList.size());

          satdChecked[mode] = true;
        }
      }
    }
  }

  const bool isFirstLineOfCtu = (((cu.block(COMP_Y).y)&((cu.cs->sps)->CTUSize - 1)) == 0);
  if( m_pcEncCfg->m_MRL && ! isFirstLineOfCtu )
  {
    cu.multiRefIdx = 1;
    unsigned  multiRefMPM [NUM_MOST_PROBABLE_MODES];
    CU::getIntraMPMs(cu, multiRefMPM);

    for (int mRefNum = 1; mRefNum < MRL_NUM_REF_LINES; mRefNum++)
    {
      int multiRefIdx = MULTI_REF_LINE_IDX[mRefNum];

      cu.multiRefIdx = multiRefIdx;
      initIntraPatternChType(cu, cu.Y(), true);

      for (int x = 1; x < NUM_MOST_PROBABLE_MODES; x++)
      {
        cu.intraDir[0] = multiRefMPM[x];
        initPredIntraParams(cu, cu.Y(), sps);
        distParam.cur.buf = piPred.buf = m_SortedPelUnitBufs->getTestBuf().Y().buf;
        predIntraAng(COMP_Y, piPred, cu);

        // Use the min between SAD and SATD as the cost criterion
        // SAD is scaled by 2 to align with the scaling of HAD
        Distortion minSadHad = distParam.distFunc(distParam);

        // NB xFracModeBitsIntra will not affect the mode for chroma that may have already been pre-estimated.
        uint64_t fracModeBits = xFracModeBitsIntraLuma( cu );

        //restore ctx
        m_CABACEstimator->getCtx() = SubCtx(CtxSet(Ctx::IntraLumaMpmFlag(), intra_ctx_size), ctxStartIntraCtx);

        double cost = (double) minSadHad + (double) fracModeBits * sqrtLambdaForFirstPass;
//        DTRACE(g_trace_ctx, D_INTRA_COST, "IntraMRL: %u, %llu, %f (%d)\n", minSadHad, fracModeBits, cost, cu.intraDir[0]);

        int insertPos = -1;
        updateCandList( ModeInfo( false, false, multiRefIdx, NOT_INTRA_SUBPARTITIONS, cu.intraDir[0] ), cost, RdModeList,  CandCostList, numModesForFullRD, &insertPos );
        updateCandList( ModeInfo( false, false, multiRefIdx, NOT_INTRA_SUBPARTITIONS, cu.intraDir[0] ), (double)minSadHad, HadModeList, CandHadList,  numHadCand );
        m_SortedPelUnitBufs->insert(insertPos, (int)RdModeList.size());
      }
    }
    cu.multiRefIdx = 0;
  }

  if (testMip)
  {
    cu.mipFlag = true;
    cu.multiRefIdx = 0;

    double mipHadCost[MAX_NUM_MIP_MODE] = { MAX_DOUBLE };

    initIntraPatternChType(cu, cu.Y());
    initIntraMip( cu );

    const int transpOff    = getNumModesMip( cu.Y() );
    const int numModesFull = (transpOff << 1);
    for( uint32_t uiModeFull = 0; uiModeFull < numModesFull; uiModeFull++ )
    {
      const bool     isTransposed = (uiModeFull >= transpOff ? true : false);
      const uint32_t uiMode       = (isTransposed ? uiModeFull - transpOff : uiModeFull);

      cu.mipTransposedFlag = isTransposed;
      cu.intraDir[CH_L] = uiMode;
      distParam.cur.buf = piPred.buf = m_SortedPelUnitBufs->getTestBuf().Y().buf;
      predIntraMip(piPred, cu);

      // Use the min between SAD and HAD as the cost criterion
      // SAD is scaled by 2 to align with the scaling of HAD
      Distortion minSadHad = distParam.distFunc(distParam);

      uint64_t fracModeBits = xFracModeBitsIntraLuma( cu );

      //restore ctx
      m_CABACEstimator->getCtx() = SubCtx(CtxSet(Ctx::IntraLumaMpmFlag(), intra_ctx_size), ctxStartIntraCtx);

      double cost = double(minSadHad) + double(fracModeBits) * sqrtLambdaForFirstPass;
      mipHadCost[uiModeFull] = cost;
      DTRACE(g_trace_ctx, D_INTRA_COST, "IntraMIP: %u, %llu, %f (%d)\n", minSadHad, fracModeBits, cost, uiModeFull);

      int insertPos = -1;
      updateCandList( ModeInfo( true, isTransposed, 0, NOT_INTRA_SUBPARTITIONS, cu.intraDir[0] ), cost, RdModeList,  CandCostList, numModesForFullRD+1, &insertPos );
      updateCandList( ModeInfo( true, isTransposed, 0, NOT_INTRA_SUBPARTITIONS, cu.intraDir[0] ), 0.8*(double)minSadHad, HadModeList, CandHadList,  numHadCand );
      m_SortedPelUnitBufs->insert(insertPos, (int)RdModeList.size());
    }

    const double thresholdHadCost = 1.0 + 1.4 / sqrt((double)(cu.lwidth()*cu.lheight()));
    xReduceHadCandList(RdModeList, CandCostList, *m_SortedPelUnitBufs, numModesForFullRD, thresholdHadCost, mipHadCost, cu, fastMip);
  }

  if( m_pcEncCfg->m_bFastUDIUseMPMEnabled )
  {
    const int numMPMs = NUM_MOST_PROBABLE_MODES;
    unsigned  intraMpms[numMPMs];

    cu.multiRefIdx = 0;

    const int numCand = CU::getIntraMPMs( cu, intraMpms );
    ModeInfo mostProbableMode(false, false, 0, NOT_INTRA_SUBPARTITIONS, 0);

    for( int j = 0; j < numCand; j++ )
    {
      bool mostProbableModeIncluded = false;
      mostProbableMode.modeId = intraMpms[j];

      for( int i = 0; i < numModesForFullRD; i++ )
      {
        mostProbableModeIncluded |= ( mostProbableMode == RdModeList[i] );
      }
      if( !mostProbableModeIncluded )
      {
        numModesForFullRD++;
        RdModeList.push_back( mostProbableMode );
        CandCostList.push_back(0);
      }
    }
  }
}

bool IntraSearch::estIntraPredLumaQT(CodingUnit &cu, Partitioner &partitioner, double bestCost)
{
  CodingStructure       &cs           = *cu.cs;
  const int             width         = partitioner.currArea().lwidth();
  const int             height        = partitioner.currArea().lheight();

  //===== loop over partitions =====

  const TempCtx ctxStart           ( m_CtxCache, m_CABACEstimator->getCtx() );

  // variables for saving fast intra modes scan results across multiple LFNST passes
  double costInterCU = xFindInterCUCost( cu );

  bool validReturn = false;

  //===== determine set of modes to be tested (using prediction signal only) =====
  int numModesAvailable = NUM_LUMA_MODE; // total number of Intra modes
  static_vector<ModeInfo, FAST_UDI_MAX_RDMODE_NUM> RdModeList;
  static_vector<ModeInfo, FAST_UDI_MAX_RDMODE_NUM> HadModeList;
  static_vector<double, FAST_UDI_MAX_RDMODE_NUM> CandCostList;
  static_vector<double, FAST_UDI_MAX_RDMODE_NUM> CandHadList;

  int numModesForFullRD = g_aucIntraModeNumFast_UseMPM_2D[Log2(width) - MIN_CU_LOG2][Log2(height) - MIN_CU_LOG2];

#if INTRA_FULL_SEARCH
  numModesForFullRD = numModesAvailable;
#endif
  const SPS& sps = *cu.cs->sps;
  const bool mipAllowed = sps.MIP && cu.lwidth() <= sps.getMaxTbSize() && cu.lheight() <= sps.getMaxTbSize() && ((cu.lfnstIdx == 0) || allowLfnstWithMip(cu.lumaSize()));
  const int SizeThr = 8>>std::max(0,m_pcEncCfg->m_useFastMIP-2);
  const bool testMip    = mipAllowed && (cu.lwidth() <= (SizeThr * cu.lheight()) && cu.lheight() <= (SizeThr * cu.lwidth())) && (cu.lwidth() <= MIP_MAX_WIDTH && cu.lheight() <= MIP_MAX_HEIGHT);
#if ISP_VVC
  bool testISP = sps.ISP && CU::canUseISP(width, height, cu.cs->sps->getMaxTbSize());
  if (testISP)
  {
    int numTotalPartsHor = (int)width >> floorLog2(CU::getISPSplitDim(width, height, TU_1D_VERT_SPLIT));
    int numTotalPartsVer = (int)height >> floorLog2(CU::getISPSplitDim(width, height, TU_1D_HORZ_SPLIT));
    m_ispTestedModes[0].init(numTotalPartsHor, numTotalPartsVer);
    // the total number of subpartitions is modified to take into account the cases where LFNST cannot be combined with
    // ISP due to size restrictions
    numTotalPartsHor = sps.LFNST && CU::canUseLfnstWithISP(cu.Y(), HOR_INTRA_SUBPARTITIONS) ? numTotalPartsHor : 0;
    numTotalPartsVer = sps.LFNST && CU::canUseLfnstWithISP(cu.Y(), VER_INTRA_SUBPARTITIONS) ? numTotalPartsVer : 0;
    for (int j = 1; j < NUM_LFNST_NUM_PER_SET; j++)
    {
      m_ispTestedModes[j].init(numTotalPartsHor, numTotalPartsVer);
    }
    testISP = m_ispTestedModes[0].numTotalParts[0];
  }
  else
  {
    m_ispTestedModes[0].init(0, 0);
  }
#endif

  xEstimateLumaRdModeList(numModesForFullRD, RdModeList, HadModeList, CandCostList, CandHadList, cu, testMip);

  CHECK( (size_t)numModesForFullRD != RdModeList.size(), "Inconsistent state!" );

  // after this point, don't use numModesForFullRD
  if( m_pcEncCfg->m_usePbIntraFast && !cs.slice->isIntra() && RdModeList.size() < numModesAvailable && !cs.slice->disableSATDForRd )
  {
    double pbintraRatio = PBINTRA_RATIO;
    int maxSize = -1;
    ModeInfo bestMipMode;
    int bestMipIdx = -1;
    for( int idx = 0; idx < RdModeList.size(); idx++ )
    {
      if( RdModeList[idx].mipFlg )
      {
        bestMipMode = RdModeList[idx];
        bestMipIdx = idx;
        break;
      }
    }
    const int numHadCand = 3;
    for (int k = numHadCand - 1; k >= 0; k--)
    {
      if (CandHadList.size() < (k + 1) || CandHadList[k] > cs.interHad * pbintraRatio) { maxSize = k; }
    }
    if (maxSize > 0)
    {
      RdModeList.resize(std::min<size_t>(RdModeList.size(), maxSize));
      if( bestMipIdx >= 0 )
      {
        if( RdModeList.size() <= bestMipIdx )
        {
          RdModeList.push_back(bestMipMode);
          m_SortedPelUnitBufs->swap( maxSize, bestMipIdx );
        }
      }
    }
    if (maxSize == 0)
    {
      cs.dist = MAX_DISTORTION;
      cs.interHad = 0;
      return false;
    }
  }

  //===== check modes (using r-d costs) =====
  ModeInfo       uiBestPUMode;

  CodingStructure *csTemp = m_pTempCS[Log2(cu.lwidth())][Log2(cu.lheight())];
  CodingStructure *csBest = m_pBestCS[Log2(cu.lwidth())][Log2(cu.lheight())];

  csTemp->slice   = csBest->slice   = cs.slice;
  csTemp->picture = csBest->picture = cs.picture;
  csTemp->initStructData();
  csBest->initStructData();

  int bestLfnstIdx = 0;
#if ISP_VVC
  int bestISP = 0;
  bool mip = 0;
  int  mrl = 0;
  int EndMode = (int)RdModeList.size();
  bool useISPlfnst = testISP && sps.LFNST;
  double bestCostIsp[2] = { MAX_DOUBLE, MAX_DOUBLE };
  for (int mode = 0; mode < EndMode; mode++)
#else
  for (int mode = 0; mode < (int)RdModeList.size(); mode++)
#endif
  {
    // set CU/PU to luma prediction mode
    ModeInfo testMode;
#if ISP_VVC
    int noISP = 0;
    int endISP = testISP ? 2 : 0;
    bool noLFNST = false;
    if (mode && useISPlfnst)
    {
      if (bestCostIsp[0] > (bestCostIsp[1] * 1.4))
      {
        noLFNST = true;
      }
      if (mode > 2)
      {
        endISP = 0;
        testISP = false;
      }
    }
    if (testISP)
    {
      xSpeedISP(1, testISP, mode, noISP, endISP, cu, RdModeList, uiBestPUMode, bestISP, bestLfnstIdx);
    }
    for (int ispM = 0; ispM <= endISP; ispM++)
    {
      if (ispM && (ispM == noISP))
      {
        continue;
      }
#endif
      {
        testMode = RdModeList[mode];
        cu.bdpcmMode = 0;
#if ISP_VVC
        cu.ispMode = ispM;
#else
        cu.ispMode = testMode.ispMod;
#endif
        cu.mipFlag = testMode.mipFlg;
        cu.mipTransposedFlag = testMode.mipTrFlg;
        cu.multiRefIdx = testMode.mRefId;
        cu.intraDir[CH_L] = testMode.modeId;
#if ISP_VVC 
        if (cu.ispMode)
        {
          int stopFound = xSpeedISP(0, testISP, mode, noISP, endISP, cu, RdModeList, uiBestPUMode, bestISP, 0);
          if (stopFound)
          {
            continue;
          }
        }
#endif
        CHECK(cu.mipFlag && cu.multiRefIdx, "Error: combination of MIP and MRL not supported");
        CHECK(cu.multiRefIdx && (cu.intraDir[0] == PLANAR_IDX), "Error: combination of MRL and Planar mode not supported");
        CHECK(cu.ispMode && cu.mipFlag, "Error: combination of ISP and MIP not supported");
        CHECK(cu.ispMode && cu.multiRefIdx, "Error: combination of ISP and MRL not supported");
      }

      // determine residual for partition
      cs.initSubStructure(*csTemp, partitioner.chType, cs.area, true);
#if ISP_VVC
      int doISP = (((cu.ispMode == 0) && noLFNST) || (useISPlfnst && mode && cu.ispMode && (bestLfnstIdx == 0))) ?-mode :mode;
      xIntraCodingLumaQT(*csTemp, partitioner, m_SortedPelUnitBufs->getBufFromSortedList(mode), bestCost, doISP);
#else
      xIntraCodingLumaQT(*csTemp, partitioner, m_SortedPelUnitBufs->getBufFromSortedList(mode), bestCost);
#endif

      DTRACE(g_trace_ctx, D_INTRA_COST, "IntraCost T [x=%d,y=%d,w=%d,h=%d] %f (%d,%d,%d,%d,%d,%d) \n", cu.blocks[0].x,
        cu.blocks[0].y, width, height, csTemp->cost, testMode.modeId, testMode.ispMod,
        cu.multiRefIdx, cu.mipFlag, cu.lfnstIdx, cu.mtsFlag);

#if ISP_VVC
      if (cu.ispMode && !csTemp->cus[0]->firstTU->cbf[COMP_Y])
      {
        csTemp->cost = MAX_DOUBLE;
        csTemp->costDbOffset = 0;
      }
      if (useISPlfnst)
      {
        if (cu.ispMode == 0)
        {
          bestCostIsp[0] = csTemp->cost < bestCostIsp[0] ? csTemp->cost : bestCostIsp[0];
        }
        else
        {
          bestCostIsp[1] = csTemp->cost < bestCostIsp[1] ? csTemp->cost : bestCostIsp[1];
        }
      }
#endif

      // check r-d cost
      if (csTemp->cost < csBest->cost)
      {
        validReturn = true;
        std::swap(csTemp, csBest);
        uiBestPUMode = testMode;
        bestLfnstIdx = csBest->cus[0]->lfnstIdx;
#if ISP_VVC
        mip = csBest->cus[0]->mipFlag;
        mrl = csBest->cus[0]->multiRefIdx;
        bestISP = csBest->cus[0]->ispMode;
#if  ISP_VVC
        m_ispTestedModes[bestLfnstIdx].bestSplitSoFar = ISPType(bestISP);
#endif
        if (csBest->cost < bestCost)
        {
          bestCost = csBest->cost;
        }
#endif
      }

      // reset context models
      m_CABACEstimator->getCtx() = ctxStart;

      csTemp->releaseIntermediateData();

      if (m_pcEncCfg->m_fastLocalDualTreeMode && CU::isConsIntra(cu) && !cu.slice->isIntra() && csBest->cost != MAX_DOUBLE && costInterCU != COST_UNKNOWN && mode >= 0)
      {
        if (m_pcEncCfg->m_fastLocalDualTreeMode == 2)
        {
          //Note: only try one intra mode, which is especially useful to reduce EncT for LDB case (around 4%)
#if ISP_VVC
          EndMode = 0;
#endif
          break;
        }
        else
        {
          if (csBest->cost > costInterCU * 1.5)
          {
#if ISP_VVC
            EndMode = 0;
#endif
            break;
          }
        }
      }
#if ISP_VVC
    }
#endif
  } // Mode loop

#if ISP_VVC
  cu.ispMode = bestISP;
#endif
  if (validReturn)
  {
    cs.useSubStructure(*csBest, partitioner.chType, TREE_D, cu.singleChan(CH_L), true);
    const ReshapeData& reshapeData = cs.picture->reshapeData;
    if (cs.picHeader->lmcsEnabled && reshapeData.getCTUFlag())
    {
      cs.getRspRecoBuf().copyFrom(csBest->getRspRecoBuf());
    }

    //=== update PU data ====
    cu.lfnstIdx = bestLfnstIdx;
#if !ISP_VVC
    cu.ispMode = uiBestPUMode.ispMod;
#endif
    cu.mipFlag = uiBestPUMode.mipFlg;
    cu.mipTransposedFlag = uiBestPUMode.mipTrFlg;
    cu.multiRefIdx = uiBestPUMode.mRefId;
    cu.intraDir[CH_L] = uiBestPUMode.modeId;
#if ISP_VVC
    cu.mipFlag = mip;
    cu.multiRefIdx = mrl;
#endif
  }
  else
  {
    THROW("fix this");
  }

  csBest->releaseIntermediateData();

  return validReturn;
}

#if ISP_VVC
void IntraSearch::estIntraPredChromaQT( CodingUnit& cu, Partitioner& partitioner, const double maxCostAllowed )
#else
void IntraSearch::estIntraPredChromaQT( CodingUnit &cu, Partitioner &partitioner )
#endif
{
  PROFILER_SCOPE_AND_STAGE_EXT( 0, g_timeProfiler, P_INTRA_CHROMA, cu.cs, CH_C );
  const ChromaFormat format   = cu.chromaFormat;
  const uint32_t    numberValidComponents = getNumberValidComponents(format);
  CodingStructure &cs = *cu.cs;
  const TempCtx ctxStart  ( m_CtxCache, m_CABACEstimator->getCtx() );
#if ISP_VVC
  bool      lumaUsesISP = !CU::isSepTree(cu) && cu.ispMode;
  PartSplit ispType = lumaUsesISP ? CU::getISPType(cu, COMP_Y) : TU_NO_ISP;
#if ISP_VVC
  double bestCostSoFar = maxCostAllowed;
#endif
#endif

  uint32_t   uiBestMode = 0;
  Distortion uiBestDist = 0;
  double     dBestCost  = MAX_DOUBLE;

  //----- init mode list ----
  {
    uint32_t  uiMinMode = 0;
    uint32_t  uiMaxMode = NUM_CHROMA_MODE;

    //----- check chroma modes -----
    uint32_t chromaCandModes[ NUM_CHROMA_MODE ];
    CU::getIntraChromaCandModes( cu, chromaCandModes );

    // create a temporary CS
    CodingStructure &saveCS = *m_pSaveCS[0];
    saveCS.pcv      = cs.pcv;
    saveCS.picture  = cs.picture;
    saveCS.area.repositionTo( cs.area );
    saveCS.clearTUs();

      if( !CU::isSepTree(cu) && cu.ispMode )
      {
        saveCS.clearCUs();
      }

    if( CU::isSepTree(cu) )
    {
      if( partitioner.canSplit( TU_MAX_TR_SPLIT, cs ) )
      {
        partitioner.splitCurrArea( TU_MAX_TR_SPLIT, cs );

        do
        {
          cs.addTU( CS::getArea( cs, partitioner.currArea(), partitioner.chType, partitioner.treeType ), partitioner.chType, &cu ).depth = partitioner.currTrDepth;
        } while( partitioner.nextPart( cs ) );

        partitioner.exitCurrSplit();
      }
      else
        cs.addTU( CS::getArea( cs, partitioner.currArea(), partitioner.chType, partitioner.treeType ), partitioner.chType, &cu );
    }

    std::vector<TransformUnit*> orgTUs;
#if ISP_VVC
    if (lumaUsesISP)
    {
      CodingUnit& auxCU = saveCS.addCU(cu, partitioner.chType);
      auxCU.ispMode = cu.ispMode;
      saveCS.sps = cu.cs->sps;
    }
#endif

    // create a store for the TUs
    for( const auto &ptu : cs.tus )
    {
      // for split TUs in HEVC, add the TUs without Chroma parts for correct setting of Cbfs
#if ISP_VVC
      if (lumaUsesISP || cu.contains(*ptu, CH_C))
#else
      if( /*lumaUsesISP ||*/ cu.contains( *ptu, CH_C ) )
#endif
      {
        saveCS.addTU( *ptu, partitioner.chType, nullptr );
        orgTUs.push_back( ptu );
      }
    }
#if ISP_VVC
    if (lumaUsesISP)
    {
      saveCS.clearCUs();
    }
#endif

    // SATD pre-selecting.
    int     satdModeList  [NUM_CHROMA_MODE] = { 0 };
    int64_t satdSortedCost[NUM_CHROMA_MODE] = { 0 };
    bool    modeDisable[NUM_INTRA_MODE + 1] = { false }; // use intra mode idx to check whether enable

    CodingStructure& cs = *(cu.cs);
    CompArea areaCb = cu.Cb();
    CompArea areaCr = cu.Cr();
    CPelBuf orgCb  = cs.getOrgBuf (COMP_Cb);
    PelBuf predCb  = cs.getPredBuf(COMP_Cb);
    CPelBuf orgCr  = cs.getOrgBuf (COMP_Cr);
    PelBuf predCr  = cs.getPredBuf(COMP_Cr);

    DistParam distParamSadCb  = m_pcRdCost->setDistParam( orgCb, predCb, cu.cs->sps->bitDepths[ CH_C ], DF_SAD);
    DistParam distParamSatdCb = m_pcRdCost->setDistParam( orgCb, predCb, cu.cs->sps->bitDepths[ CH_C ], DF_HAD);
    DistParam distParamSadCr  = m_pcRdCost->setDistParam( orgCr, predCr, cu.cs->sps->bitDepths[ CH_C ], DF_SAD);
    DistParam distParamSatdCr = m_pcRdCost->setDistParam( orgCr, predCr, cu.cs->sps->bitDepths[ CH_C ], DF_HAD);

    cu.intraDir[1] = MDLM_L_IDX; // temporary assigned, just to indicate this is a MDLM mode. for luma down-sampling operation.

    initIntraPatternChType(cu, cu.Cb());
    initIntraPatternChType(cu, cu.Cr());
    loadLMLumaRecPels(cu, cu.Cb());

    for (int idx = uiMinMode; idx < uiMaxMode; idx++)
    {
      int mode = chromaCandModes[idx];
      satdModeList[idx] = mode;
      if (CU::isLMCMode(mode) && !CU::isLMCModeEnabled(cu, mode))
      {
        continue;
      }
      if ((mode == LM_CHROMA_IDX) || (mode == PLANAR_IDX) || (mode == DM_CHROMA_IDX)) // only pre-check regular modes and MDLM modes, not including DM ,Planar, and LM
      {
        continue;
      }

      cu.intraDir[1]    = mode; // temporary assigned, for SATD checking.

      const bool isLMCMode = CU::isLMCMode(mode);
      if( isLMCMode )
      {
        predIntraChromaLM(COMP_Cb, predCb, cu, areaCb, mode);
      }
      else
      {
        initPredIntraParams(cu, cu.Cb(), *cs.sps);
        predIntraAng(COMP_Cb, predCb, cu);
      }
      int64_t sadCb = distParamSadCb.distFunc(distParamSadCb) * 2;
      int64_t satdCb = distParamSatdCb.distFunc(distParamSatdCb);
      int64_t sad = std::min(sadCb, satdCb);

      if( isLMCMode )
      {
        predIntraChromaLM(COMP_Cr, predCr, cu, areaCr, mode);
      }
      else
      {
        initPredIntraParams(cu, cu.Cr(), *cs.sps);
        predIntraAng(COMP_Cr, predCr, cu);
      }
      int64_t sadCr = distParamSadCr.distFunc(distParamSadCr) * 2;
      int64_t satdCr = distParamSatdCr.distFunc(distParamSatdCr);
      sad += std::min(sadCr, satdCr);
      satdSortedCost[idx] = sad;
    }

    // sort the mode based on the cost from small to large.
    for (int i = uiMinMode; i <= uiMaxMode - 1; i++)
    {
      for (int j = i + 1; j <= uiMaxMode - 1; j++)
      {
        if (satdSortedCost[j] < satdSortedCost[i])
        {
          std::swap( satdModeList[i],   satdModeList[j]);
          std::swap( satdSortedCost[i], satdSortedCost[j]);
        }
      }
    }

    int reducedModeNumber = 2; // reduce the number of chroma modes
    for (int i = 0; i < reducedModeNumber; i++)
    {
      modeDisable[satdModeList[uiMaxMode - 1 - i]] = true; // disable the last reducedModeNumber modes
    }

    int bestLfnstIdx = 0;
    // save the dist
    Distortion baseDist = cs.dist;

    for (uint32_t uiMode = uiMinMode; uiMode < uiMaxMode; uiMode++)
    {
      const int chromaIntraMode = chromaCandModes[uiMode];
      if( CU::isLMCMode( chromaIntraMode ) && ! CU::isLMCModeEnabled( cu, chromaIntraMode ) )
      {
        continue;
      }
      if( modeDisable[chromaIntraMode] && CU::isLMCModeEnabled(cu, chromaIntraMode)) // when CCLM is disable, then MDLM is disable. not use satd checking
      {
        continue;
      }
      cs.dist = baseDist;
      //----- restore context models -----
      m_CABACEstimator->getCtx() = ctxStart;

      //----- chroma coding -----
      cu.intraDir[1] = chromaIntraMode;
#if ISP_VVC 
      m_ispTestedModes[0].IspType = ispType;
      m_ispTestedModes[0].subTuCounter = -1;
#endif
      xIntraChromaCodingQT( cs, partitioner );
#if ISP_VVC
      if (lumaUsesISP && cs.dist == MAX_UINT)
      {
        continue;
      }
#endif

      if (cs.sps->transformSkip)
      {
        m_CABACEstimator->getCtx() = ctxStart;
      }
#if ISP_VVC
      m_ispTestedModes[0].IspType = ispType;
      m_ispTestedModes[0].subTuCounter = -1;
#endif
      uint64_t fracBits   = xGetIntraFracBitsQT( cs, partitioner, false );
      Distortion uiDist = cs.dist;
      double    dCost   = m_pcRdCost->calcRdCost( fracBits, uiDist - baseDist );

      //----- compare -----
      if( dCost < dBestCost )
      {
#if ISP_VVC
        if (lumaUsesISP && (dCost < bestCostSoFar))
        {
          bestCostSoFar = dCost;
        }
#endif
        for( uint32_t i = getFirstComponentOfChannel( CH_C ); i < numberValidComponents; i++ )
        {
          const CompArea& area = cu.blocks[i];
          saveCS.getRecoBuf     ( area ).copyFrom( cs.getRecoBuf   ( area ) );
          cs.picture->getRecoBuf( area ).copyFrom( cs.getRecoBuf   ( area ) );
          for( uint32_t j = 0; j < saveCS.tus.size(); j++ )
          {
            saveCS.tus[j]->copyComponentFrom( *orgTUs[j], area.compID );
          }
        }
        dBestCost    = dCost;
        uiBestDist   = uiDist;
        uiBestMode   = chromaIntraMode;
        bestLfnstIdx = cu.lfnstIdx;
      }
    }
    cu.lfnstIdx = bestLfnstIdx;

    for( uint32_t i = getFirstComponentOfChannel( CH_C ); i < numberValidComponents; i++ )
    {
      const CompArea& area = cu.blocks[i];

      cs.getRecoBuf         ( area ).copyFrom( saveCS.getRecoBuf( area ) );
      cs.picture->getRecoBuf( area ).copyFrom( cs.getRecoBuf    ( area ) );

      for( uint32_t j = 0; j < saveCS.tus.size(); j++ )
      {
        orgTUs[ j ]->copyComponentFrom( *saveCS.tus[ j ], area.compID );
      }
    }
  }

  cu.intraDir[1] = uiBestMode;
  cs.dist        = uiBestDist;

  //----- restore context models -----
  m_CABACEstimator->getCtx() = ctxStart;
#if ISP_VVC
  if (lumaUsesISP && bestCostSoFar >= maxCostAllowed)
  {
    cu.ispMode = 0;
  }
#endif
}

void IntraSearch::saveCuAreaCostInSCIPU( Area area, double cost )
{
  if( m_numCuInSCIPU < NUM_INTER_CU_INFO_SAVE )
  {
    m_cuAreaInSCIPU[m_numCuInSCIPU] = area;
    m_cuCostInSCIPU[m_numCuInSCIPU] = cost;
    m_numCuInSCIPU++;
  }
}

void IntraSearch::initCuAreaCostInSCIPU()
{
  for( int i = 0; i < NUM_INTER_CU_INFO_SAVE; i++ )
  {
    m_cuAreaInSCIPU[i] = Area();
    m_cuCostInSCIPU[i] = 0;
  }
  m_numCuInSCIPU = 0;
}
// -------------------------------------------------------------------------------------------------------------------
// Intra search
// -------------------------------------------------------------------------------------------------------------------

void IntraSearch::xEncIntraHeader( CodingStructure &cs, Partitioner &partitioner, const bool luma )
{
  CodingUnit &cu = *cs.getCU( partitioner.chType, partitioner.treeType );

  if (luma)
  {
#if ISP_VVC
    bool isFirst = cu.ispMode ? m_ispTestedModes[0].subTuCounter == 0 : partitioner.currArea().lumaPos() == cs.area.lumaPos();
#else
    bool isFirst = partitioner.currArea().lumaPos() == cs.area.lumaPos();
#endif

    // CU header
    if( isFirst )
    {
      if ((!cs.slice->isIntra() || cs.slice->sps->IBC || cs.slice->sps->PLT) && cu.Y().valid())
      {
        m_CABACEstimator->pred_mode   ( cu );
      }
      m_CABACEstimator->bdpcm_mode  ( cu, ComponentID(partitioner.chType) );
    }

    // luma prediction mode
    if (isFirst)
    {
      if ( !cu.Y().valid())
      {
        m_CABACEstimator->pred_mode( cu );
      }
      m_CABACEstimator->intra_luma_pred_mode( cu );
    }
  }
  else //  if (chroma)
  {
    bool isFirst = partitioner.currArea().Cb().valid() && partitioner.currArea().chromaPos() == cs.area.chromaPos();

    if( isFirst )
    {
      m_CABACEstimator->intra_chroma_pred_mode(  cu );
    }
  }
}

void IntraSearch::xEncSubdivCbfQT( CodingStructure &cs, Partitioner &partitioner, const bool luma )
{
  const UnitArea& currArea = partitioner.currArea();
#if ISP_VVC
  int subTuCounter = m_ispTestedModes[0].subTuCounter;
  TransformUnit  &currTU   = *cs.getTU(currArea.blocks[partitioner.chType], partitioner.chType, subTuCounter);
#else
  TransformUnit  &currTU   = *cs.getTU( currArea.blocks[partitioner.chType], partitioner.chType );
#endif
  CodingUnit     &currCU   = *currTU.cu;
  const uint32_t currDepth = partitioner.currTrDepth;
#if ISP_VVC
  const bool  subdiv = currTU.depth > currDepth;
  ComponentID compID = partitioner.chType == CH_L ? COMP_Y : COMP_Cb;

  if (!luma)
  {
    const bool chromaCbfISP = currArea.blocks[COMP_Cb].valid() && currCU.ispMode && !subdiv;
    if (!currCU.ispMode || chromaCbfISP)
    {
      const uint32_t numberValidComponents = getNumberValidComponents(currArea.chromaFormat);
      const uint32_t cbfDepth = (chromaCbfISP ? currDepth - 1 : currDepth);

      for (uint32_t ch = COMP_Cb; ch < numberValidComponents; ch++)
      {
        const ComponentID compID = ComponentID(ch);
        if (currDepth == 0 || TU::getCbfAtDepth(currTU, compID, currDepth - 1) || chromaCbfISP)
        {
          const bool prevCbf = (compID == COMP_Cr ? TU::getCbfAtDepth(currTU, COMP_Cb, currDepth) : false);
          m_CABACEstimator->cbf_comp(currCU, TU::getCbfAtDepth(currTU, compID, currDepth), currArea.blocks[compID], cbfDepth, prevCbf);
        }
      }
    }
  }

  if (subdiv)
  {
    if (partitioner.canSplit(TU_MAX_TR_SPLIT, cs))
    {
      partitioner.splitCurrArea(TU_MAX_TR_SPLIT, cs);
    }
    else if (currCU.ispMode && isLuma(compID))
    {
      partitioner.splitCurrArea(m_ispTestedModes[0].IspType, cs);
    }
    else
      THROW("Cannot perform an implicit split!");

    do
    {
      xEncSubdivCbfQT(cs, partitioner, luma);   //?
      subTuCounter += subTuCounter != -1 ? 1 : 0;
    } while (partitioner.nextPart(cs));

    partitioner.exitCurrSplit();
  }
  else
#endif
  {
    //===== Cbfs =====
    if (luma)
    {
      bool previousCbf = false;
      bool lastCbfIsInferred = false;
#if ISP_VVC
      if (m_ispTestedModes[0].IspType != TU_NO_ISP)
      {
        bool     rootCbfSoFar = false;
        uint32_t nTus = currCU.ispMode == HOR_INTRA_SUBPARTITIONS ? currCU.lheight() >> floorLog2(currTU.lheight())
          : currCU.lwidth() >> floorLog2(currTU.lwidth());
        if (subTuCounter == nTus - 1)
        {
          TransformUnit* tuPointer = currCU.firstTU;
          for (int tuIdx = 0; tuIdx < nTus - 1; tuIdx++)
          {
            rootCbfSoFar |= TU::getCbfAtDepth(*tuPointer, COMP_Y, currDepth);
            tuPointer = tuPointer->next;
          }
          if (!rootCbfSoFar)
          {
            lastCbfIsInferred = true;
          }
        }
        if (!lastCbfIsInferred)
        {
          previousCbf = TU::getPrevTuCbfAtDepth(currTU, COMP_Y, partitioner.currTrDepth);
        }
      }
#endif
      if (!lastCbfIsInferred)
      {
        m_CABACEstimator->cbf_comp(currCU, TU::getCbfAtDepth(currTU, COMP_Y, currDepth), currTU.Y(), currTU.depth, previousCbf, currCU.ispMode);
      }
    }
#if !ISP_VVC
    else  //if( chroma )
    {
      const uint32_t numberValidComponents = getNumberValidComponents(currArea.chromaFormat);
      const uint32_t cbfDepth = currDepth;

      for (uint32_t ch = COMP_Cb; ch < numberValidComponents; ch++)
      {
        const ComponentID compID = ComponentID(ch);

        if (currDepth == 0 || TU::getCbfAtDepth(currTU, compID, currDepth - 1))
        {
          const bool prevCbf = (compID == COMP_Cr ? TU::getCbfAtDepth(currTU, COMP_Cb, currDepth) : false);
          m_CABACEstimator->cbf_comp(currCU, TU::getCbfAtDepth(currTU, compID, currDepth), currArea.blocks[compID], cbfDepth, prevCbf);
        }
      }
    }
#endif
  }
}
#if ISP_VVC
void IntraSearch::xEncCoeffQT(CodingStructure& cs, Partitioner& partitioner, const ComponentID compID, CUCtx* cuCtx, const int subTuIdx, const PartSplit ispType)
#else
void IntraSearch::xEncCoeffQT( CodingStructure &cs, Partitioner &partitioner, const ComponentID compID, CUCtx *cuCtx )
#endif
{
  const UnitArea& currArea  = partitioner.currArea();

#if ISP_VVC
  int subTuCounter          = m_ispTestedModes[0].subTuCounter;
  TransformUnit& currTU     = *cs.getTU(currArea.blocks[partitioner.chType], partitioner.chType, subTuCounter);
#else
  TransformUnit& currTU     = *cs.getTU( currArea.blocks[partitioner.chType], partitioner.chType );
#endif
  uint32_t   currDepth      = partitioner.currTrDepth;
  const bool subdiv         = currTU.depth > currDepth;

  if (subdiv)
  {
    if (partitioner.canSplit(TU_MAX_TR_SPLIT, cs))
    {
      partitioner.splitCurrArea(TU_MAX_TR_SPLIT, cs);
    }
#if ISP_VVC
    else if (currTU.cu->ispMode)
    {
      partitioner.splitCurrArea(m_ispTestedModes[0].IspType, cs);
    }
#endif
    else
      THROW("Implicit TU split not available!");

    do
    {
#if ISP_VVC
      xEncCoeffQT(cs, partitioner, compID, cuCtx, subTuCounter, m_ispTestedModes[0].IspType);
      subTuCounter += subTuCounter != -1 ? 1 : 0;
#else
      xEncCoeffQT( cs, partitioner, compID );
#endif
    } while( partitioner.nextPart( cs ) );

    partitioner.exitCurrSplit();
  }
  else

  if( currArea.blocks[compID].valid() )
  {
    if( compID == COMP_Cr )
    {
      const int cbfMask = ( TU::getCbf( currTU, COMP_Cb ) ? 2 : 0 ) + ( TU::getCbf( currTU, COMP_Cr ) ? 1 : 0 );
      m_CABACEstimator->joint_cb_cr( currTU, cbfMask );
    }
    if( TU::getCbf( currTU, compID ) )
    {
      if( isLuma(compID) )
      {
        m_CABACEstimator->residual_coding( currTU, compID, cuCtx );
        m_CABACEstimator->mts_idx( *currTU.cu, cuCtx );
      }
      else
        m_CABACEstimator->residual_coding( currTU, compID );
    }
  }
}

uint64_t IntraSearch::xGetIntraFracBitsQT( CodingStructure &cs, Partitioner &partitioner, const bool luma, CUCtx *cuCtx )
{
  m_CABACEstimator->resetBits();

  xEncIntraHeader( cs, partitioner, luma );
  xEncSubdivCbfQT( cs, partitioner, luma );

  if( luma )
  {
    xEncCoeffQT( cs, partitioner, COMP_Y, cuCtx );

    CodingUnit &cu = *cs.cus[0];
#if ISP_VVC
    if (cuCtx /*&& CU::isSepTree(cu)*/
      && (!cu.ispMode || (cu.lfnstIdx && m_ispTestedModes[0].subTuCounter == 0)
        || (!cu.lfnstIdx
          && m_ispTestedModes[0].subTuCounter == m_ispTestedModes[cu.lfnstIdx].numTotalParts[cu.ispMode - 1] - 1)))
#else
    if( cuCtx )
#endif
    {
      m_CABACEstimator->residual_lfnst_mode( cu, *cuCtx );
    }
  }
  else
  {
    xEncCoeffQT( cs, partitioner, COMP_Cb );
    xEncCoeffQT( cs, partitioner, COMP_Cr );
  }

  uint64_t fracBits = m_CABACEstimator->getEstFracBits();
  return fracBits;
}

uint64_t IntraSearch::xGetIntraFracBitsQTChroma(const TransformUnit& currTU, const ComponentID compID, CUCtx *cuCtx)
{
  m_CABACEstimator->resetBits();

  if ( currTU.jointCbCr )
  {
    const int cbfMask = ( TU::getCbf( currTU, COMP_Cb ) ? 2 : 0 ) + ( TU::getCbf( currTU, COMP_Cr ) ? 1 : 0 );
    m_CABACEstimator->cbf_comp( *currTU.cu, cbfMask>>1, currTU.blocks[ COMP_Cb ], currTU.depth, false );
    m_CABACEstimator->cbf_comp( *currTU.cu, cbfMask &1, currTU.blocks[ COMP_Cr ], currTU.depth, cbfMask>>1 );
    if( cbfMask )
      m_CABACEstimator->joint_cb_cr( currTU, cbfMask );
    if (cbfMask >> 1)
      m_CABACEstimator->residual_coding( currTU, COMP_Cb, cuCtx );
    if (cbfMask & 1)
      m_CABACEstimator->residual_coding( currTU, COMP_Cr, cuCtx );
  }
  else
  {
    if ( compID == COMP_Cb )
      m_CABACEstimator->cbf_comp( *currTU.cu, TU::getCbf( currTU, compID ), currTU.blocks[ compID ], currTU.depth, false );
    else
    {
      const bool cbCbf    = TU::getCbf( currTU, COMP_Cb );
      const bool crCbf    = TU::getCbf( currTU, compID );
      const int  cbfMask  = ( cbCbf ? 2 : 0 ) + ( crCbf ? 1 : 0 );
      m_CABACEstimator->cbf_comp( *currTU.cu, crCbf, currTU.blocks[ compID ], currTU.depth, cbCbf );
      m_CABACEstimator->joint_cb_cr( currTU, cbfMask );
    }
  }

  if( !currTU.jointCbCr && TU::getCbf( currTU, compID ) )
  {
    m_CABACEstimator->residual_coding( currTU, compID, cuCtx );
  }

  uint64_t fracBits = m_CABACEstimator->getEstFracBits();
  return fracBits;
}

void IntraSearch::xIntraCodingTUBlock(TransformUnit &tu, const ComponentID compID, const bool checkCrossCPrediction, Distortion &ruiDist, uint32_t *numSig, PelUnitBuf *predBuf, const bool loadTr)
{
  if (!tu.blocks[compID].valid())
  {
    return;
  }

  CodingStructure &cs             = *tu.cs;
  const CompArea      &area       = tu.blocks[compID];
  const SPS           &sps        = *cs.sps;
  const ReshapeData&  reshapeData = cs.picture->reshapeData;

  const ChannelType    chType     = toChannelType(compID);
  const int            bitDepth   = sps.bitDepths[chType];

#if ISP_VVC   // area
  CPelBuf        piOrg            = cs.getOrgBuf    (area);
  PelBuf         piPred           = cs.getPredBuf   (area);
  PelBuf         piResi           = cs.getResiBuf   (area);
  PelBuf         piReco           = cs.getRecoBuf   (area);
#else
  CPelBuf        piOrg            = cs.getOrgBuf    (compID);
  PelBuf         piPred           = cs.getPredBuf   (compID);
  PelBuf         piResi           = cs.getResiBuf   (compID);
  PelBuf         piReco           = cs.getRecoBuf   (compID);
#endif

  const CodingUnit& cu        = *cs.getCU(area.pos(), chType, TREE_D);

  //===== init availability pattern =====
  CHECK( tu.jointCbCr && compID == COMP_Cr, "wrong combination of compID and jointCbCr" );
  bool jointCbCr = tu.jointCbCr && compID == COMP_Cb;

  if ( isLuma(compID) )
  {
    bool predRegDiffFromTB = CU::isPredRegDiffFromTB(*tu.cu );
    bool firstTBInPredReg  = false;
    CompArea areaPredReg(COMP_Y, tu.chromaFormat, area);
#if ISP_VVC
    if (tu.cu->ispMode )
    {
      firstTBInPredReg = CU::isFirstTBInPredReg(*tu.cu, area);
      if (predRegDiffFromTB)
      {
        if (firstTBInPredReg)
        {
          CU::adjustPredArea(areaPredReg);
          initIntraPatternChTypeISP(*tu.cu, areaPredReg, piReco);
        }
      }
      else
        initIntraPatternChTypeISP(*tu.cu, area, piReco);
    }
    else
#endif
    {
      initIntraPatternChType(*tu.cu, area);
    }

    //===== get prediction signal =====
    if (predRegDiffFromTB)
    {
      if (firstTBInPredReg)
      {
        PelBuf piPredReg = cs.getPredBuf(areaPredReg);
        predIntraAng(compID, piPredReg, cu);
      }
    }
    else
    {
      if( predBuf )
      {
        piPred.copyFrom( predBuf->Y() );
      }
      else if( CU::isMIP( cu, CH_L ) )
      {
        initIntraMip( cu );
        predIntraMip( piPred, cu );
      }
      else
      {
        predIntraAng(compID, piPred, cu);
      }
    }
  }
  DTRACE( g_trace_ctx, D_PRED, "@(%4d,%4d) [%2dx%2d] IMode=%d\n", tu.lx(), tu.ly(), tu.lwidth(), tu.lheight(), CU::getFinalIntraMode(cu, chType) );
  const Slice &slice = *cs.slice;
  bool flag = cs.picHeader->lmcsEnabled && (slice.isIntra() || (!slice.isIntra() && reshapeData.getCTUFlag()));

  if (isLuma(compID))
  {
    //===== get residual signal =====
    if (cs.picHeader->lmcsEnabled && reshapeData.getCTUFlag() )
    {
#if ISP_VVC
      piResi.subtract(cs.getRspOrgBuf(area), piPred);
#else
      piResi.subtract( cs.getRspOrgBuf(), piPred);
#endif
    }
    else
    {
      piResi.subtract( piOrg, piPred );
    }
  }

  //===== transform and quantization =====
  //--- init rate estimation arrays for RDOQ ---
  //--- transform and quantization           ---
  TCoeff uiAbsSum = 0;
  const QpParam cQP(tu, compID);

  m_pcTrQuant->selectLambda(compID);

  flag =flag && (tu.blocks[compID].width*tu.blocks[compID].height > 4);
  if (flag && isChroma(compID) && cs.picHeader->lmcsChromaResidualScale )
  {
    int cResScaleInv = tu.chromaAdj;
    double cRescale = (double)(1 << CSCALE_FP_PREC) / (double)cResScaleInv;
    m_pcTrQuant->scaleLambda( 1.0/(cRescale*cRescale) );
  }

  CPelBuf         crOrg  = cs.getOrgBuf  ( COMP_Cr );
  PelBuf          crPred = cs.getPredBuf ( COMP_Cr );
  PelBuf          crResi = cs.getResiBuf ( COMP_Cr );
  PelBuf          crReco = cs.getRecoBuf ( COMP_Cr );

  if ( jointCbCr )
  {
    // Lambda is loosened for the joint mode with respect to single modes as the same residual is used for both chroma blocks
    const int    absIct = abs( TU::getICTMode(tu) );
    const double lfact  = ( absIct == 1 || absIct == 3 ? 0.8 : 0.5 );
    m_pcTrQuant->scaleLambda( lfact );
  }
  if ( sps.jointCbCr && isChroma(compID) && (tu.cu->cs->slice->sliceQp > 18) )
  {
    m_pcTrQuant->scaleLambda( 1.3 );
  }

  if( isLuma(compID) )
  {
    m_pcTrQuant->transformNxN(tu, compID, cQP, uiAbsSum, m_CABACEstimator->getCtx(), loadTr);

    DTRACE( g_trace_ctx, D_TU_ABS_SUM, "%d: comp=%d, abssum=%d\n", DTRACE_GET_COUNTER( g_trace_ctx, D_TU_ABS_SUM ), compID, uiAbsSum );
#if ISP_VVC
    if (tu.cu->ispMode && isLuma(compID) && CU::isISPLast(*tu.cu, area, area.compID) && CU::allLumaCBFsAreZero(*tu.cu))
    {
      // ISP has to have at least one non-zero CBF
      ruiDist = MAX_INT;
      return;
    }
#endif
    //--- inverse transform ---
    if (uiAbsSum > 0)
    {
      m_pcTrQuant->invTransformNxN(tu, compID, piResi, cQP);
    }
    else
    {
      piResi.fill(0);
    }
  }
  else // chroma
  {
    int         codedCbfMask  = 0;
    ComponentID codeCompId    = (tu.jointCbCr ? (tu.jointCbCr >> 1 ? COMP_Cb : COMP_Cr) : compID);
    const QpParam qpCbCr(tu, codeCompId);

    if( tu.jointCbCr )
    {
      ComponentID otherCompId = ( codeCompId==COMP_Cr ? COMP_Cb : COMP_Cr );
      tu.getCoeffs( otherCompId ).fill(0); // do we need that?
      TU::setCbfAtDepth (tu, otherCompId, tu.depth, false );
    }
    PelBuf& codeResi = ( codeCompId == COMP_Cr ? crResi : piResi );
    uiAbsSum = 0;
    m_pcTrQuant->transformNxN(tu, codeCompId, qpCbCr, uiAbsSum, m_CABACEstimator->getCtx(), loadTr);
    DTRACE( g_trace_ctx, D_TU_ABS_SUM, "%d: comp=%d, abssum=%d\n", DTRACE_GET_COUNTER( g_trace_ctx, D_TU_ABS_SUM ), codeCompId, uiAbsSum );
    if( uiAbsSum > 0 )
    {
      m_pcTrQuant->invTransformNxN(tu, codeCompId, codeResi, qpCbCr);
      codedCbfMask += ( codeCompId == COMP_Cb ? 2 : 1 );
    }
    else
    {
      codeResi.fill(0);
    }

    if( tu.jointCbCr )
    {
      if( tu.jointCbCr == 3 && codedCbfMask == 2 )
      {
        codedCbfMask = 3;
        TU::setCbfAtDepth (tu, COMP_Cr, tu.depth, true );
      }
      if( tu.jointCbCr != codedCbfMask )
      {
        ruiDist = MAX_DISTORTION;
        return;
      }
      m_pcTrQuant->invTransformICT( tu, piResi, crResi );
      uiAbsSum = codedCbfMask;
    }
  }

  //===== reconstruction =====
  if ( flag && uiAbsSum > 0 && isChroma(compID) && cs.picHeader->lmcsChromaResidualScale )
  {
    piResi.scaleSignal(tu.chromaAdj, 0, slice.clpRngs[compID]);

    if( jointCbCr )
    {
      crResi.scaleSignal(tu.chromaAdj, 0, slice.clpRngs[COMP_Cr]);
    }
  }

  piReco.reconstruct(piPred, piResi, cs.slice->clpRngs[ compID ]);
  if( jointCbCr )
  {
    crReco.reconstruct(crPred, crResi, cs.slice->clpRngs[ COMP_Cr ]);
  }


  //===== update distortion =====
  if( (cs.picHeader->lmcsEnabled && reshapeData.getCTUFlag()) || m_pcEncCfg->m_lumaLevelToDeltaQPEnabled )
  {
    const CPelBuf orgLuma = cs.getOrgBuf( cs.area.blocks[COMP_Y] );
    if( compID == COMP_Y && !m_pcEncCfg->m_lumaLevelToDeltaQPEnabled )
    {
#if ISP_VVC
      PelBuf tmpRecLuma = cs.getRspRecoBuf(area);
#else
      PelBuf tmpRecLuma = cs.getRspRecoBuf();
#endif
      tmpRecLuma.rspSignal( piReco, reshapeData.getInvLUT());
      ruiDist += m_pcRdCost->getDistPart(piOrg, tmpRecLuma, sps.bitDepths[toChannelType(compID)], compID, DF_SSE_WTD, &orgLuma);
    }
    else
    {
      ruiDist += m_pcRdCost->getDistPart( piOrg, piReco, bitDepth, compID, DF_SSE_WTD, &orgLuma );
      if( jointCbCr )
      {
        ruiDist += m_pcRdCost->getDistPart( crOrg, crReco, bitDepth, COMP_Cr, DF_SSE_WTD, &orgLuma );
      }
    }
  }
  else
  {
    ruiDist += m_pcRdCost->getDistPart( piOrg, piReco, bitDepth, compID, DF_SSE );
    if( jointCbCr )
    {
      ruiDist += m_pcRdCost->getDistPart( crOrg, crReco, bitDepth, COMP_Cr, DF_SSE );
    }
  }
}

#if ISP_VVC
void IntraSearch::xIntraCodingLumaQT(CodingStructure& cs, Partitioner& partitioner, PelUnitBuf* predBuf, const double bestCostSoFar, int numMode)
#else
void IntraSearch::xIntraCodingLumaQT( CodingStructure& cs, Partitioner& partitioner, PelUnitBuf* predBuf, const double bestCostSoFar )
#endif
{
  PROFILER_SCOPE_AND_STAGE_EXT( 0, g_timeProfiler, P_INTRA_RD_SEARCH_LUMA, &cs, partitioner.chType );
  const UnitArea& currArea  = partitioner.currArea();
  uint32_t        currDepth = partitioner.currTrDepth;
#if !ISP_VVC
  TransformUnit& tu = cs.addTU( CS::getArea( cs, currArea, partitioner.chType, partitioner.treeType ), partitioner.chType, cs.cus[0] );
  tu.depth = currDepth;

  CHECK( !tu.Y().valid(), "Invalid TU" );
#endif
  Distortion singleDistLuma = 0;
  uint32_t   numSig         = 0;
  const SPS &sps            = *cs.sps;
  CodingUnit &cu            = *cs.cus[0];
  bool mtsAllowed           = CU::isMTSAllowed(cu, COMP_Y);
  uint64_t singleFracBits   = 0;
#if  ISP_VVC               
  bool   splitCbfLumaSum    = false;
  double bestCostForISP     = bestCostSoFar;
  double dSingleCost        = MAX_DOUBLE;
  int endLfnstIdx           = (partitioner.isSepTree(cs) && partitioner.chType == CH_C && (currArea.lwidth() < 8 || currArea.lheight() < 8))
                           || (currArea.lwidth() > sps.getMaxTbSize() || currArea.lheight() > sps.getMaxTbSize()) || !sps.LFNST || (numMode < 0) ? 0 : 2;
  numMode                   = (numMode < 0) ? -numMode : numMode;
#else
  int endLfnstIdx   = (partitioner.isSepTree(cs) && partitioner.chType == CH_C && (currArea.lwidth() < 8 || currArea.lheight() < 8))
                        || (currArea.lwidth() > sps.getMaxTbSize() || currArea.lheight() > sps.getMaxTbSize()) || !sps.LFNST ? 0 : 2;
#endif

  if (cu.mipFlag && !allowLfnstWithMip(cu.lumaSize()))
  {
    endLfnstIdx = 0;
  }
  int bestMTS = 0;
  int EndMTS  = mtsAllowed ? m_pcEncCfg->m_MTSIntraMaxCand +1 : 0;
#if ISP_VVC
  if (cu.ispMode && (EndMTS || endLfnstIdx))
  {
    EndMTS = 0;
    if ((m_ispTestedModes[1].numTotalParts[cu.ispMode - 1] == 0)
     && (m_ispTestedModes[2].numTotalParts[cu.ispMode - 1] == 0))
    {
      endLfnstIdx = 0;
    }
  }
#endif
#if TS_VVC
  bool checkTransformSkip = sps.transformSkip;

  SizeType transformSkipMaxSize = 1 << sps.log2MaxTransformSkipBlockSize;
  //bool tsAllowed = TU::isTSAllowed(tu, COMP_Y);
  bool tsAllowed = cu.cs->sps->transformSkip && (!cu.ispMode) && (!cu.bdpcmMode) &&(!cu.sbtInfo);
  tsAllowed &= cu.blocks[COMP_Y].width <= transformSkipMaxSize && cu.blocks[COMP_Y].height <= transformSkipMaxSize;
#if DETECT_SC
  tsAllowed &= cs.picture->useSC;
#endif
  if (tsAllowed)
  {
    EndMTS += 1;
  }
#endif
  if (endLfnstIdx || EndMTS)
  {
#if ISP_VVC
    bool       splitCbfLuma  = false;
    const PartSplit ispType  = CU::getISPType(cu, COMP_Y);
    CUCtx cuCtx;
    cuCtx.isDQPCoded         = true;
    cuCtx.isChromaQpAdjCoded = true;
    cs.cost                  = 0.0;
#else
    double dSingleCost       = MAX_DOUBLE;
#endif
    Distortion       singleDistTmpLuma = 0;
    uint64_t         singleTmpFracBits = 0;
    double           singleCostTmp     = 0;
    const TempCtx    ctxStart          (m_CtxCache, m_CABACEstimator->getCtx());
          TempCtx    ctxBest           (m_CtxCache);
    CodingStructure &saveCS            = *m_pSaveCS[0];
    TransformUnit *  tmpTU             = nullptr;
    int              bestLfnstIdx      = 0;
    int              startLfnstIdx     = 0;
    // speedUps LFNST
    bool   rapidLFNST                  = false;
    bool   rapidDCT                    = false;
    double thresholdDCT                = 1;

    if (m_pcEncCfg->m_MTS == 2)
    {
      thresholdDCT += 1.4 / sqrt(cu.lwidth() * cu.lheight());
    }

    if (m_pcEncCfg->m_LFNST > 1)
    {
      rapidLFNST = true;

      if (m_pcEncCfg->m_LFNST > 2)
      {
        rapidDCT    = true;
        endLfnstIdx = endLfnstIdx ? 1 : 0;
      }
    }

    saveCS.pcv              = cs.pcv;
    saveCS.picture          = cs.picture;
    saveCS.area.repositionTo( cs.area);
    saveCS.clearTUs();

#if ISP_VVC
    if (cu.ispMode)
    {
      partitioner.splitCurrArea(ispType, cs);
    }

    TransformUnit& tu = cs.addTU(CS::getArea(cs, partitioner.currArea(), partitioner.chType, partitioner.treeType), partitioner.chType, cs.cus[0]);

    if (cu.ispMode)
    {
      do
      {
        saveCS.addTU(
          CS::getArea(cs, partitioner.currArea(), partitioner.chType, partitioner.treeType),
          partitioner.chType, cs.cus[0]);
      } while (partitioner.nextPart(cs));

      partitioner.exitCurrSplit();
    }
    else
    {
      tmpTU = &saveCS.addTU(currArea, partitioner.chType, cs.cus[0]);
    }
#else
    tmpTU = &saveCS.addTU( currArea, partitioner.chType, cs.cus[0] );
#endif

<<<<<<< HEAD
    std::vector<TrMode> trModes;
#if TS_VVC
    double dct2Cost = MAX_DOUBLE;
    double trGrpStopThreshold = 1.001;
    double trGrpBestCost = MAX_DOUBLE;
#endif
    trModes.push_back(TrMode(0, true));
#if TS_VVC
    if (tsAllowed)
    {
      trModes.push_back(TrMode(1, true));
    }
#else
    double dct2Cost = MAX_DOUBLE;
    double trGrpStopThreshold = 1.001;
    double trGrpBestCost = MAX_DOUBLE;
#endif
=======
    std::vector<TrMode> trModes{ TrMode(0, true) };
    double dct2Cost           = MAX_DOUBLE;
    double trGrpStopThreshold = 1.001;
    double trGrpBestCost      = MAX_DOUBLE;

>>>>>>> 9ba90986
    if (mtsAllowed)
    {
      if (m_pcEncCfg->m_LFNST)
      {
        uint32_t uiIntraMode = cs.cus[0]->intraDir[partitioner.chType];
        int MTScur           = (uiIntraMode < 34) ? MTS_DST7_DCT8 : MTS_DCT8_DST7;

        trModes.push_back(TrMode(     2, true));
        trModes.push_back(TrMode(MTScur, true));

        MTScur = (uiIntraMode < 34) ? MTS_DCT8_DST7 : MTS_DST7_DCT8;

        trModes.push_back(TrMode(MTScur,            true));
        trModes.push_back(TrMode(MTS_DST7_DST7 + 3, true));
      }
      else
      {
        for (int i = 2; i < 6; i++)
        {
          trModes.push_back(TrMode(i, true));
        }
      }
    }
<<<<<<< HEAD
#if TS_VVC
    if ((EndMTS && !m_pcEncCfg->m_LFNST) || (tsAllowed && !mtsAllowed))
#else
=======

>>>>>>> 9ba90986
    if (EndMTS && !m_pcEncCfg->m_LFNST)
#endif
    {
      xPreCheckMTS(tu, &trModes, m_pcEncCfg->m_MTSIntraMaxCand, predBuf);
#if TS_VVC
      if (!mtsAllowed && !trModes[1].second)
      {
        EndMTS = 0;
      }
#endif
    }

    bool NStopMTS = true;

    for (int modeId = 0; modeId <= EndMTS && NStopMTS; modeId++)
    {
      if (modeId > 1)
      {
        trGrpBestCost = MAX_DOUBLE;
      }
<<<<<<< HEAD
    for (int lfnstIdx = startLfnstIdx; lfnstIdx <= endLfnstIdx; lfnstIdx++)
    {
      if (lfnstIdx && modeId)
      {
        continue;
      }
#if TS_VVC
      if (mtsAllowed || tsAllowed)
#else
      if (mtsAllowed)
#endif
      {
#if TS_VVC
        if (m_pcEncCfg->m_TS && bestMTS == MTS_SKIP)
        {
          break;
        }
        if (!m_pcEncCfg->m_LFNST && !trModes[modeId].second && mtsAllowed)
#else
        if (!m_pcEncCfg->m_LFNST  && !trModes[modeId].second)
#endif
=======

      for (int lfnstIdx = startLfnstIdx; lfnstIdx <= endLfnstIdx; lfnstIdx++)
      {
        if (lfnstIdx && modeId)
>>>>>>> 9ba90986
        {
          continue;
        }

        if (mtsAllowed)
        {
          if (!m_pcEncCfg->m_LFNST  && !trModes[modeId].second)
          {
            continue;
          }

          tu.mtsIdx[COMP_Y] = trModes[modeId].first;
        }

#if ISP_VVC
        if (cu.ispMode && lfnstIdx)
        {
          if (m_ispTestedModes[lfnstIdx].numTotalParts[cu.ispMode - 1] == 0)
          {
            if (lfnstIdx == 2)
            {
              endLfnstIdx = 1;
            }
            continue;
          }
        }

#endif
        cu.lfnstIdx                          = lfnstIdx;
        cuCtx.lfnstLastScanPos               = false;
        cuCtx.violatesLfnstConstrained[CH_L] = false;
        cuCtx.violatesLfnstConstrained[CH_C] = false;

        if ((lfnstIdx != startLfnstIdx) || (modeId))
        {
          m_CABACEstimator->getCtx() = ctxStart;
        }
<<<<<<< HEAD
      }
      else
#endif
      {
#if TS_VVC
        bool TrLoad = (EndMTS && !m_pcEncCfg->m_LFNST) || (tsAllowed && !mtsAllowed && (lfnstIdx == 0)) ? true : false;
#else
        bool TrLoad = (EndMTS && !m_pcEncCfg->m_LFNST) ? true : false;
#endif
        xIntraCodingTUBlock(tu, COMP_Y, false, singleDistTmpLuma, &numSig, predBuf, TrLoad);

        cuCtx.mtsLastScanPos = false;
        //----- determine rate and r-d cost -----
#if TS_VVC
        if ((sps.LFNST ? (modeId == EndMTS && modeId != 0 && checkTransformSkip) : (trModes[modeId].first != 0)) && !TU::getCbfAtDepth(tu, COMP_Y, currDepth))
        {
          singleCostTmp = MAX_DOUBLE;
        }
        else
#endif
        {
#if ISP_VVC
          m_ispTestedModes[0].IspType = TU_NO_ISP;
          m_ispTestedModes[0].subTuCounter = -1;
#endif
          singleTmpFracBits = xGetIntraFracBitsQT(cs, partitioner, true, &cuCtx);
          if (tu.mtsIdx[COMP_Y] > MTS_SKIP)
          {
            if (!cuCtx.mtsLastScanPos)
            {
              singleCostTmp = MAX_DOUBLE;
            }
            else
            {
              singleCostTmp = m_pcRdCost->calcRdCost(singleTmpFracBits, singleDistTmpLuma);
            }
=======

        singleDistTmpLuma = 0;

#if ISP_VVC
        if (cu.ispMode)
        {
          splitCbfLuma = false;

          partitioner.splitCurrArea(ispType, cs);

          singleCostTmp = xTestISP(cs, partitioner, bestCostForISP, ispType, splitCbfLuma, singleTmpFracBits, singleDistTmpLuma, cuCtx);

          partitioner.exitCurrSplit();

          if (modeId && (singleCostTmp == MAX_DOUBLE))
          {
            m_ispTestedModes[lfnstIdx].numTotalParts[cu.ispMode - 1] = 0;
>>>>>>> 9ba90986
          }

          bool storeCost = (numMode == 1) ? true : false;

          if ((m_pcEncCfg->m_ISP >= 2) && (numMode <= 1))
          {
            storeCost = true;
          }

          if (storeCost)
          {
            m_ispTestedModes[0].bestCost[cu.ispMode - 1] = singleCostTmp;
          }
        }
<<<<<<< HEAD
        if (((EndMTS && (m_pcEncCfg->m_MTS == 2)) || rapidLFNST) && (modeId == 0) && (lfnstIdx == 0))
        {
          if (singleCostTmp > bestCostSoFar * thresholdDCT)
=======
        else
#endif
        {
          bool TrLoad = EndMTS && !m_pcEncCfg->m_LFNST;

          xIntraCodingTUBlock(tu, COMP_Y, false, singleDistTmpLuma, &numSig, predBuf, TrLoad);

          cuCtx.mtsLastScanPos = false;
          //----- determine rate and r-d cost -----
#if ISP_VVC
          m_ispTestedModes[0].IspType      = TU_NO_ISP;
          m_ispTestedModes[0].subTuCounter = -1;
#endif
          singleTmpFracBits = xGetIntraFracBitsQT(cs, partitioner, true, &cuCtx);

          if (tu.mtsIdx[COMP_Y] > MTS_SKIP)
>>>>>>> 9ba90986
          {
            if (!cuCtx.mtsLastScanPos)
            {
              singleCostTmp = MAX_DOUBLE;
            }
            else
            {
              singleCostTmp = m_pcRdCost->calcRdCost(singleTmpFracBits, singleDistTmpLuma);
            }
          }
          else
          {
            singleCostTmp = m_pcRdCost->calcRdCost(singleTmpFracBits, singleDistTmpLuma);
          }

          if (((EndMTS && (m_pcEncCfg->m_MTS == 2)) || rapidLFNST) && modeId == 0 && lfnstIdx == 0)
          {
            if (singleCostTmp > bestCostSoFar * thresholdDCT)
            {
              EndMTS = 0;

              if (rapidDCT)
              {
                endLfnstIdx = 0;   // break the loop but do not cpy best
              }
            }
          }

          if (lfnstIdx && !cuCtx.lfnstLastScanPos && !cu.ispMode)
          {
            bool rootCbfL = false;

            for (uint32_t t = 0; t < getNumberValidTBlocks(*cu.cs->pcv); t++)
            {
              rootCbfL |= tu.cbf[t] != 0;
            }

            if (rapidLFNST && !rootCbfL)
            {
              endLfnstIdx = lfnstIdx; // break the loop
            }
            bool cbfAtZeroDepth = CU::isSepTree(cu)
              ? rootCbfL
              : (cs.area.chromaFormat != CHROMA_400 && std::min(cu.firstTU->blocks[1].width, cu.firstTU->blocks[1].height) < 4)
                ? TU::getCbfAtDepth(tu, COMP_Y, currDepth)
                : rootCbfL;

            if (cbfAtZeroDepth)
            {
              singleCostTmp = MAX_DOUBLE;
            }
          }
        }

        if (singleCostTmp < dSingleCost)
        {
          trGrpBestCost  = singleCostTmp;
          dSingleCost    = singleCostTmp;
          singleDistLuma = singleDistTmpLuma;
          singleFracBits = singleTmpFracBits;
          bestLfnstIdx   = lfnstIdx;
          bestMTS        = modeId;

#if ISP_VVC
          if (dSingleCost < bestCostForISP)
          {
            bestCostForISP = dSingleCost;
          }

          splitCbfLumaSum = splitCbfLuma;

          if (lfnstIdx == 0 && modeId == 0 && cu.ispMode == 0)
#else
          if ((lfnstIdx == 0) && (modeId == 0) )
#endif
          {
            dct2Cost = singleCostTmp;

            if (!TU::getCbfAtDepth(tu, COMP_Y, currDepth))
            {
              if (rapidLFNST)
              {
                 endLfnstIdx = 0;   // break the loop but do not cpy best
              }

              EndMTS = 0;
            }
          }

          if (bestLfnstIdx != endLfnstIdx || bestMTS != EndMTS)
          {
#if ISP_VVC
            if (cu.ispMode)
            {
              saveCS.getRecoBuf(currArea.Y()).copyFrom(cs.getRecoBuf(currArea.Y()));

              for (uint32_t j = 0; j < cs.tus.size(); j++)
              {
                saveCS.tus[j]->copyComponentFrom(*cs.tus[j], COMP_Y);
              }
            }
            else
#endif
            {
              saveCS.getPredBuf(tu.Y()).copyFrom(cs.getPredBuf(tu.Y()));
              saveCS.getRecoBuf(tu.Y()).copyFrom(cs.getRecoBuf(tu.Y()));

              tmpTU->copyComponentFrom(tu, COMP_Y);
            }

            ctxBest = m_CABACEstimator->getCtx();
          }
      
        }
        else
        {
          if( rapidLFNST )
          {
            endLfnstIdx = lfnstIdx; // break the loop
          }
        }
      }
      if (m_pcEncCfg->m_LFNST && m_pcEncCfg->m_MTS == 2 && modeId && modeId != EndMTS)
      {
        NStopMTS = false;

        if (bestMTS || bestLfnstIdx)
        {
          if ((modeId > 1 && bestMTS == modeId) || modeId == 1)
          {
            NStopMTS = (dct2Cost / trGrpBestCost) < trGrpStopThreshold;
          }
        }
      }
    }

    cu.lfnstIdx = bestLfnstIdx;
#if ISP_VVC
    if (dSingleCost != MAX_DOUBLE)
#endif
    {
      if (bestLfnstIdx != endLfnstIdx || bestMTS != EndMTS)
      {
#if ISP_VVC
        if (cu.ispMode)
        {
          const UnitArea& currArea = partitioner.currArea();
          cs.getRecoBuf(currArea.Y()).copyFrom(saveCS.getRecoBuf(currArea.Y()));

          if (saveCS.tus.size() != cs.tus.size())
          {
            partitioner.splitCurrArea(ispType, cs);

            do
            {
              partitioner.nextPart(cs);
              cs.addTU(CS::getArea(cs, partitioner.currArea(), partitioner.chType, partitioner.treeType),
                partitioner.chType, cs.cus[0]);
            } while (saveCS.tus.size() != cs.tus.size());

            partitioner.exitCurrSplit();
          }

          for (uint32_t j = 0; j < saveCS.tus.size(); j++)
          {
            cs.tus[j]->copyComponentFrom(*saveCS.tus[j], COMP_Y);
          }
        }
        else
#endif
        {
          cs.getRecoBuf(tu.Y()).copyFrom(saveCS.getRecoBuf(tu.Y()));

          tu.copyComponentFrom(*tmpTU, COMP_Y);
        }

        m_CABACEstimator->getCtx() = ctxBest;
      }

      // otherwise this would've happened in useSubStructure
      cs.picture->getRecoBuf(currArea.Y()).copyFrom(cs.getRecoBuf(currArea.Y()));
    }
  }
  else
  {
#if ISP_VVC
    if (cu.ispMode)
    {
      const PartSplit ispType = CU::getISPType(cu, COMP_Y);
      partitioner.splitCurrArea(ispType, cs);

      CUCtx      cuCtx;
      dSingleCost = xTestISP(cs, partitioner, bestCostForISP, ispType, splitCbfLumaSum, singleFracBits, singleDistLuma, cuCtx);
      partitioner.exitCurrSplit();
      bool storeCost = (numMode == 1) ? true : false;
      if ((m_pcEncCfg->m_ISP >= 2) && (numMode <= 1))
      {
        storeCost = true;
      }
      if (storeCost)
      {
        m_ispTestedModes[0].bestCost[cu.ispMode - 1] = dSingleCost;
      }
    }
    else
    {
      TransformUnit& tu =
        cs.addTU(CS::getArea(cs, currArea, partitioner.chType, partitioner.treeType), partitioner.chType, cs.cus[0]);
      tu.depth = currDepth;

      CHECK(!tu.Y().valid(), "Invalid TU");
      xIntraCodingTUBlock(tu, COMP_Y, false, singleDistLuma, &numSig, predBuf);
      //----- determine rate and r-d cost -----
#if ISP_VVC
      m_ispTestedModes[0].IspType = TU_NO_ISP;
      m_ispTestedModes[0].subTuCounter = -1;
#endif
      singleFracBits = xGetIntraFracBitsQT(cs, partitioner, true);
#if ISP_VVC
      dSingleCost = m_pcRdCost->calcRdCost(singleFracBits, singleDistLuma);
#endif
    }
#else
    xIntraCodingTUBlock(tu, COMP_Y, false, singleDistLuma, &numSig, predBuf);

    //----- determine rate and r-d cost -----
    singleFracBits = xGetIntraFracBitsQT(cs, partitioner, true);
#endif
  }
#if ISP_VVC

  if (cu.ispMode)
  { 
    for (auto& ptu : cs.tus)
    {
      if (currArea.Y().contains(ptu->Y()))
      {
        TU::setCbfAtDepth(*ptu, COMP_Y, currDepth, splitCbfLumaSum ? 1 : 0);
      }
    }
  }
#endif
  cs.dist     += singleDistLuma;
  cs.fracBits += singleFracBits;
#if ISP_VVC
  cs.cost      = dSingleCost;
#else
  cs.cost      = m_pcRdCost->calcRdCost( cs.fracBits, cs.dist );
#endif

  STAT_COUNT_CU_MODES( partitioner.chType == CH_L, g_cuCounters1D[CU_RD_TESTS][0][!cs.slice->isIntra() + cs.slice->depth] );
  STAT_COUNT_CU_MODES( partitioner.chType == CH_L && !cs.slice->isIntra(), g_cuCounters2D[CU_RD_TESTS][Log2( cs.area.lheight() )][Log2( cs.area.lwidth() )] );
}

#if ISP_VVC
ChromaCbfs IntraSearch::xIntraChromaCodingQT(CodingStructure& cs, Partitioner& partitioner)
#else
void IntraSearch::xIntraChromaCodingQT( CodingStructure &cs, Partitioner& partitioner )
#endif
{
  UnitArea    currArea      = partitioner.currArea();

  if( !currArea.Cb().valid() ) 
#if ISP_VVC
    return ChromaCbfs(false);
#else        
    return;
#endif

  TransformUnit& currTU     = *cs.getTU( currArea.chromaPos(), CH_C );
  const CodingUnit& cu  = *cs.getCU( currArea.chromaPos(), CH_C, TREE_D );
#if ISP_VVC
  ChromaCbfs cbfs(false);
  uint32_t   currDepth = partitioner.currTrDepth;
  if (currDepth == currTU.depth)
  {
    if (!currArea.Cb().valid() || !currArea.Cr().valid())
    {
      return cbfs;
    }
#endif

    CodingStructure& saveCS = *m_pSaveCS[1];
    saveCS.pcv = cs.pcv;
    saveCS.picture = cs.picture;
    saveCS.area.repositionTo(cs.area);

    TransformUnit& tmpTU = saveCS.tus.empty() ? saveCS.addTU(currArea, partitioner.chType, nullptr) : *saveCS.tus.front();
    tmpTU.initData();
    tmpTU.UnitArea::operator=(currArea);

    const unsigned      numTBlocks = getNumberValidTBlocks(*cs.pcv);

    CompArea& cbArea = currTU.blocks[COMP_Cb];
    CompArea& crArea = currTU.blocks[COMP_Cr];
    double     bestCostCb = MAX_DOUBLE;
    double     bestCostCr = MAX_DOUBLE;
    Distortion bestDistCb = 0;
    Distortion bestDistCr = 0;

    TempCtx ctxStartTU(m_CtxCache);
    TempCtx ctxStart(m_CtxCache);
    TempCtx ctxBest(m_CtxCache);

    ctxStartTU = m_CABACEstimator->getCtx();
    currTU.jointCbCr = 0;

    // Do predictions here to avoid repeating the "default0Save1Load2" stuff
    uint32_t  predMode = CU::getFinalIntraMode(cu, CH_C);

    PelBuf piPredCb = cs.getPredBuf(COMP_Cb);
    PelBuf piPredCr = cs.getPredBuf(COMP_Cr);

    initIntraPatternChType(*currTU.cu, cbArea);
    initIntraPatternChType(*currTU.cu, crArea);

    if (CU::isLMCMode(predMode))
    {
      loadLMLumaRecPels(cu, cbArea);
      predIntraChromaLM(COMP_Cb, piPredCb, cu, cbArea, predMode);
      predIntraChromaLM(COMP_Cr, piPredCr, cu, crArea, predMode);
    }
    else
    {
      predIntraAng(COMP_Cb, piPredCb, cu);
      predIntraAng(COMP_Cr, piPredCr, cu);
    }

    // determination of chroma residuals including reshaping and cross-component prediction
    //----- get chroma residuals -----
    PelBuf resiCb = cs.getResiBuf(COMP_Cb);
    PelBuf resiCr = cs.getResiBuf(COMP_Cr);
    resiCb.subtract(cs.getOrgBuf(COMP_Cb), piPredCb);
    resiCr.subtract(cs.getOrgBuf(COMP_Cr), piPredCr);

    //----- get reshape parameter ----
    ReshapeData& reshapeData = cs.picture->reshapeData;
    bool doReshaping = (cs.picHeader->lmcsEnabled && cs.picHeader->lmcsChromaResidualScale && (cs.slice->isIntra() || reshapeData.getCTUFlag()) && (cbArea.width * cbArea.height > 4));
    if (doReshaping)
    {
      const Area area = currTU.Y().valid() ? currTU.Y() : Area(recalcPosition(currTU.chromaFormat, currTU.chType, CH_L, currTU.blocks[currTU.chType].pos()), recalcSize(currTU.chromaFormat, currTU.chType, CH_L, currTU.blocks[currTU.chType].size()));
      const CompArea& areaY = CompArea(COMP_Y, currTU.chromaFormat, area);
      currTU.chromaAdj = reshapeData.calculateChromaAdjVpduNei(currTU, areaY, currTU.cu->treeType);
    }

    //===== store original residual signals (std and crossCompPred) =====
    CompStorage  orgResiCb[5], orgResiCr[5]; // 0:std, 1-3:jointCbCr (placeholder at this stage), 4:crossComp
    for (int k = 0; k < 1; k += 4)
    {
      orgResiCb[k].create(cbArea);
      orgResiCr[k].create(crArea);
      orgResiCb[k].copyFrom(resiCb);
      orgResiCr[k].copyFrom(resiCr);

      if (doReshaping)
      {
        int cResScaleInv = currTU.chromaAdj;
        orgResiCb[k].scaleSignal(cResScaleInv, 1, cs.slice->clpRngs[COMP_Cb]);
        orgResiCr[k].scaleSignal(cResScaleInv, 1, cs.slice->clpRngs[COMP_Cr]);
      }
    }

    CUCtx cuCtx;
    cuCtx.isDQPCoded = true;
    cuCtx.isChromaQpAdjCoded = true;
    cuCtx.lfnstLastScanPos = false;

    CodingStructure& saveCScur = *m_pSaveCS[2];

    saveCScur.pcv = cs.pcv;
    saveCScur.picture = cs.picture;
    saveCScur.area.repositionTo(cs.area);

    TransformUnit& tmpTUcur = saveCScur.tus.empty() ? saveCScur.addTU(currArea, partitioner.chType, nullptr) : *saveCScur.tus.front();
    tmpTUcur.initData();
    tmpTUcur.UnitArea::operator=(currArea);

    TempCtx ctxBestTUL(m_CtxCache);

    const SPS& sps = *cs.sps;
    double     bestCostCbcur = MAX_DOUBLE;
    double     bestCostCrcur = MAX_DOUBLE;
    Distortion bestDistCbcur = 0;
    Distortion bestDistCrcur = 0;

    int  endLfnstIdx = (partitioner.isSepTree(cs) && partitioner.chType == CH_C && (partitioner.currArea().lwidth() < 8 || partitioner.currArea().lheight() < 8))
      || (partitioner.currArea().lwidth() > sps.getMaxTbSize() || partitioner.currArea().lheight() > sps.getMaxTbSize()) || !sps.LFNST ? 0 : 2;
    int  startLfnstIdx = 0;
    int  bestLfnstIdx = 0;
    bool NOTONE_LFNST = sps.LFNST ? true : false;

    // speedUps LFNST
    bool rapidLFNST = false;
    if (m_pcEncCfg->m_LFNST > 1)
    {
      rapidLFNST = true;
      if (m_pcEncCfg->m_LFNST > 2)
      {
        endLfnstIdx = endLfnstIdx ? 1 : 0;
      }
    }

    if (partitioner.chType != CH_C)
    {
      startLfnstIdx = currTU.cu->lfnstIdx;
      endLfnstIdx = currTU.cu->lfnstIdx;
      bestLfnstIdx = currTU.cu->lfnstIdx;
      NOTONE_LFNST = false;
      rapidLFNST = false;
    }

    double dSingleCostAll = MAX_DOUBLE;
    double singleCostTmpAll = 0;

    for (int lfnstIdx = startLfnstIdx; lfnstIdx <= endLfnstIdx; lfnstIdx++)
    {
      if (rapidLFNST && lfnstIdx)
      {
        if ((lfnstIdx == 2) && (bestLfnstIdx == 0))
        {
          continue;
        }
      }

      currTU.cu->lfnstIdx = lfnstIdx;
      if (lfnstIdx)
      {
        m_CABACEstimator->getCtx() = ctxStartTU;
      }

      cuCtx.lfnstLastScanPos = false;
      cuCtx.violatesLfnstConstrained[CH_L] = false;
      cuCtx.violatesLfnstConstrained[CH_C] = false;

      for (uint32_t c = COMP_Cb; c < numTBlocks; c++)
      {
        const ComponentID compID = ComponentID(c);
        const CompArea& area = currTU.blocks[compID];
        double     dSingleCost = MAX_DOUBLE;
        Distortion singleDistCTmp = 0;
        double     singleCostTmp = 0;
        const bool isLastMode = NOTONE_LFNST || cs.sps->jointCbCr ? false : true;

        if (doReshaping || lfnstIdx)
        {
          resiCb.copyFrom(orgResiCb[0]);
          resiCr.copyFrom(orgResiCr[0]);
        }

        xIntraCodingTUBlock(currTU, compID, false, singleDistCTmp);
        uint64_t fracBitsTmp = xGetIntraFracBitsQTChroma(currTU, compID, &cuCtx);
        singleCostTmp = m_pcRdCost->calcRdCost(fracBitsTmp, singleDistCTmp);

        if (singleCostTmp < dSingleCost)
        {
          dSingleCost = singleCostTmp;

          if (compID == COMP_Cb)
          {
            bestCostCb = singleCostTmp;
            bestDistCb = singleDistCTmp;
          }
          else
          {
            bestCostCr = singleCostTmp;
            bestDistCr = singleDistCTmp;
          }

          if (!isLastMode)
          {
            saveCS.getRecoBuf(area).copyFrom(cs.getRecoBuf(area));
            tmpTU.copyComponentFrom(currTU, compID);
            ctxBest = m_CABACEstimator->getCtx();
          }
        }
      }

      singleCostTmpAll = bestCostCb + bestCostCr;

      bool rootCbfL = false;
      if (NOTONE_LFNST)
      {
        for (uint32_t t = 0; t < getNumberValidTBlocks(*cs.pcv); t++)
        {
          rootCbfL |= bool(tmpTU.cbf[t]);
        }
        if (rapidLFNST && !rootCbfL)
        {
          endLfnstIdx = lfnstIdx; // end this
        }
      }

      if (NOTONE_LFNST && lfnstIdx && !cuCtx.lfnstLastScanPos)
      {
        bool cbfAtZeroDepth = CU::isSepTree(*currTU.cu)
          ? rootCbfL : (cs.area.chromaFormat != CHROMA_400
            && std::min(tmpTU.blocks[1].width, tmpTU.blocks[1].height) < 4)
          ? TU::getCbfAtDepth(currTU, COMP_Y, currTU.depth) : rootCbfL;
        if (cbfAtZeroDepth)
        {
          singleCostTmpAll = MAX_DOUBLE;
        }
      }

      if (NOTONE_LFNST && (singleCostTmpAll < dSingleCostAll))
      {
        bestLfnstIdx = lfnstIdx;
        if (lfnstIdx != endLfnstIdx)
        {
          dSingleCostAll = singleCostTmpAll;

          bestCostCbcur = bestCostCb;
          bestCostCrcur = bestCostCr;
          bestDistCbcur = bestDistCb;
          bestDistCrcur = bestDistCr;

          saveCScur.getRecoBuf(cbArea).copyFrom(saveCS.getRecoBuf(cbArea));
          saveCScur.getRecoBuf(crArea).copyFrom(saveCS.getRecoBuf(crArea));

          tmpTUcur.copyComponentFrom(tmpTU, COMP_Cb);
          tmpTUcur.copyComponentFrom(tmpTU, COMP_Cr);
        }
        ctxBestTUL = m_CABACEstimator->getCtx();
      }
    }
    if (NOTONE_LFNST && (bestLfnstIdx != endLfnstIdx))
    {
      bestCostCb = bestCostCbcur;
      bestCostCr = bestCostCrcur;
      bestDistCb = bestDistCbcur;
      bestDistCr = bestDistCrcur;
      currTU.cu->lfnstIdx = bestLfnstIdx;
      if (!cs.sps->jointCbCr)
      {
        cs.getRecoBuf(cbArea).copyFrom(saveCScur.getRecoBuf(cbArea));
        cs.getRecoBuf(crArea).copyFrom(saveCScur.getRecoBuf(crArea));

        currTU.copyComponentFrom(tmpTUcur, COMP_Cb);
        currTU.copyComponentFrom(tmpTUcur, COMP_Cr);

        m_CABACEstimator->getCtx() = ctxBestTUL;
      }
    }

    Distortion bestDistCbCr = bestDistCb + bestDistCr;

    if (cs.sps->jointCbCr)
    {
      if (NOTONE_LFNST && (bestLfnstIdx != endLfnstIdx))
      {
        saveCS.getRecoBuf(cbArea).copyFrom(saveCScur.getRecoBuf(cbArea));
        saveCS.getRecoBuf(crArea).copyFrom(saveCScur.getRecoBuf(crArea));

        tmpTU.copyComponentFrom(tmpTUcur, COMP_Cb);
        tmpTU.copyComponentFrom(tmpTUcur, COMP_Cr);
        m_CABACEstimator->getCtx() = ctxBestTUL;
        ctxBest = m_CABACEstimator->getCtx();
      }
      // Test using joint chroma residual coding
      double     bestCostCbCr = bestCostCb + bestCostCr;
      int        bestJointCbCr = 0;
      bool       lastIsBest = false;
      bool NOLFNST1 = false;
      if (rapidLFNST && (startLfnstIdx != endLfnstIdx))
      {
        if (bestLfnstIdx == 2)
        {
          NOLFNST1 = true;
        }
        else
        {
          endLfnstIdx = 1;
        }
      }

      for (int lfnstIdxj = startLfnstIdx; lfnstIdxj <= endLfnstIdx; lfnstIdxj++)
      {
        if (rapidLFNST && NOLFNST1 && (lfnstIdxj == 1))
        {
          continue;
        }
        currTU.cu->lfnstIdx = lfnstIdxj;
        std::vector<int> jointCbfMasksToTest;
        if (TU::getCbf(tmpTU, COMP_Cb) || TU::getCbf(tmpTU, COMP_Cr))
        {
          jointCbfMasksToTest = m_pcTrQuant->selectICTCandidates(currTU, orgResiCb, orgResiCr);
        }
        for (int cbfMask : jointCbfMasksToTest)
        {
          Distortion distTmp = 0;
          currTU.jointCbCr = (uint8_t)cbfMask;

          m_CABACEstimator->getCtx() = ctxStartTU;

          resiCb.copyFrom(orgResiCb[cbfMask]);
          resiCr.copyFrom(orgResiCr[cbfMask]);
          cuCtx.lfnstLastScanPos = false;
          cuCtx.violatesLfnstConstrained[CH_L] = false;
          cuCtx.violatesLfnstConstrained[CH_C] = false;

          xIntraCodingTUBlock(currTU, COMP_Cb, false, distTmp, 0);

          double costTmp = std::numeric_limits<double>::max();
          if (distTmp < MAX_DISTORTION)
          {
            uint64_t bits = xGetIntraFracBitsQTChroma(currTU, COMP_Cb, &cuCtx);
            costTmp = m_pcRdCost->calcRdCost(bits, distTmp);
          }
          bool rootCbfL = false;
          for (uint32_t t = 0; t < getNumberValidTBlocks(*cs.pcv); t++)
          {
            rootCbfL |= bool(tmpTU.cbf[t]);
          }
          if (rapidLFNST && !rootCbfL)
          {
            endLfnstIdx = lfnstIdxj;
          }
          if (NOTONE_LFNST && currTU.cu->lfnstIdx && !cuCtx.lfnstLastScanPos)
          {
            bool cbfAtZeroDepth = CU::isSepTree(*currTU.cu) ? rootCbfL
              : (cs.area.chromaFormat != CHROMA_400 && std::min(tmpTU.blocks[1].width, tmpTU.blocks[1].height) < 4)
              ? TU::getCbfAtDepth(currTU, COMP_Y, currTU.depth) : rootCbfL;
            if (cbfAtZeroDepth)
            {
              costTmp = MAX_DOUBLE;
            }
          }
          if (costTmp < bestCostCbCr)
          {
            bestCostCbCr = costTmp;
            bestDistCbCr = distTmp;
            bestJointCbCr = currTU.jointCbCr;

            // store data
            bestLfnstIdx = lfnstIdxj;
            if (cbfMask != jointCbfMasksToTest.back() || (lfnstIdxj != endLfnstIdx))
            {
              saveCS.getRecoBuf(cbArea).copyFrom(cs.getRecoBuf(cbArea));
              saveCS.getRecoBuf(crArea).copyFrom(cs.getRecoBuf(crArea));

              tmpTU.copyComponentFrom(currTU, COMP_Cb);
              tmpTU.copyComponentFrom(currTU, COMP_Cr);

              ctxBest = m_CABACEstimator->getCtx();
            }
            else
            {
              lastIsBest = true;
              cs.cus[0]->lfnstIdx = bestLfnstIdx;
            }
          }
        }

        // Retrieve the best CU data (unless it was the very last one tested)
      }
      if (!lastIsBest)
      {
        cs.getRecoBuf(cbArea).copyFrom(saveCS.getRecoBuf(cbArea));
        cs.getRecoBuf(crArea).copyFrom(saveCS.getRecoBuf(crArea));

        cs.cus[0]->lfnstIdx = bestLfnstIdx;
        currTU.copyComponentFrom(tmpTU, COMP_Cb);
        currTU.copyComponentFrom(tmpTU, COMP_Cr);
        m_CABACEstimator->getCtx() = ctxBest;
      }
      currTU.jointCbCr = (TU::getCbf(currTU, COMP_Cb) | TU::getCbf(currTU, COMP_Cr)) ? bestJointCbCr : 0;
    } // jointCbCr

    cs.dist += bestDistCbCr;
    cuCtx.violatesLfnstConstrained[CH_L] = false;
    cuCtx.violatesLfnstConstrained[CH_C] = false;
    cuCtx.lfnstLastScanPos = false;
    cuCtx.violatesMtsCoeffConstraint = false;
    cuCtx.mtsLastScanPos = false;
#if ISP_VVC
    cbfs.cbf(COMP_Cb) = TU::getCbf(currTU, COMP_Cb);
    cbfs.cbf(COMP_Cr) = TU::getCbf(currTU, COMP_Cr);
  }
  else
  {
    unsigned   numValidTBlocks = getNumberValidTBlocks(*cs.pcv);
    ChromaCbfs SplitCbfs(false);

    if (partitioner.canSplit(TU_MAX_TR_SPLIT, cs))
    {
      partitioner.splitCurrArea(TU_MAX_TR_SPLIT, cs);
    }
    else if (currTU.cu->ispMode)
    {
      partitioner.splitCurrArea(m_ispTestedModes[0].IspType, cs);
    }
    else
      THROW("Implicit TU split not available");

    do
    {
      ChromaCbfs subCbfs = xIntraChromaCodingQT(cs, partitioner);

      for (uint32_t ch = COMP_Cb; ch < numValidTBlocks; ch++)
      {
        const ComponentID compID = ComponentID(ch);
        SplitCbfs.cbf(compID) |= subCbfs.cbf(compID);
      }
    } while (partitioner.nextPart(cs));

    partitioner.exitCurrSplit();

    /*if (lumaUsesISP && cs.dist == MAX_UINT) //ahenkel
    {
      return cbfs;
    }*/
    {
      cbfs.Cb |= SplitCbfs.Cb;
      cbfs.Cr |= SplitCbfs.Cr;

      if (1)   //(!lumaUsesISP)
      {
        for (auto& ptu : cs.tus)
        {
          if (currArea.Cb().contains(ptu->Cb()) || (!ptu->Cb().valid() && currArea.Y().contains(ptu->Y())))
          {
            TU::setCbfAtDepth(*ptu, COMP_Cb, currDepth, SplitCbfs.Cb);
            TU::setCbfAtDepth(*ptu, COMP_Cr, currDepth, SplitCbfs.Cr);
          }
        }
      }
    }
  }
  return cbfs;
#endif
}

uint64_t IntraSearch::xFracModeBitsIntraLuma(const CodingUnit& cu)
{
  m_CABACEstimator->resetBits();

  if (!cu.ciip)
  {
    m_CABACEstimator->intra_luma_pred_mode(cu);
  }

  return m_CABACEstimator->getEstFracBits();
}

template<typename T, size_t N, int M>
void IntraSearch::xReduceHadCandList(static_vector<T, N>& candModeList, static_vector<double, N>& candCostList, SortedPelUnitBufs<M>& sortedPelBuffer, int& numModesForFullRD, const double thresholdHadCost, const double* mipHadCost, const CodingUnit& cu, const bool fastMip)
{
  const int maxCandPerType = numModesForFullRD >> 1;
  static_vector<ModeInfo, FAST_UDI_MAX_RDMODE_NUM> tempRdModeList;
  static_vector<double, FAST_UDI_MAX_RDMODE_NUM> tempCandCostList;
  const double minCost = candCostList[0];
  bool keepOneMip = candModeList.size() > numModesForFullRD;
  const int maxNumConv = 3; 

  int numConv = 0;
  int numMip = 0;
  for (int idx = 0; idx < candModeList.size() - (keepOneMip?0:1); idx++)
  {
    bool addMode = false;
    const ModeInfo& orgMode = candModeList[idx];

    if (!orgMode.mipFlg)
    {
      addMode = (numConv < maxNumConv);
      numConv += addMode ? 1:0;
    }
    else
    {
      addMode = ( numMip < maxCandPerType || (candCostList[idx] < thresholdHadCost * minCost) || keepOneMip );
      keepOneMip = false;
      numMip += addMode ? 1:0;
    }
    if( addMode )
    {
      tempRdModeList.push_back(orgMode);
      tempCandCostList.push_back(candCostList[idx]);
    }
  }

  // sort Pel Buffer
  int i = -1;
  for( auto &m: tempRdModeList)
  {
    if( ! (m == candModeList.at( ++i )) )
    {
      for( int j = i; j < (int)candModeList.size()-1; )
      {
        if( m == candModeList.at( ++j ) )
        {
          sortedPelBuffer.swap( i, j);
          break;
        }
      }
    }
  }
  sortedPelBuffer.reduceTo( (int)tempRdModeList.size() );

  if ((cu.lwidth() > 8 && cu.lheight() > 8))
  {
    // Sort MIP candidates by Hadamard cost
    const int transpOff = getNumModesMip(cu.Y());
    static_vector<uint8_t, FAST_UDI_MAX_RDMODE_NUM> sortedMipModes(0);
    static_vector<double, FAST_UDI_MAX_RDMODE_NUM> sortedMipCost(0);
    for (uint8_t mode : { 0, 1, 2 })
    {
      uint8_t candMode = mode + uint8_t((mipHadCost[mode + transpOff] < mipHadCost[mode]) ? transpOff : 0);
      updateCandList(candMode, mipHadCost[candMode], sortedMipModes, sortedMipCost, 3);
    }

    // Append MIP mode to RD mode list
    const int modeListSize = int(tempRdModeList.size());
    for (int idx = 0; idx < 3; idx++)
    {
      const bool     isTransposed = (sortedMipModes[idx] >= transpOff ? true : false);
      const uint32_t mipIdx       = (isTransposed ? sortedMipModes[idx] - transpOff : sortedMipModes[idx]);
      const ModeInfo mipMode( true, isTransposed, 0, NOT_INTRA_SUBPARTITIONS, mipIdx );
      bool alreadyIncluded = false;
      for (int modeListIdx = 0; modeListIdx < modeListSize; modeListIdx++)
      {
        if (tempRdModeList[modeListIdx] == mipMode)
        {
          alreadyIncluded = true;
          break;
        }
      }

      if (!alreadyIncluded)
      {
        tempRdModeList.push_back(mipMode);
        tempCandCostList.push_back(0);
        if( fastMip ) break;
      }
    }
  }

  candModeList = tempRdModeList;
  candCostList = tempCandCostList;
  numModesForFullRD = int(candModeList.size());
}

void IntraSearch::xPreCheckMTS(TransformUnit &tu, std::vector<TrMode> *trModes, const int maxCand, PelUnitBuf *predBuf)
{
  CodingStructure&   cs          = *tu.cs;
  const CompArea&    area        = tu.blocks[COMP_Y];
  const ReshapeData& reshapeData = cs.picture->reshapeData;

  PelBuf piPred    = cs.getPredBuf(COMP_Y);
  PelBuf piResi    = cs.getResiBuf(COMP_Y);

  const CodingUnit& cu = *cs.getCU(area.pos(), CH_L,TREE_D);
  initIntraPatternChType(*tu.cu, area);
  if( predBuf )
  {
    piPred.copyFrom( predBuf->Y() );
  }
  else if (CU::isMIP(cu, CH_L))
  {
    initIntraMip(cu);
    predIntraMip( piPred, cu);
  }
  else
  {
    predIntraAng( COMP_Y, piPred, cu);
  }

  //===== get residual signal =====
  if (cs.picHeader->lmcsEnabled && reshapeData.getCTUFlag())
  {
    piResi.subtract(cs.getRspOrgBuf(), piPred);
  }
  else
  {
    CPelBuf piOrg = cs.getOrgBuf(COMP_Y);
    piResi.subtract( piOrg, piPred);
  }

  m_pcTrQuant->checktransformsNxN(tu, trModes, m_pcEncCfg->m_MTSIntraMaxCand);
}

#if ISP_VVC
double IntraSearch::xTestISP(CodingStructure& cs, Partitioner& subTuPartitioner, double bestCostForISP, PartSplit ispType, bool& splitcbf, uint64_t& singleFracBits, Distortion& singleDistLuma, CUCtx& cuCtx)
{
  int  subTuCounter = 0;
  bool earlySkipISP = false;
  bool splitCbfLuma = false;
  CodingUnit& cu = *cs.cus[0];

  Distortion singleDistTmpLumaSUM = 0;
  uint64_t   singleTmpFracBitsSUM = 0;
  double     singleCostTmpSUM = 0;
  cuCtx.isDQPCoded = true;
  cuCtx.isChromaQpAdjCoded = true;

  do
  {
    Distortion singleDistTmpLuma = 0;
    uint64_t   singleTmpFracBits = 0;
    double     singleCostTmp = 0;
    TransformUnit& tmpTUcur = ((cs.tus.size() < (subTuCounter + 1)))
      ? cs.addTU(CS::getArea(cs, subTuPartitioner.currArea(), subTuPartitioner.chType,
        subTuPartitioner.treeType),
        subTuPartitioner.chType, cs.cus[0])
      : *cs.tus[subTuCounter];
    tmpTUcur.depth = subTuPartitioner.currTrDepth;

    // Encode TU
    xIntraCodingTUBlock(tmpTUcur, COMP_Y, false, singleDistTmpLuma, 0);
    cuCtx.mtsLastScanPos = false;

    if (singleDistTmpLuma == MAX_INT)   // all zero CBF skip
    {
      earlySkipISP = true;
      singleCostTmpSUM = MAX_DOUBLE;
      break;
    }

    {
      if (m_pcRdCost->calcRdCost(singleTmpFracBitsSUM, singleDistTmpLumaSUM + singleDistTmpLuma) > bestCostForISP)
      {
        earlySkipISP = true;
      }
      else
      {
        m_ispTestedModes[0].IspType = ispType;
        m_ispTestedModes[0].subTuCounter = subTuCounter;
        singleTmpFracBits = xGetIntraFracBitsQT(cs, subTuPartitioner, true, &cuCtx);
      }
      singleCostTmp = m_pcRdCost->calcRdCost(singleTmpFracBits, singleDistTmpLuma);
    }

    singleCostTmpSUM += singleCostTmp;
    singleDistTmpLumaSUM += singleDistTmpLuma;
    singleTmpFracBitsSUM += singleTmpFracBits;

    subTuCounter++;

    splitCbfLuma |= TU::getCbfAtDepth(
      *cs.getTU(subTuPartitioner.currArea().lumaPos(), subTuPartitioner.chType, subTuCounter - 1), COMP_Y,
      subTuPartitioner.currTrDepth);
    int nSubPartitions = m_ispTestedModes[cu.lfnstIdx].numTotalParts[cu.ispMode - 1];
    int doStop = (m_pcEncCfg->m_ISP == 1) ? (subTuCounter < nSubPartitions) ? true : false : true;
    if (doStop)
    {
      if (singleCostTmpSUM > bestCostForISP)
      {
        earlySkipISP = true;
        break;
      }
      if (subTuCounter < nSubPartitions)
      {
        double threshold = nSubPartitions == 2 ? 0.95 : subTuCounter == 1 ? 0.83 : 0.91;
        if (singleCostTmpSUM > bestCostForISP * threshold)
        {
          earlySkipISP = true;
          break;
        }
      }
    }
  } while (subTuPartitioner.nextPart(cs));
  singleDistLuma = singleDistTmpLumaSUM;
  singleFracBits = singleTmpFracBitsSUM;

  splitcbf = splitCbfLuma;
  return earlySkipISP ? MAX_DOUBLE : singleCostTmpSUM;
}

int IntraSearch::xSpeedISP(int speed, bool& testISP, int mode, int& noISP, int& endISP, CodingUnit& cu, static_vector<ModeInfo, FAST_UDI_MAX_RDMODE_NUM>& RdModeList, ModeInfo       uiBestPUMode, int bestISP, int bestLfnstIdx)
{
  if (speed)
  {
    if (mode >= 1)
    {
      if (m_ispTestedModes[0].splitIsFinished[1] && m_ispTestedModes[0].splitIsFinished[0])
      {
        testISP = false;
        endISP = 0;
      }
      else
      {
        if (m_pcEncCfg->m_ISP >= 2)
        {
          if (mode == 1) //best Hor||Ver
          {
            int bestDir = 0;
            for (int d = 0; d < 2; d++)
            {
              int d2 = d ? 0 : 1;
              if ((m_ispTestedModes[0].bestCost[d] <= m_ispTestedModes[0].bestCost[d2])
                && (m_ispTestedModes[0].bestCost[d] != MAX_DOUBLE))
              {
                bestDir = d + 1;
                m_ispTestedModes[0].splitIsFinished[d2] = true;
              }
            }
            m_ispTestedModes[0].bestModeSoFar = bestDir;
            if (m_ispTestedModes[0].bestModeSoFar <= 0)
            {
              m_ispTestedModes[0].splitIsFinished[1] = true;
              m_ispTestedModes[0].splitIsFinished[0] = true;
              testISP = false;
              endISP = 0;
            }
          }
          if (m_ispTestedModes[0].bestModeSoFar == 2)
          {
            noISP = 1;
          }
          else
            endISP = 1;
        }
      }
    }
    if (testISP)
    {
      if (mode == 2)
      {
        for (int d = 0; d < 2; d++)
        {
          int d2 = d ? 0 : 1;
          if (m_ispTestedModes[0].bestCost[d] == MAX_DOUBLE)
          {
            m_ispTestedModes[0].splitIsFinished[d] = true;
          }
          if ((m_ispTestedModes[0].bestCost[d2] < 1.3 * m_ispTestedModes[0].bestCost[d])
            && (int(m_ispTestedModes[0].bestSplitSoFar) != (d + 1)))
          {
            if (d)
            {
              endISP = 1;
            }
            else
            {
              noISP = 1;
            }
            m_ispTestedModes[0].splitIsFinished[d] = true;
          }
        }
      }
      else
      {
        if (m_ispTestedModes[0].splitIsFinished[0])
        {
          noISP = 1;
        }
        if (m_ispTestedModes[0].splitIsFinished[1])
        {
          endISP = 1;
        }
      }
    }
    if ((noISP == 1) && (endISP == 1))
    {
      endISP = 0;
    }
  }
  else
  {
    bool stopFound = false;
    if (m_pcEncCfg->m_ISP >= 3)
    {
      if (mode)
      {
        if ((bestISP == 0) || ((uiBestPUMode.modeId != RdModeList[mode - 1].modeId)
          && (uiBestPUMode.modeId != RdModeList[mode].modeId)))
        {
          stopFound = true;
        }
      }
    }
    if (cu.mipFlag || cu.multiRefIdx)
    {
      cu.mipFlag = false;
      cu.multiRefIdx = 0;
      if (!stopFound)
      {
        for (int k = 0; k < mode; k++)
        {
          if (cu.intraDir[CH_L] == RdModeList[k].modeId)
          {
            stopFound = true;
            break;
          }
        }
      }
    }
    if (stopFound)
    {
      testISP = false;
      endISP = 0;
      return 1;
    }
    if (!stopFound && (m_pcEncCfg->m_ISP >= 2) && (cu.intraDir[CH_L] == DC_IDX))
    {
      stopFound = true;
      endISP = 0;
      return 1;
    }
  }
  return 0;
}
#endif

} // namespace vvenc

//! \}
<|MERGE_RESOLUTION|>--- conflicted
+++ resolved
@@ -1729,31 +1729,18 @@
     tmpTU = &saveCS.addTU( currArea, partitioner.chType, cs.cus[0] );
 #endif
 
-<<<<<<< HEAD
-    std::vector<TrMode> trModes;
-#if TS_VVC
-    double dct2Cost = MAX_DOUBLE;
-    double trGrpStopThreshold = 1.001;
-    double trGrpBestCost = MAX_DOUBLE;
-#endif
-    trModes.push_back(TrMode(0, true));
+
+    std::vector<TrMode> trModes{ TrMode(0, true) };
 #if TS_VVC
     if (tsAllowed)
     {
       trModes.push_back(TrMode(1, true));
     }
-#else
-    double dct2Cost = MAX_DOUBLE;
-    double trGrpStopThreshold = 1.001;
-    double trGrpBestCost = MAX_DOUBLE;
-#endif
-=======
-    std::vector<TrMode> trModes{ TrMode(0, true) };
+#endif
     double dct2Cost           = MAX_DOUBLE;
     double trGrpStopThreshold = 1.001;
     double trGrpBestCost      = MAX_DOUBLE;
 
->>>>>>> 9ba90986
     if (mtsAllowed)
     {
       if (m_pcEncCfg->m_LFNST)
@@ -1777,13 +1764,10 @@
         }
       }
     }
-<<<<<<< HEAD
+
 #if TS_VVC
     if ((EndMTS && !m_pcEncCfg->m_LFNST) || (tsAllowed && !mtsAllowed))
 #else
-=======
-
->>>>>>> 9ba90986
     if (EndMTS && !m_pcEncCfg->m_LFNST)
 #endif
     {
@@ -1804,41 +1788,28 @@
       {
         trGrpBestCost = MAX_DOUBLE;
       }
-<<<<<<< HEAD
-    for (int lfnstIdx = startLfnstIdx; lfnstIdx <= endLfnstIdx; lfnstIdx++)
-    {
-      if (lfnstIdx && modeId)
-      {
-        continue;
+      for (int lfnstIdx = startLfnstIdx; lfnstIdx <= endLfnstIdx; lfnstIdx++)
+      {
+        if (lfnstIdx && modeId)
+        {
+          continue;
+        }
       }
 #if TS_VVC
-      if (mtsAllowed || tsAllowed)
+        if (mtsAllowed || tsAllowed)
 #else
-      if (mtsAllowed)
-#endif
-      {
+        if (mtsAllowed)
+#endif
+        {
 #if TS_VVC
-        if (m_pcEncCfg->m_TS && bestMTS == MTS_SKIP)
-        {
-          break;
-        }
-        if (!m_pcEncCfg->m_LFNST && !trModes[modeId].second && mtsAllowed)
+          if (m_pcEncCfg->m_TS && bestMTS == MTS_SKIP)
+          {
+            break;
+          }
+          if (!m_pcEncCfg->m_LFNST && !trModes[modeId].second && mtsAllowed)
 #else
-        if (!m_pcEncCfg->m_LFNST  && !trModes[modeId].second)
-#endif
-=======
-
-      for (int lfnstIdx = startLfnstIdx; lfnstIdx <= endLfnstIdx; lfnstIdx++)
-      {
-        if (lfnstIdx && modeId)
->>>>>>> 9ba90986
-        {
-          continue;
-        }
-
-        if (mtsAllowed)
-        {
           if (!m_pcEncCfg->m_LFNST  && !trModes[modeId].second)
+#endif
           {
             continue;
           }
@@ -1869,20 +1840,50 @@
         {
           m_CABACEstimator->getCtx() = ctxStart;
         }
-<<<<<<< HEAD
-      }
-      else
-#endif
-      {
+
+        singleDistTmpLuma = 0;
+
+#if ISP_VVC
+        if (cu.ispMode)
+        {
+          splitCbfLuma = false;
+
+          partitioner.splitCurrArea(ispType, cs);
+
+          singleCostTmp = xTestISP(cs, partitioner, bestCostForISP, ispType, splitCbfLuma, singleTmpFracBits, singleDistTmpLuma, cuCtx);
+
+          partitioner.exitCurrSplit();
+
+          if (modeId && (singleCostTmp == MAX_DOUBLE))
+          {
+            m_ispTestedModes[lfnstIdx].numTotalParts[cu.ispMode - 1] = 0;
+          }
+
+          bool storeCost = (numMode == 1) ? true : false;
+
+          if ((m_pcEncCfg->m_ISP >= 2) && (numMode <= 1))
+          {
+            storeCost = true;
+          }
+
+          if (storeCost)
+          {
+            m_ispTestedModes[0].bestCost[cu.ispMode - 1] = singleCostTmp;
+          }
+        }
+        else
+#endif
+        {
 #if TS_VVC
-        bool TrLoad = (EndMTS && !m_pcEncCfg->m_LFNST) || (tsAllowed && !mtsAllowed && (lfnstIdx == 0)) ? true : false;
+          bool TrLoad = (EndMTS && !m_pcEncCfg->m_LFNST) || (tsAllowed && !mtsAllowed && (lfnstIdx == 0)) ? true : false;
 #else
-        bool TrLoad = (EndMTS && !m_pcEncCfg->m_LFNST) ? true : false;
-#endif
-        xIntraCodingTUBlock(tu, COMP_Y, false, singleDistTmpLuma, &numSig, predBuf, TrLoad);
-
-        cuCtx.mtsLastScanPos = false;
-        //----- determine rate and r-d cost -----
+          bool TrLoad = EndMTS && !m_pcEncCfg->m_LFNST;
+#endif
+
+          xIntraCodingTUBlock(tu, COMP_Y, false, singleDistTmpLuma, &numSig, predBuf, TrLoad);
+
+          cuCtx.mtsLastScanPos = false;
+          //----- determine rate and r-d cost -----
 #if TS_VVC
         if ((sps.LFNST ? (modeId == EndMTS && modeId != 0 && checkTransformSkip) : (trModes[modeId].first != 0)) && !TU::getCbfAtDepth(tu, COMP_Y, currDepth))
         {
@@ -1892,10 +1893,11 @@
 #endif
         {
 #if ISP_VVC
-          m_ispTestedModes[0].IspType = TU_NO_ISP;
+          m_ispTestedModes[0].IspType      = TU_NO_ISP;
           m_ispTestedModes[0].subTuCounter = -1;
 #endif
           singleTmpFracBits = xGetIntraFracBitsQT(cs, partitioner, true, &cuCtx);
+
           if (tu.mtsIdx[COMP_Y] > MTS_SKIP)
           {
             if (!cuCtx.mtsLastScanPos)
@@ -1906,75 +1908,12 @@
             {
               singleCostTmp = m_pcRdCost->calcRdCost(singleTmpFracBits, singleDistTmpLuma);
             }
-=======
-
-        singleDistTmpLuma = 0;
-
-#if ISP_VVC
-        if (cu.ispMode)
-        {
-          splitCbfLuma = false;
-
-          partitioner.splitCurrArea(ispType, cs);
-
-          singleCostTmp = xTestISP(cs, partitioner, bestCostForISP, ispType, splitCbfLuma, singleTmpFracBits, singleDistTmpLuma, cuCtx);
-
-          partitioner.exitCurrSplit();
-
-          if (modeId && (singleCostTmp == MAX_DOUBLE))
-          {
-            m_ispTestedModes[lfnstIdx].numTotalParts[cu.ispMode - 1] = 0;
->>>>>>> 9ba90986
-          }
-
-          bool storeCost = (numMode == 1) ? true : false;
-
-          if ((m_pcEncCfg->m_ISP >= 2) && (numMode <= 1))
-          {
-            storeCost = true;
-          }
-
-          if (storeCost)
-          {
-            m_ispTestedModes[0].bestCost[cu.ispMode - 1] = singleCostTmp;
-          }
-        }
-<<<<<<< HEAD
-        if (((EndMTS && (m_pcEncCfg->m_MTS == 2)) || rapidLFNST) && (modeId == 0) && (lfnstIdx == 0))
-        {
-          if (singleCostTmp > bestCostSoFar * thresholdDCT)
-=======
-        else
-#endif
-        {
-          bool TrLoad = EndMTS && !m_pcEncCfg->m_LFNST;
-
-          xIntraCodingTUBlock(tu, COMP_Y, false, singleDistTmpLuma, &numSig, predBuf, TrLoad);
-
-          cuCtx.mtsLastScanPos = false;
-          //----- determine rate and r-d cost -----
-#if ISP_VVC
-          m_ispTestedModes[0].IspType      = TU_NO_ISP;
-          m_ispTestedModes[0].subTuCounter = -1;
-#endif
-          singleTmpFracBits = xGetIntraFracBitsQT(cs, partitioner, true, &cuCtx);
-
-          if (tu.mtsIdx[COMP_Y] > MTS_SKIP)
->>>>>>> 9ba90986
-          {
-            if (!cuCtx.mtsLastScanPos)
-            {
-              singleCostTmp = MAX_DOUBLE;
-            }
-            else
-            {
-              singleCostTmp = m_pcRdCost->calcRdCost(singleTmpFracBits, singleDistTmpLuma);
-            }
           }
           else
           {
             singleCostTmp = m_pcRdCost->calcRdCost(singleTmpFracBits, singleDistTmpLuma);
           }
+        }
 
           if (((EndMTS && (m_pcEncCfg->m_MTS == 2)) || rapidLFNST) && modeId == 0 && lfnstIdx == 0)
           {

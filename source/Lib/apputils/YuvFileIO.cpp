--- conflicted
+++ resolved
@@ -610,24 +610,17 @@
   {
     vvencYUVPlane& yuvPlane = yuvInBuf.planes[ comp ];
 
-<<<<<<< HEAD
-    if ( ! readYuvPlane( m_cHandle, yuvPlane, is16bit, m_fileBitdepth, comp, m_fileChrFmt, m_bufferChrFmt ) )
-      return false;
-
+    if( m_readStdin )
+    {
+      if ( ! readYuvPlane( std::cin, yuvPlane, is16bit, m_fileBitdepth, comp, m_fileChrFmt, m_bufferChrFmt ) )
+        return false;
+    }
+    else
+    {
+      if ( ! readYuvPlane( m_cHandle, yuvPlane, is16bit, m_fileBitdepth, comp, m_fileChrFmt, m_bufferChrFmt ) )
+        return false;
+    }
     if ( m_bufferChrFmt == VVENC_CHROMA_400 )
-=======
-    if( m_readStdin )
-    {
-      if ( ! readYuvPlane( std::cin, yuvPlane, is16bit, m_fileBitdepth, ComponentID( comp ), m_fileChrFmt, m_bufferChrFmt ) )
-        return false;
-    }
-    else
-    {
-      if ( ! readYuvPlane( m_cHandle, yuvPlane, is16bit, m_fileBitdepth, ComponentID( comp ), m_fileChrFmt, m_bufferChrFmt ) )
-        return false;
-    }
-    if ( m_bufferChrFmt == CHROMA_400 )
->>>>>>> 3174ad52
       continue;
 
     if ( ! verifyYuvPlane( yuvPlane, m_fileBitdepth ) )
@@ -682,4 +675,4 @@
 
 } // namespace apputils
 
-//! \}
+//! \}
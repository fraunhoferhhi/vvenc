/* -----------------------------------------------------------------------------
The copyright in this software is being made available under the Clear BSD
License, included below. No patent rights, trademark rights and/or 
other Intellectual Property Rights other than the copyrights concerning 
the Software are granted under this license.

The Clear BSD License

Copyright (c) 2019-2024, Fraunhofer-Gesellschaft zur Förderung der angewandten Forschung e.V. & The VVenC Authors.
All rights reserved.

Redistribution and use in source and binary forms, with or without modification,
are permitted (subject to the limitations in the disclaimer below) provided that
the following conditions are met:

     * Redistributions of source code must retain the above copyright notice,
     this list of conditions and the following disclaimer.

     * Redistributions in binary form must reproduce the above copyright
     notice, this list of conditions and the following disclaimer in the
     documentation and/or other materials provided with the distribution.

     * Neither the name of the copyright holder nor the names of its
     contributors may be used to endorse or promote products derived from this
     software without specific prior written permission.

NO EXPRESS OR IMPLIED LICENSES TO ANY PARTY'S PATENT RIGHTS ARE GRANTED BY
THIS LICENSE. THIS SOFTWARE IS PROVIDED BY THE COPYRIGHT HOLDERS AND
CONTRIBUTORS "AS IS" AND ANY EXPRESS OR IMPLIED WARRANTIES, INCLUDING, BUT NOT
LIMITED TO, THE IMPLIED WARRANTIES OF MERCHANTABILITY AND FITNESS FOR A
PARTICULAR PURPOSE ARE DISCLAIMED. IN NO EVENT SHALL THE COPYRIGHT HOLDER OR
CONTRIBUTORS BE LIABLE FOR ANY DIRECT, INDIRECT, INCIDENTAL, SPECIAL,
EXEMPLARY, OR CONSEQUENTIAL DAMAGES (INCLUDING, BUT NOT LIMITED TO,
PROCUREMENT OF SUBSTITUTE GOODS OR SERVICES; LOSS OF USE, DATA, OR PROFITS; OR
BUSINESS INTERRUPTION) HOWEVER CAUSED AND ON ANY THEORY OF LIABILITY, WHETHER
IN CONTRACT, STRICT LIABILITY, OR TORT (INCLUDING NEGLIGENCE OR OTHERWISE)
ARISING IN ANY WAY OUT OF THE USE OF THIS SOFTWARE, EVEN IF ADVISED OF THE
POSSIBILITY OF SUCH DAMAGE.

------------------------------------------------------------------------------------------- */
/** \file     VVEncAppCfg.h
    \brief    Handle encoder configuration parameters (header)
*/

#pragma once

#include "vvenc/vvencCfg.h"
#include "vvenc/vvenc.h"


#include <string>
#include <vector>
#include <tuple>
#include <functional>

#include <cstring>
#include <fstream>
#include <sstream>
#include <algorithm>
#include <cstdarg>

#include "IStreamIO.h"
#include "ParseArg.h"
#include "YuvFileIO.h"

#define MACRO_TO_STRING_HELPER(val) #val
#define MACRO_TO_STRING(val) MACRO_TO_STRING_HELPER(val)

using namespace std;
namespace po = apputils::program_options;

namespace apputils {

//! \ingroup apputils
//! \{


// ====================================================================================================================
// enums
// ====================================================================================================================
enum BitDepthAndColorSpace
{
  YUV420_8,
  YUV420_10,
  YUV422_8,
  YUV422_10,
  YUV444_8,
  YUV444_10,
  YUV400_8,
  YUV400_10,
  YUV420_10_PACKED
};

// ====================================================================================================================
// string <-> enum fixed mappings
// ====================================================================================================================
const std::vector<SVPair<vvencMsgLevel>> MsgLevelToEnumMap =
{
  { "silent",  vvencMsgLevel::VVENC_SILENT  },
  { "error",   vvencMsgLevel::VVENC_ERROR   },
  { "warning", vvencMsgLevel::VVENC_WARNING },
  { "info",    vvencMsgLevel::VVENC_INFO    },
  { "notice",  vvencMsgLevel::VVENC_NOTICE  },
  { "verbose", vvencMsgLevel::VVENC_VERBOSE },
  { "details", vvencMsgLevel::VVENC_DETAILS },
  { "0",       vvencMsgLevel::VVENC_SILENT  },
  { "1",       vvencMsgLevel::VVENC_ERROR   },
  { "2",       vvencMsgLevel::VVENC_WARNING },
  { "3",       vvencMsgLevel::VVENC_INFO    },
  { "4",       vvencMsgLevel::VVENC_NOTICE  },
  { "5",       vvencMsgLevel::VVENC_VERBOSE },
  { "6",       vvencMsgLevel::VVENC_DETAILS },
};


const std::vector<SVPair<vvencPresetMode>> PresetToEnumMap =
{
  { "none",      vvencPresetMode::VVENC_NONE },
  { "faster",    vvencPresetMode::VVENC_FASTER },
  { "fast",      vvencPresetMode::VVENC_FAST },
  { "medium",    vvencPresetMode::VVENC_MEDIUM },
  { "slow",      vvencPresetMode::VVENC_SLOW },
  { "slower",    vvencPresetMode::VVENC_SLOWER },
  { "0",         vvencPresetMode::VVENC_FASTER },
  { "1",         vvencPresetMode::VVENC_FAST },
  { "2",         vvencPresetMode::VVENC_MEDIUM },
  { "3",         vvencPresetMode::VVENC_SLOW },
  { "4",         vvencPresetMode::VVENC_SLOWER },
  { "medium_lowDecEnergy", vvencPresetMode::VVENC_MEDIUM_LOWDECNRG },
  { "medium_lowdecenergy", vvencPresetMode::VVENC_MEDIUM_LOWDECNRG },
  { "firstpass", vvencPresetMode::VVENC_FIRSTPASS },
  { "tooltest",  vvencPresetMode::VVENC_TOOLTEST },
};

const std::vector<SVPair<vvencSegmentMode>> SegmentToEnumMap =
{
  { "off",      vvencSegmentMode::VVENC_SEG_OFF },
  { "first",    vvencSegmentMode::VVENC_SEG_FIRST },
  { "mid",      vvencSegmentMode::VVENC_SEG_MID },
  { "last",     vvencSegmentMode::VVENC_SEG_LAST },
};


const std::vector<SVPair<vvencProfile>> ProfileToEnumMap =
{
  { "main_10",                               vvencProfile::VVENC_MAIN_10 },
  { "main_10_444",                           vvencProfile::VVENC_MAIN_10_444 },
  { "main_10_still_picture",                 vvencProfile::VVENC_MAIN_10_STILL_PICTURE },
  { "main_10_444_still_picture",             vvencProfile::VVENC_MAIN_10_444_STILL_PICTURE },
  { "multilayer_main_10",                    vvencProfile::VVENC_MULTILAYER_MAIN_10 },
  { "multilayer_main_10_444",                vvencProfile::VVENC_MULTILAYER_MAIN_10_444 },
  { "multilayer_main_10_still_picture",      vvencProfile::VVENC_MULTILAYER_MAIN_10_STILL_PICTURE },
  { "multilayer_main_10_444_still_picture",  vvencProfile::VVENC_MULTILAYER_MAIN_10_444_STILL_PICTURE },
  { "auto",                                  vvencProfile::VVENC_PROFILE_AUTO },
};

const std::vector<SVPair<vvencLevel>> LevelToEnumMap =
{
  { "auto",                    VVENC_LEVEL_AUTO},
  { "1",                       VVENC_LEVEL1    },
  { "1.0",                     VVENC_LEVEL1    },
  { "2",                       VVENC_LEVEL2    },
  { "2.0",                     VVENC_LEVEL2    },
  { "2.1",                     VVENC_LEVEL2_1  },
  { "3",                       VVENC_LEVEL3    },
  { "3.0",                     VVENC_LEVEL3    },
  { "3.1",                     VVENC_LEVEL3_1  },
  { "4",                       VVENC_LEVEL4    },
  { "4.0",                     VVENC_LEVEL4    },
  { "4.1",                     VVENC_LEVEL4_1  },
  { "5",                       VVENC_LEVEL5    },
  { "5.0",                     VVENC_LEVEL5    },
  { "5.1",                     VVENC_LEVEL5_1  },
  { "5.2",                     VVENC_LEVEL5_2  },
  { "6",                       VVENC_LEVEL6    },
  { "6.0",                     VVENC_LEVEL6    },
  { "6.1",                     VVENC_LEVEL6_1  },
  { "6.2",                     VVENC_LEVEL6_2  },
  { "6.3",                     VVENC_LEVEL6_3  },
  { "15.5",                    VVENC_LEVEL15_5 },
};

const std::vector<SVPair<vvencTier>> TierToEnumMap =
{
  { "main",                    vvencTier::VVENC_TIER_MAIN },
  { "high",                    vvencTier::VVENC_TIER_HIGH },
};

const std::vector<SVPair<vvencCostMode>> CostModeToEnumMap =
{
  { "lossy",                   VVENC_COST_STANDARD_LOSSY              },
  { "sequence_level_lossless", VVENC_COST_SEQUENCE_LEVEL_LOSSLESS     },
  { "lossless",                VVENC_COST_LOSSLESS_CODING             },
  { "mixed_lossless_lossy",    VVENC_COST_MIXED_LOSSLESS_LOSSY_CODING }
};

const std::vector<SVPair<vvencChromaFormat>> ChromaFormatToEnumMap =
{
  { "400",                     VVENC_CHROMA_400 },
  { "420",                     VVENC_CHROMA_420 },
  { "422",                     VVENC_CHROMA_422 },
  { "444",                     VVENC_CHROMA_444 },
  { "0",                       VVENC_NUM_CHROMA_FORMAT }
};

const std::vector<SVPair<vvencHashType>> HashTypeToEnumMap =
{
  { "md5",                     VVENC_HASHTYPE_MD5          },
  { "crc",                     VVENC_HASHTYPE_CRC          },
  { "checksum",                VVENC_HASHTYPE_CHECKSUM     },
  { "log_md5",                 VVENC_HASHTYPE_MD5_LOG      },
  { "log_crc",                 VVENC_HASHTYPE_CRC_LOG      },
  { "log_checksum",            VVENC_HASHTYPE_CHECKSUM_LOG },
  { "off",                     VVENC_HASHTYPE_NONE         },
  // for backward compatibility support values as well
  { "1",                       VVENC_HASHTYPE_MD5          },
  { "2",                       VVENC_HASHTYPE_CRC          },
  { "3",                       VVENC_HASHTYPE_CHECKSUM     },
  { "11",                      VVENC_HASHTYPE_MD5_LOG      },
  { "12",                      VVENC_HASHTYPE_CRC_LOG      },
  { "13",                      VVENC_HASHTYPE_CHECKSUM_LOG },
  { "0",                       VVENC_HASHTYPE_NONE         }
};

const std::vector<SVPair<vvencDecodingRefreshType>> DecodingRefreshTypeToEnumMap =
{
  { "none",                  VVENC_DRT_NONE },
  { "cra",                   VVENC_DRT_CRA },
  { "idr",                   VVENC_DRT_IDR },
  { "rpsei",                 VVENC_DRT_RECOVERY_POINT_SEI },
  { "idr2",                  VVENC_DRT_IDR2 }, //deprecated
  { "cra_cre",               VVENC_DRT_CRA_CRE },
  { "idr_no_radl",           VVENC_DRT_IDR_NO_RADL },
  { "0",                     VVENC_DRT_NONE },
  { "1",                     VVENC_DRT_CRA },
  { "2",                     VVENC_DRT_IDR },
  { "3",                     VVENC_DRT_RECOVERY_POINT_SEI },
  { "4",                     VVENC_DRT_IDR2 },  //deprecated
  { "5",                     VVENC_DRT_CRA_CRE },
  { "6",                     VVENC_DRT_IDR_NO_RADL },
};

const std::vector<SVPair<BitDepthAndColorSpace>> BitColorSpaceToIntMap =
{
  { "yuv420",                    YUV420_8 },
  { "yuv420_10",                 YUV420_10 },
  { "yuv420_10_packed",          YUV420_10_PACKED },
  { "yuv400",                    YUV400_8 },
  { "gray",                      YUV400_8 },
  { "yuv400_10",                 YUV400_10 },
  { "gray10",                    YUV400_10 },
};

const std::vector<SVPair<int>> SaoToIntMap =
{
  { "0", 0 },
  { "1", 1 },
  { "2", 2 },
};

const std::vector<SVPair<vvencHDRMode>> SdrModeToIntMap =
{
  { "off",                 VVENC_HDR_OFF },
  { "sdr",                 VVENC_SDR_BT709},
  { "sdr_709",             VVENC_SDR_BT709},
  { "sdr709",              VVENC_SDR_BT709},
  { "sdr_2020",            VVENC_SDR_BT2020},
  { "sdr2020",             VVENC_SDR_BT2020},
  { "sdr_470bg",           VVENC_SDR_BT470BG},
  { "sdr470bg",            VVENC_SDR_BT470BG},
};

const std::vector<SVPair<vvencHDRMode>> HdrModeToIntMap =
{
  { "off",                 VVENC_HDR_OFF },
  { "pq",                  VVENC_HDR_PQ},
  { "hdr10",               VVENC_HDR_PQ},
  { "pq_2020",             VVENC_HDR_PQ_BT2020},
  { "hdr10_2020",          VVENC_HDR_PQ_BT2020},
  { "hlg",                 VVENC_HDR_HLG},
  { "hlg_2020",            VVENC_HDR_HLG_BT2020},
};


const std::vector<SVPair<int>> ColorPrimariesToIntMap =
{
  { "reserved",            0 },
  { "bt709",               1 },
  { "unknown",             2 },
  { "empty",               3 },
  { "bt470m",              4 },
  { "bt470bg",             5 },
  { "smpte170m",           6 },
  { "smpte240m",           7 },
  { "film",                8 },
  { "bt2020",              9 },
  { "smpte428",           10 },
  { "smpte431",           11 },
  { "smpte432",           12 },
  { "0", 0 }, { "1", 1 }, { "2", 2 }, { "3", 3 }, { "4", 4 }, { "5", 5 },
  { "6", 6 }, { "7", 7 }, { "8", 8 }, { "9", 9 }, { "10",10 }, { "11",11 }, { "12",12 }
};

const std::vector<SVPair<int>> TransferCharacteristicsToIntMap =
{
  { "auto",               -1 },
  { "reserved",            0 },
  { "bt709",               1 },
  { "unknown",             2 },
  { "empty",               3 },
  { "bt470m",              4 },
  { "bt470bg",             5 },
  { "smpte170m",           6 },
  { "smpte240m",           7 },
  { "linear",              8 },
  { "log100",              9 },
  { "log316",             10 },
  { "iec61966",           11 },
  { "bt1361e",            12 },
  { "iec61966-2-1",       13 },
  { "bt2020-10",          14 },
  { "bt2020-12",          15 },
  { "smpte2084",          16 },
  { "smpte428",           17 },
  { "arib-std-b67",       18 },
  { "0", 0 }, { "1", 1 }, { "2", 2 }, { "3", 3 }, { "4", 4 }, { "5", 5 },
  { "6", 6 }, { "7", 7 }, { "8", 8 }, { "9", 9 }, { "10",10 }, { "11",11 },
  { "12",12 },{ "13",13 },{ "14",14 },{ "15",15 },{ "16",16 },{ "17",17 },{ "18",18 }
};

const std::vector<SVPair<int>> ColorMatrixToIntMap =
{
  { "gbr",              0 },
  { "bt709",            1 },
  { "unknown",          2 },
  { "empty",            3 },
  { "fcc",              4 },
  { "bt470bg",          5 },
  { "smpte170m",        6 },
  { "smpte240m",        7 },
  { "ycgco",            8 },
  { "bt2020nc",         9 },
  { "bt2020c",          10 },
  { "smpte2085",        11 },
  { "chroma-derived-nc",12 },
  { "chroma-derived-c", 13 },
  { "ictcp",            14 },
  { "0", 0 }, { "1", 1 }, { "2", 2 }, { "3", 3 }, { "4", 4 }, { "5", 5 },
  { "6", 6 }, { "7", 7 }, { "8", 8 }, { "9", 9 }, { "10",10 }, { "11",11 },
  { "12",12 },{ "13",13 },{ "14",14 }
};

template<typename T>
const std::vector<SVPair<T>> FlagToIntMap =
{
  { "auto",        T(-1) },
  { "-1",          T(-1) },

  { "off",         T( 0) },
  { "disable",     T( 0) },
  { "0",           T( 0) },

  { "on",          T( 1) },
  { "enable",      T( 1) },
  { "1",           T( 1) },
};

// this is only needed for backward compatibility and will be removed in the next release
const std::vector<SVPair<bool>> QPAToIntMap =
{
  { "off",          0 },
  { "disable",      0 },
  { "0",            0 },

  { "on",           1 },
  { "enable",       1 },
  { "1",            1 },
  { "2",            1 }, // map deprecated modes 2-5 to qpa enabled
  { "3",            1 },
  { "4",            1 },
  { "5",            1 },
};

// abbreviations for target bitrates that are converted into bps internally (lower/upper case independent)
const std::vector<SVPair<int>> BitrateAbrevToIntMap =
{
  { "Mbps",         1000000 },  // mega bit/sec
  { "M",            1000000 },
  { "kbps",            1000 },  // kilo bit/sec
  { "k",               1000 },
  { "bps",                1 }   // bit/sec
};

const std::vector<SVPair<int>> BitrateOrScaleAbrevToIntMap =
{
  { "Mbps",         1000000 },  // mega bit/sec
  { "M",            1000000 },
  { "kbps",            1000 },  // kilo bit/sec
  { "k",               1000 },
  { "bps",                1 },  //      bit/sec
  { "x",                -16 }   // negative value: multiplier of target bitrate, with a fixed-point accuracy of 4 bit
};

const std::vector<SVPair<int8_t>> MtAbrevToIntMap =
{
  { "auto",     -1 },
  { "-1",       -1 },

  { "off",       0 },
  { "disable",   0 },
  { "0",         0 },

  { "1",         1 },
  { "2",         2 },
  { "3",         3 }
};

//// ====================================================================================================================
//// string <-> enum
//// ====================================================================================================================

class VVEncAppCfg;

static void setPresets( VVEncAppCfg* appcfg, vvenc_config* cfg,  int preset );

static void setInputBitDepthAndColorSpace( VVEncAppCfg* appcfg, vvenc_config* cfg, int dbcs );

static void setSAO( VVEncAppCfg *appcfg, vvenc_config *cfg, int saoVal );


// ====================================================================================================================
// Class definition
// ====================================================================================================================

/// application params and parser class for app+lib options
class VVEncAppCfg
{
public:
  typedef std::function<void( vvenc_config*, vvencPresetMode ) > presetChangeCallback;

public:
  std::string  m_inputFileName;                                ///< source file name
  std::string  m_bitstreamFileName;                            ///< output bitstream file
  std::string  m_reconFileName;                                ///< output reconstruction file
  std::string  m_RCStatsFileName;                              ///< rate control statistics file
  vvencChromaFormat m_inputFileChromaFormat    = VVENC_CHROMA_420;
  int          m_FrameSkip                     = 0;            ///< number of skipped frames from the beginning
  bool         m_bClipInputVideoToRec709Range  = false;
  bool         m_bClipOutputVideoToRec709Range = false;
  bool         m_packedYUVInput                = false;        ///< If true, packed 10-bit YUV ( 4 samples packed into 5-bytes consecutively )
  bool         m_packedYUVOutput               = false;        ///< If true, output 10-bit and 12-bit YUV data as 5-byte and 3-byte (respectively) packed YUV data
  bool         m_forceY4mInput                 = false;        ///< If true, y4m input file syntax is forced (only needed for input via std::cin)
  bool         m_showVersion                   = false;
  bool         m_showHelp                      = false;
  bool         m_printStats                    = true;

  std::string  m_additionalSettings;                           ///< set additional settings (always parsed and set after other params are set)
                                                               ///< options must be defined as tuple key=value, entries must be separated by space' ' or colon ':'
                                                               ///< values that are not arbitrary must be quoted "\"values\""
                                                               ///< e.b. "bitrate=1000000 passes=1 QpInValCb=\"17 22 34 42\"" 
  std::string  m_logoFileName;                                 ///< logo overlay file
private:
  const bool   m_easyMode                      = false;        ///< internal state flag, if expert or easy mode

  presetChangeCallback  m_changePresetCallback = nullptr;
public:

  VVEncAppCfg( bool easyMode = false )
  : m_easyMode (easyMode )
  {

  }
  virtual ~VVEncAppCfg(){}

  void setPresetChangeCallback( presetChangeCallback callback )
  {
    m_changePresetCallback = callback;
  }

  presetChangeCallback getPresetChangeCallback( )
  {
    return m_changePresetCallback ;
  }

public:

/* parse
  This method parses a list of command line arguments and sets them in the vvenc_config
  \param[in]  argc number or arguments in argv string list
  \param[in]  argv list of char* (argv[]); option name must be defined by prefix -- or -
  \param[in]  vvenc_config* pointer to vvenc_config struct that contains encoder parameters
  \param[in]  std::ostream& reference to ostream where info,warnings and errors are written to
  \retval     returns 0 on success,
              < o on error
              > 0 :  1 when information is printed into ostream (help)
                      2 when warning is printed into ostream
*/
int parse( int argc, char* argv[], vvenc_config* c, std::ostream& rcOstr )
{
  int ret = 0;

  //
  // setup configuration parameters
  //
  bool do_help                = false;
  bool do_full_help           = false;

  int  warnUnknowParameter    = 0;
  std::string ignoreParams;

  std::string writeCfg = "";

  vvencHDRMode hdrMode = c->m_HdrMode;
  vvencHDRMode sdrMode = c->m_HdrMode;

  IStreamToEnum<vvencMsgLevel>      toMsgLevel                   ( &c->m_verbosity,   &MsgLevelToEnumMap );
  IStreamToFunc<vvencPresetMode>    toPreset                     ( setPresets, this, c, &PresetToEnumMap,vvencPresetMode::VVENC_MEDIUM);
  IStreamToRefVec<int>              toSourceSize                 ( { &c->m_SourceWidth, &c->m_SourceHeight }, true, 'x' );
  IStreamToRefVec<int>              toMaxPicSize                 ( { &c->m_maxPicWidth, &c->m_maxPicHeight }, true, 'x' );
  IStreamToRefVec<int>              toSarSize                    ( { &c->m_sarWidth, &c->m_sarHeight }, true, 'x' );
  IStreamToRefVec<int>              toFps                        ( { &c->m_FrameRate, &c->m_FrameScale }, false, '/' );

  IStreamToEnum<vvencProfile>       toProfile                    ( &c->m_profile,                     &ProfileToEnumMap      );
  IStreamToEnum<vvencTier>          toLevelTier                  ( &c->m_levelTier,                   &TierToEnumMap         );
  IStreamToEnum<vvencLevel>         toLevel                      ( &c->m_level,                       &LevelToEnumMap        );
  IStreamToEnum<vvencSegmentMode>   toSegment                    ( &c->m_SegmentMode,                 &SegmentToEnumMap      );
  IStreamToEnum<vvencHDRMode>       toSDRMode                    ( &sdrMode,                          &SdrModeToIntMap       );
  IStreamToEnum<vvencHDRMode>       toHDRMode                    ( &hdrMode,                          &HdrModeToIntMap       );

  IStreamToRefVec<int32_t>          toNumTiles                   ( { &c->m_numTileCols, &c->m_numTileRows }, true, 'x'       );

  IStreamToFunc<BitDepthAndColorSpace>    toInputFormatBitdepth  ( setInputBitDepthAndColorSpace, this, c, &BitColorSpaceToIntMap, YUV420_8 );
  IStreamToAbbr<int,int>                  toBitrate              ( &c->m_RCTargetBitrate,             &BitrateAbrevToIntMap );
  IStreamToAbbr<int,int>                  toMaxRate              ( &c->m_RCMaxBitrate,                &BitrateOrScaleAbrevToIntMap );
  IStreamToEnum<vvencDecodingRefreshType> toDecRefreshType       ( &c->m_DecodingRefreshType,         &DecodingRefreshTypeToEnumMap );

  IStreamToEnum<int>                toAud                        ( &c->m_AccessUnitDelimiter,         &FlagToIntMap<int> );
  IStreamToEnum<int>                toVui                        ( &c->m_vuiParametersPresent,        &FlagToIntMap<int> );
  IStreamToEnum<int8_t>             toGOPQPA                     ( &c->m_GOPQPA,                      &FlagToIntMap<int8_t> );
  IStreamToEnum<bool>               toQPA                        ( &c->m_usePerceptQPA,               &QPAToIntMap );
  

  IStreamToRefVec<double>           toLambdaModifier             ( { &c->m_adLambdaModifier[0], &c->m_adLambdaModifier[1], &c->m_adLambdaModifier[2], &c->m_adLambdaModifier[3], &c->m_adLambdaModifier[4], &c->m_adLambdaModifier[5], &c->m_adLambdaModifier[6] }, false );
  IStreamToEnum<vvencCostMode>      toCostMode                   ( &c->m_costMode,                    &CostModeToEnumMap     );
  IStreamToEnum<vvencChromaFormat>  toInputFileChromaFormat      ( &m_inputFileChromaFormat,       &ChromaFormatToEnumMap  );
  IStreamToEnum<vvencChromaFormat>  toInternChromaFormat         ( &c->m_internChromaFormat,          &ChromaFormatToEnumMap  );
  IStreamToEnum<vvencHashType>      toHashType                   ( &c->m_decodedPictureHashSEIType,   &HashTypeToEnumMap     );
  IStreamToArr<int>                 toQpInCb                     ( &c->m_qpInValsCb[0], VVENC_MAX_QP_VALS_CHROMA            );
  IStreamToArr<int>                 toQpOutCb                    ( &c->m_qpOutValsCb[0], VVENC_MAX_QP_VALS_CHROMA           );
  IStreamToArr<int>                 toQpInCr                     ( &c->m_qpInValsCr[0], VVENC_MAX_QP_VALS_CHROMA            );
  IStreamToArr<int>                 toQpOutCr                    ( &c->m_qpOutValsCr[0], VVENC_MAX_QP_VALS_CHROMA           );
  IStreamToArr<int>                 toQpInCbCr                   ( &c->m_qpInValsCbCr[0], VVENC_MAX_QP_VALS_CHROMA          );
  IStreamToArr<int>                 toQpOutCbCr                  ( &c->m_qpOutValsCbCr[0], VVENC_MAX_QP_VALS_CHROMA         );
  IStreamToArr<double>              toIntraLambdaModifier        ( &c->m_adIntraLambdaModifier[0], VVENC_MAX_TLAYER );

  IStreamToArr<unsigned int>        toTileColumnWidth            ( &c->m_tileColumnWidth[0], 10 );
  IStreamToArr<unsigned int>        toTileRowHeight              ( &c->m_tileRowHeight[0], 10 );

  IStreamToArr<int>                 toMCTFFrames                 ( &c->m_vvencMCTF.MCTFFrames[0], VVENC_MAX_MCTF_FRAMES, &c->m_vvencMCTF.numFrames );
  IStreamToArr<double>              toMCTFStrengths              ( &c->m_vvencMCTF.MCTFStrengths[0], VVENC_MAX_MCTF_FRAMES, &c->m_vvencMCTF.numStrength );
  IStreamToEnum<int>                toColorPrimaries             ( &c->m_colourPrimaries,        &ColorPrimariesToIntMap );
  IStreamToEnum<int>                toTransferCharacteristics    ( &c->m_transferCharacteristics,&TransferCharacteristicsToIntMap );
  IStreamToEnum<int>                toColorMatrix                ( &c->m_matrixCoefficients,     &ColorMatrixToIntMap );
  IStreamToEnum<int>                toPrefTransferCharacteristics( &c->m_preferredTransferCharacteristics, &TransferCharacteristicsToIntMap );

  IStreamToArr<unsigned int>        toMasteringDisplay            ( &c->m_masteringDisplay[0], 10  );
  IStreamToArr<unsigned int>        toContentLightLevel           ( &c->m_contentLightLevel[0], 2 );

  IStreamToArr<char>                toTraceRule                   ( &c->m_traceRule[0], VVENC_MAX_STRING_LEN  );
  IStreamToArr<char>                toTraceFile                   ( &c->m_traceFile[0], VVENC_MAX_STRING_LEN  );
  IStreamToArr<char>                toSummaryOutFilename          ( &c->m_summaryOutFilename[0], VVENC_MAX_STRING_LEN  );
  IStreamToArr<char>                toSummaryPicFilenameBase      ( &c->m_summaryPicFilenameBase[0], VVENC_MAX_STRING_LEN  );

  IStreamToFunc<int>                toSaoWithScc                  ( setSAO, this, c, &SaoToIntMap, 0 );

  IStreamToInt8                     toSliceTypeAdapt              ( &c->m_sliceTypeAdapt );
  IStreamToInt8                     toSelectiveRDOQ               ( &c->m_useSelectiveRDOQ );
  IStreamToInt8                     toForceScc                    ( &c->m_forceScc );
  IStreamToInt8                     toIfpLines                    ( &c->m_ifpLines );

  IStreamToEnum<int8_t>             toUseWpp                      ( &c->m_entropyCodingSyncEnabled,    &FlagToIntMap<int8_t> );
  IStreamToEnum<int8_t>             toUseIfp                      ( &c->m_ifp,                         &FlagToIntMap<int8_t> );
  IStreamToEnum<int8_t>             toChromaLocInfo               ( &c->m_chromaLocInfoPresent,        &FlagToIntMap<int8_t> );
  IStreamToEnum<int8_t>             toMtProfile                   ( &c->m_mtProfile,                   &MtAbrevToIntMap );

  po::Options opts;
  if( m_easyMode )
  {
    opts.setLowerCaseOnly(); // easy app uses lower case option names only
  }

  opts.setSubSection("General Options");
  opts.addOptions()
  ("help,h",                                          do_help,                                             "show default help")
  ("fullhelp",                                        do_full_help,                                        "show full help")
  ("Verbosity,v",                                     toMsgLevel,                                          "verbosity level (0: silent, 1: error, 2: warning, 3: info, 4: notice, 5: verbose, 6: debug)")
  ("stats",                                           m_printStats,                                        "enable or disable printing of statistics (fps, bitrate, estimation of encoding time)")
  ("version",                                         m_showVersion,                                       "show version ")
  ;

  opts.setSubSection("Input Options");
  if( m_easyMode)
  {
    opts.addOptions()
    ("input,i",                                         m_inputFileName,                                     "original YUV input file name or '-' for reading from stdin")
    ("size,s",                                          toSourceSize,                                        "specify input resolution (WidthxHeight)")
    ("format,c",                                        toInputFormatBitdepth,                               "set input format (yuv420, yuv420_10, yuv420_10_packed, yuv400 (gray), yuv400_10 (gray10)")
    ("framerate,r",                                     c->m_FrameRate,                                      "temporal rate (framerate numerator) e.g. 25,30, 30000, 50,60, 60000 ")
    ("framescale",                                      c->m_FrameScale,                                     "temporal scale (framerate denominator) e.g. 1, 1001 ")
    ("fps",                                             toFps,                                               "framerate as int or fraction (num/denom) ")

    ("tickspersec",                                     c->m_TicksPerSecond,                                 "ticks per second for dts generation, (1..27000000, -1: ticks per frame=1)")
    ("frames,f",                                        c->m_framesToBeEncoded,                              "max. frames to encode [all]")
    ;
  }
  else
  {
    opts.addOptions()
    ("InputFile,i",                                     m_inputFileName,                                     "Original YUV input file name or '-' for reading from stdin")
    ("Size,s",                                          toSourceSize,                                        "Input resolution (WidthxHeight)")
    ("InputBitDepth",                                   c->m_inputBitDepth[ 0 ],                             "Bit-depth of input file")
    ("FramesToBeEncoded,f",                             c->m_framesToBeEncoded,                              "Number of frames to be encoded (default=all)")
    ("FrameRate,-fr",                                   c->m_FrameRate,                                      "Temporal rate (framerate numerator) e.g. 25,30, 30000, 50,60, 60000")
    ("FrameScale",                                      c->m_FrameScale,                                     "Temporal scale (framerate denominator) e.g. 1, 1001")
    ("fps",                                             toFps,                                               "Framerate as int or fraction (num/denom) ")
    ("TicksPerSecond",                                  c->m_TicksPerSecond,                                 "Ticks Per Second for dts generation, (1..27000000, -1: ticks per frame=1)")
    ("LeadFrames",                                      c->m_leadFrames,                                     "Number of leading frames to be read before starting the encoding, use when splitting the video into overlapping segments")
    ("TrailFrames",                                     c->m_trailFrames,                                    "Number of trailing frames to be read after frames to be encoded, use when splitting the video into overlapping segments")
    ;
  }

  opts.addOptions()
  ("FrameSkip,-fs",                                     m_FrameSkip,                                         "number of frames to skip at start of input YUV [off]")
  ("segment",                                           toSegment,                                           "when encoding multiple separate segments, specify segment position to enable segment concatenation (first, mid, last) [off]\n"
                                                                                                             " first: first segment           \n"
                                                                                                             " mid  : all segments between first and last segment\n"
                                                                                                             " last : last segment")
  ;

  if( m_easyMode )
  {
    opts.setSubSection("Output Options");
    opts.addOptions()
    ("output,o",                                        m_bitstreamFileName,                                 "bitstream output file name")
    ;
  }
  else
  {
    opts.setSubSection("Output options");
    opts.addOptions()
    ("BitstreamFile,b",                                 m_bitstreamFileName,                                 "Bitstream output file name")
    ("ReconFile,o",                                     m_reconFileName,                                     "Reconstructed YUV output file name")
    ("OutputBitDepth",                                  c->m_outputBitDepth[ 0 ],                            "Bit-depth of output file")
    ;
  }

  if( m_easyMode )
  {
    opts.setSubSection("Encoder Options");
    opts.addOptions()
    ("preset",                                          toPreset,                                            "preset for detailed parameter configuration (faster, fast, medium, slow, slower, medium_lowDecEnergy)")
    ("bitrate,b",                                       toBitrate,                                           "bitrate for rate control (0: constant-QP encoding without rate control; otherwise\n"
                                                                                                             "bits/second; use e.g. 1.5M, 1.5Mbps, 1500k, 1500kbps, 1500000bps, 1500000)")
    ("maxrate,m",                                       toMaxRate,                                           "approximate maximum instantaneous bitrate for constrained VBR in rate control (0:\n"
                                                                                                             "no rate cap; use e.g. 3.5M, 3.5Mbps, 3500k, 3500kbps, 3500000bps, 3500000), use suffix 'x' "
                                                                                                             "to specify as a multiple of target bitrate")
    ("passes,p",                                        c->m_RCNumPasses,                                    "number of encoding passes with rate control (1: single-pass, -1, 2: two-pass RC)")
    ("pass",                                            c->m_RCPass,                                         "rate control pass for two-pass rate control (-1: both, 1: first, 2: second pass)")
    ("rcstatsfile",                                     m_RCStatsFileName,                                   "rate control statistics file name")
    ("qp,q",                                            c->m_QP,                                             "quantization parameter, QP (0, 1, .. 63)")
    ("qpa",                                             toQPA,                                               "enable perceptually motivated QP adaptation based on XPSNR model (0: off, 1: on)", true)
    ("threads,t",                                       c->m_numThreads,                                     "number of threads (multithreading; -1: resolution < 720p: 4, < 5K 2880p: 8, >= 5K 2880p: 12 threads)")
    ("mtprofile",                                       toMtProfile,                                         "set automatic multi-threading setting (-1: auto, 0: off, 1,2,3: on, enables tiles, IFP and WPP automatically depending on the number of threads)")
    ("ifp",                                             toUseIfp,                                            "inter-frame parallelization(IFP) (-1: auto, 0: off, 1: on, with sync. offset of two CTU lines)")
    ("refreshtype,-rt",                                 toDecRefreshType,                                    "intra refresh type (idr, cra, cra_cre: CRA, constrained RASL picture encoding, none, rpsei: Recovery Point SEI,\n"
                                                                                                             "                    idr_no_radl: IDR, without leading pictures, use for DASH)")
    ("refreshsec,-rs",                                  c->m_IntraPeriodSec,                                 "intra period/refresh in seconds")
    ("intraperiod,-ip",                                 c->m_IntraPeriod,                                    "intra period in frames (0: specify intra period in seconds instead, see -refreshsec)")
    ("tiles",                                           toNumTiles,                                          "number of tile columns and rows")
    ;
  }
  else
  {
    opts.setSubSection("Threading, performance");
    opts.addOptions()
    ("Threads,t",                                       c->m_numThreads,                                     "number of threads (multithreading; -1: resolution < 720p: 4, < 5K 2880p: 8, >= 5K 2880p: 12 threads)")
    ("MTProfile",                                       toMtProfile,                                         "set automatic multi-threading setting (-1: auto, 0: off, 1,2,3: on, enables tiles, IFP and WPP automatically depending on the number of threads)")
    ("preset",                                          toPreset,                                            "select preset for specific encoding setting (faster, fast, medium, slow, slower, medium_lowDecEnergy)")
    ("Tiles",                                           toNumTiles,                                          "Set number of tile columns and rows")
    ;

    opts.setSubSection("Slice decision options");
    opts.addOptions()
    ("IntraPeriod,-ip",                                c->m_IntraPeriod,                                     "Intra period in frames (0: use intra period in seconds (refreshsec), else: n*gopsize)")
    ("RefreshSec,-rs",                                 c->m_IntraPeriodSec,                                  "Intra period/refresh in seconds")
    ("DecodingRefreshType,-dr",                        toDecRefreshType,                                     "intra refresh type (idr, cra, cra_cre: CRA, constrained RASL picture encoding, none, rpsei: Recovery Point SEI,\n"
                                                                                                             "                    idr_no_radl: IDR, without leading pictures, use for DASH)")
    ("GOPSize,g",                                      c->m_GOPSize,                                         "GOP size of temporal structure (16,32)")
    ("PicReordering",                                  c->m_picReordering,                                   "Allow reordering of pictures (0:off, 1:on), should be disabled for low delay requirements")
    ("POC0IDR",                                        c->m_poc0idr,                                         "start encoding with POC 0 IDR" )
    ;

    opts.setSubSection("Rate control, Perceptual Quantization");
    opts.addOptions()
    ("NumPasses",                                       c->m_RCNumPasses,                                    "number of rate control passes (1,2)" )
    ("Passes",                                          c->m_RCNumPasses,                                    "number of rate control passes (1,2)" )
    ("Pass",                                            c->m_RCPass,                                         "rate control pass for two-pass rate control (-1,1,2)" )
    ("LookAhead",                                       c->m_LookAhead,                                      "Enable pre-analysis pass with picture look-ahead (-1,0,1)")
    ("RCStatsFile",                                     m_RCStatsFileName,                                   "rate control statistics file" )
    ("TargetBitrate",                                   toBitrate,                                           "Rate control: target bitrate [bits/second], use e.g. 1.5M, 1.5Mbps, 1500k, 1500kbps, 1500000bps, 1500000" )
    ("MaxBitrate",                                      toMaxRate,                                           "Rate control: approximate maximum instantaneous bitrate [bits/second] (0: no rate cap; least constraint)" )
    ("PerceptQPA,-qpa",                                 c->m_usePerceptQPA,                                  "Enable perceptually motivated QP adaptation, XPSNR based (0:off, 1:on)", true)
    ("STA",                                             toSliceTypeAdapt,                                    "Enable slice type adaptation at GOPSize>8 (-1: auto, 0: off, 1: adapt slice type, 2: adapt NAL unit type)")
    ("MinIntraDistance",                                c->m_minIntraDist,                                   "With STA: set a minimum coded frame distance to the previous intra frame (-1: GOPSize)" )
    ;

    opts.setSubSection("Quantization parameters");
    opts.addOptions()
    ("QP,q",                                            c->m_QP,                                             "Qp value (0-63)")
    ;
  }

  opts.setSubSection("Profile, Level, Tier");
  opts.addOptions()
  ("Profile",                                           toProfile,                                           "profile (auto, main_10, main_10_still_picture)")
  ("Level",                                             toLevel,                                             "level limit (auto, 1.0, 2.0,2.1, 3.0,3.1, 4.0,4.1, 5.0,5.1,5.2, 6.0,6.1,6.2,6.3, 15.5)")
  ("Tier",                                              toLevelTier,                                         "tier for interpretation of level (main, high)")
  ;

  opts.setSubSection("HDR/SDR and Color Options");
  if( m_easyMode )
  {
    opts.addOptions()
    ("sdr",                                             toSDRMode,                                           "set SDR mode + BT.709, BT.2020, BT.470 color space. "
                                                                                                             "use: off, sdr|sdr_709, sdr_2020, sdr_470bg")
    ("hdr",                                             toHDRMode,                                           "set HDR mode + BT.709 or BT.2020 color space (+ SEI messages for hlg) "
                                                                                                             "use: off, pq|hdr10, pq_2020|hdr10_2020, hlg, hlg_2020")
    ;
  }
  else
  {
    opts.addOptions()
    ("Sdr",                                             toSDRMode,                                           "set SDR mode + BT.709, BT.2020, BT.470 color space. "
                                                                                                             "use: off, sdr|sdr_709, sdr_2020, sdr_470bg")
    ("Hdr",                                             toHDRMode,                                           "set HDR mode + BT.709 or BT.2020 color space (+SEI messages for hlg) "
                                                                                                             "If maxcll or masteringdisplay is set, HDR10/PQ is enabled. use: off, pq|hdr10, pq_2020|hdr10_2020, hlg, hlg_2020")
    ;

    opts.setSubSection("SEI and auxiliary options");
    opts.setSubSection("VUI options");
  }


  std::ostringstream easyOpts;
  po::doHelp( easyOpts, opts );
  // ---------------------------------------------------

  if( m_easyMode )
  {
    opts.setSubSection("Encoder Options");
    opts.addOptions()
    ("internal-bitdepth",                               c->m_internalBitDepth[0],                           "internal bitdepth (8, 10)")
    ("accessunitdelimiter,-aud",                        toAud,                                              "emit Access Unit Delimiter NALUs (-1: auto, 0: off, 1: on; default: auto - only if needed by dependent options)", true)
    ("vuiparameterspresent,-vui",                       toVui,                                              "emit VUI information (-1: auto, 0: off, 1: on; default: auto - only if needed by dependent options)", true)
    ("hrdparameterspresent,-hrd",                       c->m_hrdParametersPresent,                          "emit VUI HRD information (0: off, 1: on)")
    ("decodedpicturehash,-dph",                         toHashType,                                         "control generation of decode picture hash SEI messages, (0: off, 1: md5, 2: crc, 3: checksum)")
    ;
  }

  // ---------------------------------------------------

  opts.setSubSection("General Options");
  opts.addOptions()
  ("additional",                                        m_additionalSettings,                               "additional options as string (e.g: \"bitrate=1000000 passes=1\")")
  ;

  opts.setSubSection("Input Options");
  opts.addOptions()
  ("y4m",                                               m_forceY4mInput,                                   "force y4m input (only needed for input pipe, else enabled by .y4m file extension)")
  ("logofile",                                          m_logoFileName,                                    "set logo overlay filename (json)")
  ;

  if( !m_easyMode )
  {
    opts.setSubSection("General Options");
    opts.addOptions()
    ("c",                                               po::parseConfigFile,                                "configuration file name")
    ("WriteConfig",                                     writeCfg,                                           "write the encoder config into configuration file")
    ("WarnUnknowParameter,w",                           warnUnknowParameter,                                "warn for unknown configuration parameters instead of failing")
#if defined( __x86_64__ ) || defined( _M_X64 ) || defined( __i386__ ) || defined( __i386 ) || defined( _M_IX86 )
    ("SIMD",                                            ignoreParams,                                       "SIMD extension to use (SCALAR, SSE41, SSE42, AVX, AVX2, AVX512), default: the highest supported extension")
#elif defined( __aarch64__ ) || defined( _M_ARM64 ) || defined( __arm__ ) || defined( _M_ARM )
    ("SIMD",                                            ignoreParams,                                       "SIMD extension to use (SCALAR, NEON), default: the highest supported extension")
#elif defined( __wasm__ ) || defined( __wasm32__ )
    ("SIMD",                                            ignoreParams,                                       "SIMD extension to use (SCALAR, WASM), default: the highest supported extension")
#else
    ("SIMD",                                            ignoreParams,                                       "SIMD extension to use (SCALAR, SIMDE), default: the highest supported extension")
#  endif
    ;

    opts.setSubSection("Input Options");
    opts.addOptions()
    ("SourceWidth",                                     c->m_SourceWidth,                                    "Source picture width")
    ("SourceHeight",                                    c->m_SourceHeight,                                   "Source picture height")
    ("ConformanceWindowMode",                           c->m_conformanceWindowMode,                          "Window conformance mode (0:off, 1:automatic padding, 2:padding, 3:conformance")
    ("ConfWinLeft",                                     c->m_confWinLeft,                                    "Left offset for window conformance mode 3")
    ("ConfWinRight",                                    c->m_confWinRight,                                   "Right offset for window conformance mode 3")
    ("ConfWinTop",                                      c->m_confWinTop,                                     "Top offset for window conformance mode 3")
    ("ConfWinBottom",                                   c->m_confWinBottom,                                  "Bottom offset for window conformance mode 3")
    ("HorizontalPadding",                               c->m_aiPad[0],                                       "Horizontal source padding for conformance window mode 2")
    ("VerticalPadding",                                 c->m_aiPad[1],                                       "Vertical source padding for conformance window mode 2")
    ("InputChromaFormat",                               toInputFileChromaFormat,                             "input file chroma format (400, 420, 422, 444)")
    ("PackedInput",                                     m_packedYUVInput,                                    "Enable 10-bit packed YUV input data ( pack 4 samples( 8-byte) into 5-bytes consecutively.")

    ("MaxPicSize",                                      toMaxPicSize,                                        "Maximum resolution (maxWidth x maxHeight)")
    ("MaxPicWidth",                                     c->m_maxPicWidth,                                    "Maximum picture width")
    ("MaxPicHeight",                                    c->m_maxPicHeight,                                   "Maximum picture height")
    ;

    opts.setSubSection("Profile, Level, Tier");
    opts.addOptions()
    ("SubProfile",                                      c->m_subProfile,                                     "Sub-profile idc")
    ("MaxBitDepthConstraint",                           c->m_bitDepthConstraintValue,                        "Bit depth to use for profile-constraint for RExt profiles. (0: automatically choose based upon other parameters)")
    ("IntraConstraintFlag",                             c->m_intraOnlyConstraintFlag,                        "Value of general_intra_constraint_flag to use for RExt profiles (not used if an explicit RExt sub-profile is specified)")
    ;
    ;

    opts.setSubSection("Quality reporting metrics");
    opts.addOptions()
    ("MSEBasedSequencePSNR",                            c->m_printMSEBasedSequencePSNR,                      "Emit sequence PSNR (0: only as a linear average of the frame PSNRs, 1: also based on an average of the frame MSEs")
    ("PrintHexPSNR",                                    c->m_printHexPsnr,                                   "Emit hexadecimal PSNR for each frame (0: off , 1:on")
    ("PrintFrameMSE",                                   c->m_printFrameMSE,                                  "Emit MSE values for each frame (0: off , 1:on")
    ("PrintSequenceMSE",                                c->m_printSequenceMSE,                               "Emit MSE values for the whole sequence (0: off , 1:on)")
    ;

    opts.setSubSection("Bitstream options");
    opts.addOptions()
    ("CabacZeroWordPaddingEnabled",                     c->m_cabacZeroWordPaddingEnabled,                    "Add conforming cabac-zero-words to bit streams (0: do not add, 1: add as required)")
    ;

    opts.setSubSection("Rate control, Perceptual Quantization");
    opts.addOptions()
    ("RCInitialQP",                                     c->m_RCInitialQP,                                    "Rate control: initial QP. With two-pass encoding, this specifies the first-pass base QP (instead of using a default QP). Activated if value is greater than zero" )
    ("PerceptQPATempFiltIPic",                          c->m_usePerceptQPATempFiltISlice,                    "Temporal high-pass filter in QPA activity calculation for key pictures (0:off, 1:on, 2:on incl. temporal pumping reduction, -1:auto)")
    ;

    // Coding structure parameters
    opts.setSubSection("Coding structure parameters");
    opts.addOptions()
    ("ReWriteParamSets",                                c->m_rewriteParamSets,                               "Enable rewriting of Parameter sets before every (intra) random access point")
    ("IDRRefParamList",                                 c->m_idrRefParamList,                                "Enable indication of reference picture list syntax elements in slice headers of IDR pictures")
    ;

    /* Quantization parameters */
    opts.setSubSection("Quantization parameters");
    opts.addOptions()
    ("SameCQPTablesForAllChroma",                       c->m_useSameChromaQPTables,                          "0: Different tables for Cb, Cr and joint Cb-Cr components, 1 (default): Same tables for all three chroma components")
    ("IntraQPOffset",                                   c->m_intraQPOffset,                                  "Qp offset value for intra slice, typically determined based on GOP size")
    ("LambdaFromQpEnable",                              c->m_lambdaFromQPEnable,                             "Enable flag for derivation of lambda from QP")
    ("LambdaModifier",                                  toLambdaModifier,                                    "Lambda modifier list for temporal layers. If LambdaModifierI is used, this will not affect intra pictures")
    ("LambdaModifierI",                                 toIntraLambdaModifier,                               "Lambda modifiers for Intra pictures, comma separated, up to one the number of temporal layer. If entry for temporalLayer exists, then use it, else if some are specified, use the last, else use the standard LambdaModifiers.")
    ("IQPFactor",                                       c->m_dIntraQpFactor,                                 "Intra QP Factor for Lambda Computation. If negative, the default will scale lambda based on GOP size (unless LambdaFromQpEnable then IntraQPOffset is used instead)")
    ("QpInValCb",                                       toQpInCb,                                            "Input coordinates for the QP table for Cb component")
    ("QpInValCr",                                       toQpInCr,                                            "Input coordinates for the QP table for Cr component")
    ("QpInValCbCr",                                     toQpInCbCr,                                          "Input coordinates for the QP table for joint Cb-Cr component")
    ("QpOutValCb",                                      toQpOutCb,                                           "Output coordinates for the QP table for Cb component")
    ("QpOutValCr",                                      toQpOutCr,                                           "Output coordinates for the QP table for Cr component")
    ("QpOutValCbCr",                                    toQpOutCbCr,                                         "Output coordinates for the QP table for joint Cb-Cr component")
    ("MaxCuDQPSubdiv",                                  c->m_cuQpDeltaSubdiv,                                "Maximum subdiv for CU luma Qp adjustment")
    ("MaxCuChromaQpOffsetSubdiv",                       c->m_cuChromaQpOffsetSubdiv,                         "Maximum subdiv for CU chroma Qp adjustment - set less than 0 to disable")
    ("CbQpOffset",                                      c->m_chromaCbQpOffset,                               "Chroma Cb QP Offset")
    ("CrQpOffset",                                      c->m_chromaCrQpOffset,                               "Chroma Cr QP Offset")
    ("CbQpOffsetDualTree",                              c->m_chromaCbQpOffsetDualTree,                       "Chroma Cb QP Offset for dual tree")
    ("CrQpOffsetDualTree",                              c->m_chromaCrQpOffsetDualTree,                       "Chroma Cr QP Offset for dual tree")
    ("CbCrQpOffset",                                    c->m_chromaCbCrQpOffset,                             "QP Offset for joint Cb-Cr mode")
    ("CbCrQpOffsetDualTree",                            c->m_chromaCbCrQpOffsetDualTree,                     "QP Offset for joint Cb-Cr mode in dual tree")
    ("SliceChromaQPOffsetPeriodicity",                  c->m_sliceChromaQpOffsetPeriodicity,                 "Used in conjunction with Slice Cb/Cr QpOffsetIntraOrPeriodic. Use 0 (default) to disable periodic nature.")
    ("SliceCbQpOffsetIntraOrPeriodic",                  c->m_sliceChromaQpOffsetIntraOrPeriodic[0],          "Chroma Cb QP Offset at slice level for I slice or for periodic inter slices as defined by SliceChromaQPOffsetPeriodicity. Replaces offset in the GOP table.")
    ("SliceCrQpOffsetIntraOrPeriodic",                  c->m_sliceChromaQpOffsetIntraOrPeriodic[1],          "Chroma Cr QP Offset at slice level for I slice or for periodic inter slices as defined by SliceChromaQPOffsetPeriodicity. Replaces offset in the GOP table.")

    ("LumaLevelToDeltaQPMode",                          c->m_lumaLevelToDeltaQPEnabled,                      "Luma based Delta QP 0(default): not used. 1: Based on CTU average")
    ("GOPQPA",                                          toGOPQPA,                                            "Enable GOP QP-cascade (0: off, 1: on, -1: auto - enable when QPA is disabled)")
    ; 

    opts.setSubSection("Misc. options");
    opts.addOptions()
    ("ChromaFormatIDC,-cf",                             toInternChromaFormat,                                "intern chroma format (400, 420, 422, 444) or set to 0 (default), same as InputChromaFormat")
    ("UseIdentityTableForNon420Chroma",                 c->m_useIdentityTableForNon420Chroma,                "True: Indicates that 422/444 chroma uses identity chroma QP mapping tables; False: explicit Qp table may be specified in config")
    ("InputBitDepthC",                                  c->m_inputBitDepth[ 1 ],                             "As per InputBitDepth but for chroma component. (default:InputBitDepth)")
    ("InternalBitDepth",                                c->m_internalBitDepth[ 0 ],                          "Bit-depth the codec operates at. (default: MSBExtendedBitDepth). If different to MSBExtendedBitDepth, source data will be converted")
    ("OutputBitDepthC",                                 c->m_outputBitDepth[ 1 ],                            "As per OutputBitDepth but for chroma component. (default: use luma output bit-depth)")
    ("MSBExtendedBitDepth",                             c->m_MSBExtendedBitDepth[ 0 ],                       "bit depth of luma component after addition of MSBs of value 0 (used for synthesising High Dynamic Range source material). (default:InputBitDepth)")
    ("MSBExtendedBitDepthC",                            c->m_MSBExtendedBitDepth[ 1 ],                       "As per MSBExtendedBitDepth but for chroma component. (default:MSBExtendedBitDepth)")

    ("WaveFrontSynchro",                                toUseWpp,                                            "Enable entropy coding sync (WPP) (-1: auto, 0: off, 1: on)")
    ("EntryPointsPresent",                              c->m_entryPointsPresent,                             "Enable entry points in slice header")

    ("TreatAsSubPic",                                   c->m_treatAsSubPic,                                  "Allow generation of subpicture streams. Disable LMCS, AlfTempPred and JCCR")
    ("ExplicitAPSid",                                   c->m_explicitAPSid,                                  "Set ALF APS id")
    
    ("AddGOP32refPics",                                 c->m_addGOP32refPics,                                "Use different QP offsets and reference pictures in GOP structure")
    ("NumRefPics",                                      c->m_numRefPics,                                     "Number of reference pictures in RPL (0: default for RPL, <10: apply for all temporal layers, >=10: each decimal digit specifies the number for a temporal layer, last digit applying to the highest TL)" )
    ("NumRefPicsSCC",                                   c->m_numRefPicsSCC,                                  "Number of reference pictures in RPL for SCC pictures (semantic analogue to NumRefPics, -1: equal to NumRefPics)" )
    ("ForceSCC",                                        toForceScc,                                          "Force SCC treatment, instead of detection (<=0: use detection, 1: treat all frames as not SCC, 2: treat all frames as weak SCC, 3: treat all frames as strong SCC)" )
    ;

    opts.setSubSection("Low-level QT-BTT partitioning options");
    opts.addOptions()
    ("CTUSize",                                         c->m_CTUSize,                                        "CTU size")
    ("MinQTISlice",                                     c->m_MinQT[0],                                       "Min QT size for (luma in) I slices")
    ("MinQTLumaISlice",                                 c->m_MinQT[0],                                       "Min QT size for (luma in) I slices")
    ("MinQTNonISlice",                                  c->m_MinQT[1],                                       "Min QT size for P/B slices")
    ("MinQTChromaISliceInChromaSamples",                c->m_MinQT[2],                                       "Min QT size for chroma in I slices (in chroma samples, i.e. inclusive subsampling)")
    ("MaxMTTDepth",                                     c->m_maxMTTDepth,                                    "Max MTT depth for P/B slices (<10: apply for all temporal layers, >=10: each decimal digit specifies the depth for a temporal layer, last digit applying to the highest TL)")
    ("MaxMTTDepthI",                                    c->m_maxMTTDepthI,                                   "Max MTT depth for (luma in) I slices")
    ("MaxMTTDepthISliceL",                              c->m_maxMTTDepthI,                                   "Max MTT depth for (luma in) I slices")
    ("MaxMTTDepthISliceC",                              c->m_maxMTTDepthIChroma,                             "Max MTT depth for chroma in I slices")
    ("MaxBTLumaISlice",                                 c->m_maxBT[0],                                       "Max BT size for (luma in) I slices")
    ("MaxBTChromaISlice",                               c->m_maxBT[2],                                       "Max BT size for chroma in I slices")
    ("MaxBTNonISlice",                                  c->m_maxBT[1],                                       "Max BT size for P/B slices")
    ("MaxTTLumaISlice",                                 c->m_maxTT[0],                                       "Max TT size for (luma in) I slices")
    ("MaxTTChromaISlice",                               c->m_maxTT[2],                                       "Max TT size for chroma in I slices")
    ("MaxTTNonISlice",                                  c->m_maxTT[1],                                       "Max TT size for P/B slices")
    ("DualITree",                                       c->m_dualITree,                                      "Use separate luma and chroma QTBTT trees for intra slice (if off, luma constraint apply to all channels)")
    ("Log2MaxTbSize",                                   c->m_log2MaxTbSize,                                  "Maximum transform block size in logarithm base 2")
    ("Log2MinCodingBlockSize",                          c->m_log2MinCodingBlockSize,                         "Minimum coding block size in logarithm base 2")
    ;

    opts.setSubSection("Coding tools");
    opts.addOptions()
    ("CostMode",                                        toCostMode,                                          "Use alternative cost functions: choose between 'lossy', 'sequence_level_lossless', 'lossless' (which forces QP to " MACRO_TO_STRING(LOSSLESS_AND_MIXED_LOSSLESS_RD_COST_TEST_QP) ") and 'mixed_lossless_lossy' (which used QP'=" MACRO_TO_STRING(LOSSLESS_AND_MIXED_LOSSLESS_RD_COST_TEST_QP_PRIME) " for pre-estimates of transquant-bypass blocks).")
    ("ASR",                                             c->m_bUseASR,                                        "Adaptive motion search range")
    ("HadamardME",                                      c->m_bUseHADME,                                      "Hadamard ME for fractional-pel")
    ("FastHAD",                                         c->m_fastHad,                                        "Use fast sub-sampled hadamard for square blocks >=32x32")
    ("RDOQ",                                            c->m_RDOQ,                                           "Rate-Distortion Optimized Quantization mode")
    ("RDOQTS",                                          c->m_useRDOQTS,                                      "Rate-Distortion Optimized Quantization mode for TransformSkip")
    ("SelectiveRDOQ",                                   toSelectiveRDOQ,                                     "Enable selective RDOQ (0: never, 1: always, 2: for natural content)")

    ("JointCbCr",                                       c->m_JointCbCrMode,                                  "Enable joint coding of chroma residuals (0:off, 1:on)")
    ("CabacInitPresent",                                c->m_cabacInitPresent,                               "Enable cabac table index selection based on previous frame")
    ("LCTUFast",                                        c->m_useFastLCTU,                                    "Fast methods for large CTU")
    ("PBIntraFast",                                     c->m_usePbIntraFast,                                 "Intra mode pre-check dependent on best Inter mode, skip intra if it is not probable (0:off ... 2:fastest)")
    ("FastMrg",                                         c->m_useFastMrg,                                     "Fast methods for inter merge")
    ("AMaxBT",                                          c->m_useAMaxBT,                                      "Adaptive maximal BT-size")
    ("FastQtBtEnc",                                     c->m_fastQtBtEnc,                                    "Fast encoding setting for QTBT")
    ("ContentBasedFastQtbt",                            c->m_contentBasedFastQtbt,                           "Signal based QTBT speed-up")
    ("FEN",                                             c->m_fastInterSearchMode,                            "fast encoder setting")
    ("ECU",                                             c->m_useEarlyCU,                                     "Early CU setting (1: ECU limited to specific block size and TL, 2: unconstrained ECU)")
    ("FDM",                                             c->m_useFastDecisionForMerge,                        "Fast decision for Merge RD Cost")

    ("DisableIntraInInter",                             c->m_bDisableIntraCUsInInterSlices,                  "Flag to disable intra CUs in inter slices")
    ("FastUDIUseMPMEnabled",                            c->m_bFastUDIUseMPMEnabled,                          "If enabled, adapt intra direction search, accounting for MPM")
    ("FastMEForGenBLowDelayEnabled",                    c->m_bFastMEForGenBLowDelayEnabled,                  "If enabled use a fast ME for generalised B Low Delay slices")

    ("MTSImplicit",                                     c->m_MTSImplicit,                                    "Enable implicit MTS when explicit MTS is off\n")
    ("TMVPMode",                                        c->m_TMVPModeId,                                     "TMVP mode enable(0: off 1: for all slices 2: for certain slices only)")
    ("DepQuant",                                        c->m_DepQuantEnabled,                                "Enable dependent quantization" )
    ("QuantThrVal",                                     c->m_quantThresholdVal,                              "Quantization threshold value for DQ last coefficient search" )
    ("SignHideFlag",                                    c->m_SignDataHidingEnabled,                          "Enable sign data hiding" )
    ("MIP",                                             c->m_MIP,                                            "Enable MIP (matrix-based intra prediction)")
    ("FastMIP",                                         c->m_useFastMIP,                                     "Fast encoder search for MIP (matrix-based intra prediction)")
    ("MaxNumMergeCand",                                 c->m_maxNumMergeCand,                                "Maximum number of merge candidates")
    ("MaxNumAffineMergeCand",                           c->m_maxNumAffineMergeCand,                          "Maximum number of affine merge candidates")
    ("Geo",                                             c->m_Geo,                                            "Enable geometric partitioning mode (0:off, 1:on)")
    ("MaxNumGeoCand",                                   c->m_maxNumGeoCand,                                  "Maximum number of geometric partitioning mode candidates")
    ("FastIntraTools",                                  c->m_FastIntraTools,                                 "SpeedUPIntraTools:LFNST,ISP,MTS. (0:off, 1:speed1, 2:speed2)")
    ("IntraEstDecBit",                                  c->m_IntraEstDecBit,                                 "Intra estimation decimation binary exponent for first pass directional modes screening (only test each (2^N)-th mode in the first estimation pass)")
    ;

    // motion search options
    opts.setSubSection("Motion search options");
    opts.addOptions()
    ("FastSearch",                                      c->m_motionEstimationSearchMethod,                   "Search mode (0:Full search 1:Diamond 2:Deprecated 3:Enhanced Diamond 4: FastDiamond)")
    ("FastSearchSCC",                                   c->m_motionEstimationSearchMethodSCC,                "Search mode for SCC (0:use non SCC-search 1:Deprecated 2:DiamondSCC 3:FastDiamondSCC)")
    ("SearchRange,-sr",                                 c->m_SearchRange,                                    "Motion search range")
    ("BipredSearchRange",                               c->m_bipredSearchRange,                              "Motion search range for bipred refinement")
    ("MinSearchWindow",                                 c->m_minSearchWindow,                                "Minimum motion search window size for the adaptive window ME")
    ("ClipForBiPredMEEnabled",                          c->m_bClipForBiPredMeEnabled,                        "Enable clipping in the Bi-Pred ME.")
    ("FastMEAssumingSmootherMVEnabled",                 c->m_bFastMEAssumingSmootherMVEnabled,               "Enable fast ME assuming a smoother MV.")
    ("IntegerET",                                       c->m_bIntegerET,                                     "Enable early termination for integer motion search")
    ("FastSubPel",                                      c->m_fastSubPel,                                     "Enable fast sub-pel ME (1: enable fast sub-pel ME, 2: completely disable sub-pel ME)")
    ("ReduceFilterME",                                  c->m_meReduceTap,                                    "Use reduced filter taps during subpel refinement (0 - use 8-tap; 1 - 6-tap; 2 - 4-tap)")
    ;

    // Deblocking filter parameters
    opts.setSubSection("Loop filters (deblock and SAO)");
    opts.addOptions()
    ("LoopFilterDisable",                               c->m_bLoopFilterDisable,                             "")
    ("LoopFilterOffsetInPPS",                           c->m_loopFilterOffsetInPPS,                          "")
    ("LoopFilterBetaOffset_div2",                       c->m_loopFilterBetaOffsetDiv2[0],                    "")
    ("LoopFilterTcOffset_div2",                         c->m_loopFilterTcOffsetDiv2[0],                      "")
    ("LoopFilterCbBetaOffset_div2",                     c->m_loopFilterBetaOffsetDiv2[1],                    "")
    ("LoopFilterCbTcOffset_div2",                       c->m_loopFilterTcOffsetDiv2[1],                      "")
    ("LoopFilterCrBetaOffset_div2",                     c->m_loopFilterBetaOffsetDiv2[2],                    "")
    ("LoopFilterCrTcOffset_div2",                       c->m_loopFilterTcOffsetDiv2[2],                      "")

    ("DeblockLastTLayers",                              c->m_deblockLastTLayers,                             "Deblock only the highest n temporal layers, 0: all temporal layers are deblocked")

    ("DisableLoopFilterAcrossTiles",                    c->m_bDisableLFCrossTileBoundaryFlag,                "Loop filtering applied across tile boundaries or not (0: filter across tile boundaries  1: do not filter across tile boundaries)")
    ("DisableLoopFilterAcrossSlices",                   c->m_bDisableLFCrossSliceBoundaryFlag,               "Loop filtering applied across tile boundaries or not (0: filter across slice boundaries  1: do not filter across slice boundaries)")

    ("SAO",                                             toSaoWithScc,                                        "Enable Sample Adaptive Offset (1: always, 2: only for screen content frames)")
    ("SaoEncodingRate",                                 c->m_saoEncodingRate,                                "When >0 SAO early picture termination is enabled for luma and chroma")
    ("SaoEncodingRateChroma",                           c->m_saoEncodingRateChroma,                          "The SAO early picture termination rate to use for chroma (when m_SaoEncodingRate is >0). If <=0, use results for luma")
    ("SaoLumaOffsetBitShift",                           c->m_saoOffsetBitShift[ 0 ],                         "Specify the luma SAO bit-shift. If negative, automatically calculate a suitable value based upon bit depth and initial QP")
    ("SaoChromaOffsetBitShift",                         c->m_saoOffsetBitShift[ 1 ],                         "Specify the chroma SAO bit-shift. If negative, automatically calculate a suitable value based upon bit depth and initial QP")
    ;

    opts.setSubSection("SEI and auxiliary options");
    opts.addOptions()
    ("SEIDecodedPictureHash,-dph",                      toHashType,                                          "Control generation of decode picture hash SEI messages, (0:off, 1:md5, 2:crc, 3:checksum)" )
    ("SEIBufferingPeriod",                              c->m_bufferingPeriodSEIEnabled,                      "Control generation of buffering period SEI messages")
    ("SEIPictureTiming",                                c->m_pictureTimingSEIEnabled,                        "Control generation of picture timing SEI messages")
    ("SEIDecodingUnitInfo",                             c->m_decodingUnitInfoSEIEnabled,                     "Control generation of decoding unit information SEI message.")
    ("MasteringDisplayColourVolume",                    toMasteringDisplay,                                  "SMPTE ST 2086 mastering display colour volume info SEI (HDR), "
                                                                                                             "vec(uint) size 10, x,y,x,y,x,y,x,y,max,min where: \"G(x,y)B(x,y)R(x,y)WP(x,y)L(max,min)\""
                                                                                                             "range: 0 <= GBR,WP <= 50000, 0 <= L <= uint; GBR xy coordinates in increment of 1/50000, min/max luminance in units of 1/10000 cd/m2" )
    ("MaxContentLightLevel",                            toContentLightLevel,                                 "Specify content light level info SEI as \"cll,fall\" (HDR) max. content light level, "
                                                                                                             "max. frame average light level, range: 1 <= cll,fall <= 65535'")
    ("PreferredTransferCharacteristics",                toPrefTransferCharacteristics,                       "Specify preferred transfer characteristics SEI and overwrite transfer entry in VUI (0-18): reserved, bt709, unknown, empty, bt470m, bt470bg, smpte170m, "
                                                                                                             "smpte240m, linear, log100, log316, iec61966-2-4, bt1361e, iec61966-2-1, "
                                                                                                             "bt2020-10, bt2020-12, smpte2084, smpte428, arib-std-b67")
    ("AccessUnitDelimiter,-aud",                        toAud,                                               "Enable Access Unit Delimiter NALUs (-1: auto, 0: off, 1: on; default: auto - enable only if needed by dependent options)" , true)
    ("HrdParametersPresent,-hrd",                       c->m_hrdParametersPresent,                           "Enable generation of hrd_parameters() (0: off, 1: on)")
    ("EnableDecodingParameterSet",                      c->m_decodingParameterSetEnabled,                    "Enable writing of Decoding Parameter Set")
<<<<<<< HEAD
    ;

    opts.setSubSection("VUI options");
    opts.addOptions()
    ("VuiParametersPresent,-vui",                       toVui,                                               "Enable generation of vui_parameters() (-1: auto, 0: off, 1: on; default: auto - enable only if needed by dependent options)", true)
=======
    ("AccessUnitDelimiter,-aud",                        toAud,                                               "Enable Access Unit Delimiter NALUs (-1: auto, 0: off, 1: on; default: auto - enable only if needed by dependent options)" , true)
    ("VuiParametersPresent,-vui",                       toVui,                                               "Enable generation of vui_parameters() (-1: auto, 0: off, 1: on; default: auto - enable only if needed by dependent options)", true)
    ("HrdParametersPresent,-hrd",                       c->m_hrdParametersPresent,                           "Enable generation of hrd_parameters() (0: off, 1: on)")
>>>>>>> a2fa3199
    ("AspectRatioInfoPresent",                          c->m_aspectRatioInfoPresent,                         "Signals whether aspect_ratio_idc is present")
    ("AspectRatioIdc",                                  c->m_aspectRatioIdc,                                 "Aspect ratio idc (0-16,255) 0=undef, 1=1:1, 2=12:11, 3=10:11, 4=16:11, 5=40:33, 6=24:11, 7=20:11, 8=32:11, 9=80:33, 10=18:11, 11=15:11, 12=64:33, "
                                                                                                             "13=160:99, 14=4:3, 15=3:2, 16=2:1")
    ("Sar",                                             toSarSize,                                           "Sample aspect ratio - ratio of width to height (WidthxHeight)")
    ("SarWidth",                                        c->m_sarWidth,                                       "horizontal size of the sample aspect ratio")
    ("SarHeight",                                       c->m_sarHeight,                                      "vertical size of the sample aspect ratio")

    ("ColourDescriptionPresent",                        c->m_colourDescriptionPresent,                       "Signals whether colour_primaries, transfer_characteristics and matrix_coefficients are present")
    ("ColourPrimaries",                                 toColorPrimaries,                                    "Specify color primaries (0-13): reserved, bt709, unknown, empty, bt470m, bt470bg, smpte170m, "
                                                                                                             "smpte240m, film, bt2020, smpte428, smpte431, smpte432")

    ("TransferCharacteristics",                         toTransferCharacteristics,                           "Specify opto-electroni transfer characteristics (0-18): reserved, bt709, unknown, empty, bt470m, bt470bg, smpte170m, "
                                                                                                             "smpte240m, linear, log100, log316, iec61966-2-4, bt1361e, iec61966-2-1, "
                                                                                                             "bt2020-10, bt2020-12, smpte2084, smpte428, arib-std-b67")
    ("MatrixCoefficients",                              toColorMatrix,                                       "Specify color matrix setting to derive luma/chroma from RGB primaries (0-14): gbr, bt709, unknown, empty, fcc, bt470bg, smpte170m, "
                                                                                                             "smpte240m, ycgco, bt2020nc, bt2020c, smpte2085, chroma-derived-nc, chroma-derived-c, ictcp")

    ("ChromaLocInfoPresent",                            toChromaLocInfo,                                     "Signals whether chroma_sample_loc_type is present (-1: auto, 0: off, 1: on)")
    ("ChromaSampleLocType",                             c->m_chromaSampleLocType,                            "Specifies the location of chroma samples for progressive content(-1 auto, 0-5 Chroma420LocType)")
    ("OverscanInfoPresent",                             c->m_overscanInfoPresent,                            "Indicates whether conformant decoded pictures are suitable for display using overscan")
    ("OverscanAppropriate",                             c->m_overscanAppropriateFlag,                        "Indicates whether conformant decoded pictures are suitable for display using overscan")
    ("VideoFullRange",                                  c->m_videoFullRangeFlag,                             "Indicates the black level and range of luma and chroma signals")
    ;

    opts.setSubSection("Summary options (debugging)");
    opts.addOptions()
    ("SummaryOutFilename",                              toSummaryOutFilename,                                "Filename to use for producing summary output file. If empty, do not produce a file.")
    ("SummaryPicFilenameBase",                          toSummaryPicFilenameBase,                            "Base filename to use for producing summary picture output files. The actual filenames used will have I.txt, P.txt and B.txt appended. If empty, do not produce a file.")
    ("SummaryVerboseness",                              c->m_summaryVerboseness,                             "Specifies the level of the verboseness of the text output")
    ;

    opts.setSubSection("Coding tools");
    opts.addOptions()
    ("SMVD",                                            c->m_SMVD,                                           "Enable Symmetric MVD (0:off 1:vtm 2:fast 3:faster\n")
    ("AMVR",                                            c->m_AMVRspeed,                                      "Enable Adaptive MV precision Mode (IMV)")
    // added for backward compatibility with VTM
    ("IMV",                                             c->m_AMVRspeed,                                      "Enable Adaptive MV precision Mode (IMV)")
    ("LMChroma",                                        c->m_LMChroma,                                       "Enable LMChroma prediction")
    ("MRL",                                             c->m_MRL,                                            "MultiRefernceLines")
    ("BDOF",                                            c->m_BDOF,                                           "Enable bi-directional optical flow")
    // added for backward compatibility with VTM
    ("BIO",                                             c->m_BDOF,                                           "Enable bi-directional optical flow")
    ("DMVR",                                            c->m_DMVR,                                           "Decoder-side Motion Vector Refinement")
    ("EncDbOpt",                                        c->m_EDO,                                            "Encoder optimization with deblocking filter 0:off 1:vtm 2:fast")
    ("EDO",                                             c->m_EDO,                                            "Encoder optimization with deblocking filter 0:off 1:vtm 2:fast")
    ("LMCSEnable",                                      c->m_lumaReshapeEnable,                              "Enable LMCS luma mapping with chroma scaling (0:off 1:on 2:use SCC detection to disable for screen coded content)")
    ("LMCS",                                            c->m_lumaReshapeEnable,                              "Enable LMCS luma mapping with chroma scaling (0:off 1:on 2:use SCC detection to disable for screen coded content)")
    ("LMCSSignalType",                                  c->m_reshapeSignalType,                              "Input signal type (0:SDR, 1:HDR-PQ, 2:HDR-HLG)")
    ("LMCSUpdateCtrl",                                  c->m_updateCtrl,                                     "LMCS model update control (0:RA, 1:AI, 2:LDB/LDP)")
    ("LMCSAdpOption",                                   c->m_adpOption,                                      "LMCS adaptation options: 0:automatic, "
                                                                                                               "1: rsp both (CW66 for QP<=22), 2: rsp TID0 (for all QP), "
                                                                                                               "3: rsp inter(CW66 for QP<=22), 4: rsp inter(for all QP).")
    ("LMCSInitialCW",                                   c->m_initialCW,                                      "LMCS initial total codeword (0~1023) when LMCSAdpOption > 0")
    ("LMCSOffset",                                      c->m_LMCSOffset,                                     "LMCS chroma residual scaling offset")
    ("ALF",                                             c->m_alf,                                            "Adaptive Loop Filter" )
    ("ALFSpeed",                                        c->m_alfSpeed,                                       "ALF speed (skip filtering of non-referenced frames) [0-1]" )
    ("CCALF",                                           c->m_ccalf,                                          "Cross-component Adaptive Loop Filter" )
    ("UseNonLinearAlfLuma",                             c->m_useNonLinearAlfLuma,                            "Non-linear adaptive loop filters for Luma Channel")
    ("UseNonLinearAlfChroma",                           c->m_useNonLinearAlfChroma,                          "Non-linear adaptive loop filters for Chroma Channels")
    ("MaxNumAlfAlternativesChroma",                     c->m_maxNumAlfAlternativesChroma,                    std::string("Maximum number of alternative Chroma filters (1-") + std::to_string(VVENC_MAX_NUM_ALF_ALTERNATIVES_CHROMA) + std::string (", inclusive)") )
    ("ALFTempPred",                                     c->m_alfTempPred,                                    "Enable usage of ALF temporal prediction for filter data\n" )
    ("ALFUnitSize",                                     c->m_alfUnitSize,                                    "Size of ALF Search Unit [-1:default size(CTU)]\n" )
    ("PROF",                                            c->m_PROF,                                           "Enable prediction refinement with optical flow for affine mode")
    ("Affine",                                          c->m_Affine,                                         "Enable affine prediction")
    ("AffineType",                                      c->m_AffineType,                                     "Enable affine type prediction")
    ("MMVD",                                            c->m_MMVD,                                           "Enable Merge mode with Motion Vector Difference")
    ("MmvdDisNum",                                      c->m_MmvdDisNum,                                     "Number of MMVD Distance Entries")
    ("AllowDisFracMMVD",                                c->m_allowDisFracMMVD,                               "Disable fractional MVD in MMVD mode adaptively")
    ("MCTF",                                            c->m_vvencMCTF.MCTF,                                 "Enable GOP based temporal filter. (0:off, 1:filter all frames, 2:use SCC detection to disable for screen coded content)")
    ("MCTFSpeed",                                       c->m_vvencMCTF.MCTFSpeed,                            "MCTF Fast Mode (0:best quality ... 4:fastest operation)")
    ("MCTFUnitSize",                                    c->m_vvencMCTF.MCTFUnitSize,                         "Size of MCTF operation area (block size for motion compensation).")
    ("MCTFFutureReference",                             c->m_vvencMCTF.MCTFFutureReference,                  "Enable referencing of future frames in the GOP based temporal filter. This is typically disabled for Low Delay configurations.")
    ("MCTFFrame",                                       toMCTFFrames,                                        "Frame to filter Strength for frame in GOP based temporal filter")
    ("MCTFStrength",                                    toMCTFStrengths,                                     "Strength for  frame in GOP based temporal filter.")
    ("BIM",                                             c->m_blockImportanceMapping,                         "Block importance mapping (basic temporal RDO based on MCTF).")

    ("FastLocalDualTreeMode",                           c->m_fastLocalDualTreeMode,                          "Fast intra pass coding for local dual-tree in intra coding region (0:off, 1:use threshold, 2:one intra mode only)")
    ("QtbttExtraFast",                                  c->m_qtbttSpeedUp,                                   "Non-VTM compatible QTBTT speed-ups" )
    ("FastTTSplit",                                     c->m_fastTTSplit,                                    "Fast method for TT split" )
    ;

    opts.setSubSection("Threading, performance");
    opts.addOptions()
    ("MaxParallelFrames",                               c->m_maxParallelFrames,                              "Maximum number of frames to be processed in parallel(0:off, >=2: enable parallel frames)")
    ("WppBitEqual",                                     c->m_ensureWppBitEqual,                              "Ensure bit equality with WPP case (0:off (sequencial mode), 1:copy from wpp line above, 2:line wise reset)")
    ("EnablePicPartitioning",                           c->m_picPartitionFlag,                               "Enable picture partitioning (0: single tile, single slice, 1: multiple tiles/slices)")
    ("TileColumnWidthArray",                            toTileColumnWidth,                                   "Tile column widths in units of CTUs. Last column width in list will be repeated uniformly to cover any remaining picture width")
    ("TileRowHeightArray",                              toTileRowHeight,                                     "Tile row heights in units of CTUs. Last row height in list will be repeated uniformly to cover any remaining picture height")
    ("TileParallelCtuEnc",                              c->m_tileParallelCtuEnc,                             "Allow parallel CTU block search in different tiles")
    ("FppLinesSynchro",                                 toIfpLines,                                          "(deprecated) Inter-Frame Parallelization(IFP) explicit CTU-lines synchronization offset (-1: default mode with two lines, 0: off)")
    ("IFPLines",                                        toIfpLines,                                          "Inter-Frame Parallelization(IFP) explicit CTU-lines synchronization offset (-1: default mode with two lines, 0: off)")
    ("IFP",                                             toUseIfp,                                            "Inter-Frame Parallelization(IFP) (-1: auto, 0: off, 1: on, with default setting of IFPLines)")
    ;

    opts.setSubSection("Coding tools");
    opts.addOptions()
    ("SbTMVP",                                          c->m_SbTMVP,                                         "Enable Subblock Temporal Motion Vector Prediction (0: off, 1: on)")
    ("CIIP",                                            c->m_CIIP,                                           "Enable CIIP mode, 0: off, 1: vtm, 2: fast, 3: faster ")
    ("SBT",                                             c->m_SBT,                                            "Enable Sub-Block Transform for inter blocks (0: off 1: vtm, 2: fast, 3: faster)" )
    ("LFNST",                                           c->m_LFNST,                                          "Enable LFNST (0: off, 1: on)" )
    ("MTS",                                             c->m_MTS,                                            "Multiple Transform Set (MTS)" )
    ("MTSIntraMaxCand",                                 c->m_MTSIntraMaxCand,                                "Number of additional candidates to test for MTS in intra slices")
    ("ISP",                                             c->m_ISP,                                            "Intra Sub-Partitions Mode (0: off, 1: vtm, 2: fast, 3: faster)")
    ("TransformSkip",                                   c->m_TS,                                             "Transform skipping, 0: off, 1: TS, 2: TS with SCC detection ")
    ("TransformSkipLog2MaxSize",                        c->m_TSsize,                                         "Specify transform-skip maximum log2-size. Minimum 2, Maximum 5")
    ("ChromaTS",                                        c->m_useChromaTS,                                    "Transform skipping for chroma, 0:off, 1:on (requires transform skipping)")
    ("BDPCM",                                           c->m_useBDPCM,                                       "BDPCM (0:off, 1:luma and chroma, 2: BDPCM with SCC detection)")
    ("RPR",                                             c->m_rprEnabledFlag,                                 "Reference Sample Resolution (0: disable, 1: enabled, 2: RPR ready")
    ("IBC",                                             c->m_IBCMode,                                        "IBC (0:off, 1:IBC, 2: IBC with SCC detection)")
    ("IBCFastMethod",                                   c->m_IBCFastMethod,                                  "Fast methods for IBC. 1:default, [2..6] speedups")
    ("BCW",                                             c->m_BCW,                                            "Enable Generalized Bi-prediction(Bcw) 0: disabled, 1: enabled, 2: fast")
    ("FastInferMerge",                                  c->m_FIMMode,                                        "Fast method to skip Inter/Intra modes. 0: off, [1..4] speedups")
    ("NumIntraModesFullRD",                             c->m_numIntraModesFullRD,                            "Number modes for full RD intra search [-1, 1..3] (default: -1 auto)")
    ("ReduceIntraChromaModesFullRD",                    c->m_reduceIntraChromaModesFullRD,                   "Reduce modes for chroma full RD intra search")
    ("FirstPassMode",                                   c->m_FirstPassMode,                                  "Mode for first encoding pass when using rate control "
                                                                                                               "(0: default, 1: faster, 2: faster with temporal downsampling, "
                                                                                                                "3: faster with resolution downsampling, "
                                                                                                                "4: faster with temporal and resolution downsampling)" )
    ;

    opts.setSubSection("Input Options");
    opts.addOptions()
    ("HorCollocatedChroma",                             c->m_horCollocatedChromaFlag,                        "Specifies location of a chroma sample relatively to the luma sample in horizontal direction in the reference picture resampling"
                                                                                                             "(0: horizontally shifted by 0.5 units of luma samples, 1: collocated)")
    ("VerCollocatedChroma",                             c->m_verCollocatedChromaFlag,                        "Specifies location of a chroma sample relatively to the luma sample in vertical direction in the cross-component linear model intra prediction and the reference picture resampling"
                                                                                                             "(0: horizontally co-sited, vertically shifted by 0.5 units of luma samples, 1: collocated)")
    ("ClipInputVideoToRec709Range",                     m_bClipInputVideoToRec709Range,                      "Enable clipping input video to the Rec. 709 Range on loading when InternalBitDepth is less than MSBExtendedBitDepth")
    ;

    opts.setSubSection("Reconstructed video options");
    opts.addOptions()
    ("ClipOutputVideoToRec709Range",                    m_bClipOutputVideoToRec709Range,                     "Enable clipping output video to the Rec. 709 Range on saving when OutputBitDepth is less than InternalBitDepth")
    ("PYUV",                                            m_packedYUVOutput,                                   "Enable output 10-bit and 12-bit YUV data as 5-byte and 3-byte (respectively) packed YUV data. Ignored for interlaced output.")
    ;
  }

  {
    opts.setSubSection( "Tracing" );
    opts.addOptions()
    ("tracechannellist",              c->m_listTracingChannels,  "list all available tracing channels")
    ("tracerule",                     toTraceRule,               "tracing rule (ex: \"D_CABAC:poc==8\" or \"D_REC_CB_LUMA:poc==8\")")
    ("tracefile",                     toTraceFile,               "tracing file")
    ;
  }

  {
    opts.setSubSection("Film grain analysis");
    opts.addOptions()
    ("fga",                           c->m_fga,                  "Experimental: Enable film grain analysis and generate FGC SEI message ")
    ;
  }

  std::ostringstream fullOpts;
  po::doHelp( fullOpts, opts );

  for ( int i = 0; i < VVENC_MAX_GOP; i++ )
  {
    std::ostringstream cOSS;
    cOSS << "Frame" << i+1;
    opts.addOptions()(cOSS.str(), c->m_GOPList[i] );
  }

  if( !m_easyMode )
  {
    // enable access to easy app param names as hidden option (usable for e.g. vvenc_set_param(c,"bitrate", 500000) )
    opts.setSubSection("Extra");
    opts.addOptions()
    ("tickspersec",                                     c->m_TicksPerSecond,                                 "Ticks Per Second for dts generation, (1..27000000)")
    ("framerate,r",                                     c->m_FrameRate,                                      "temporal rate (framerate) e.g. 25,29,30,50,59,60 ")
    ("frames",                                          c->m_framesToBeEncoded,                              "max. frames to encode [all]")
    ("bitrate",                                         toBitrate,                                           "bitrate for rate control (0: constant-QP encoding without rate control, otherwise "
                                                                                                             "bits/second; use e.g. 1.5M, 1.5Mbps, 1500k, 1500kbps, 1500000bps, 1500000)")
    ("maxrate",                                         toMaxRate,                                           "approximate maximum instantaneous bitrate for constrained VBR in rate control (0: "
                                                                                                             "no rate cap; use e.g. 3.5M, 3.5Mbps, 3500k, 3500kbps, 3500000bps, 3500000), use suffix 'x' "
                                                                                                             "to specify as a multiple of target bitrate")
    ("qpa",                                             toQPA,                                               "Enable perceptually motivated QP adaptation, XPSNR based (0:off, 1:on)", true)
    ("internal-bitdepth",                               c->m_internalBitDepth[0],                            "internal bitdepth (8, 10)")
    ("refreshtype,-rt",                                 toDecRefreshType,                                    "intra refresh type (idr, cra, cra_cre: CRA, constrained RASL picture encoding)")
    ("decodedpicturehash,-dph",                         toHashType,                                          "control generation of decode picture hash SEI messages, (0: off, 1: md5, 2: crc, 3: checksum)")
    ;
  }

  //
  // parse command line parameters and read configuration files
  //
  try
  {
    po::ErrorReporter err;
    const std::list<const char*>& argv_unhandled = po::scanArgv( opts, argc, (const char**) argv, err );

    if ( do_help || argc == 0 )
    {
      m_showHelp = true;
      rcOstr << easyOpts.str();
      return 1;
    }
    else if ( do_full_help )
    {
      m_showHelp = true;
      rcOstr << fullOpts.str();
      return 1;
    }

    if( !m_easyMode && !writeCfg.empty() )
    {
      std::ofstream cfgFile;
      cfgFile.open( writeCfg.c_str(), std::ios::out | std::ios::trunc);
      if( !cfgFile.is_open() )
      {
        rcOstr << " [error]: failed to open output config file " << writeCfg << std::endl;
        return -1;
      }
      else
      {
        std::list<std::string> ignoreParamsLst;
        ignoreParamsLst.push_back( "help" );
        ignoreParamsLst.push_back( "longhelp" );
        ignoreParamsLst.push_back( "fullhelp" );
        ignoreParamsLst.push_back( "WriteConfig" );
        ignoreParamsLst.push_back( "configfile" );
        ignoreParamsLst.push_back( "c" );

        ignoreParamsLst.push_back( "decode" );
        for ( int i = 0; i < VVENC_MAX_GOP; i++ )
        {
          std::ostringstream cOSS;
          cOSS << "Frame" << i+1;
          ignoreParamsLst.push_back( cOSS.str() );
        }

        std::ostringstream cfgStream;
        po::saveConfig( cfgStream, opts, ignoreParamsLst );
        cfgFile << cfgStream.str() << std::endl;
        cfgFile.close();
      }
    }

    if ( m_showVersion )
    {
      return 1;
    }

    // file check
    std::string cErr;
    if( !m_inputFileName.empty() && !apputils::FileIOHelper::checkInputFile( m_inputFileName, cErr ) )
    {
      err.warn( "Input file" ) << cErr;
    }

    if( !m_bitstreamFileName.empty() && !apputils::FileIOHelper::checkBitstreamFile( m_bitstreamFileName, cErr ) )
    {
      err.warn( "Bitstream file" ) << cErr;
    }

    if ( m_FrameSkip < 0 )
    {
      err.error( "number of frames to skip" ) << (m_easyMode ? "frameskip must be >= 0\n" : "FrameSkip must be >= 0\n");
    }

    // check for y4m input
    bool isY4m = ( m_forceY4mInput || apputils::FileIOHelper::isY4mInputFilename( m_inputFileName ) ) ? true : false;
    if( !isY4m && apputils::FileIOHelper::isY4mHeaderAvailable( m_inputFileName ) )
    {
      err.warn( "Input file" ) << "Y4M file signature detected. Enable Y4M mode.\n";
      isY4m = true;
      m_forceY4mInput = true;
    }

    if ( isY4m )
    {
      if( 0 > apputils::FileIOHelper::parseY4mHeader( m_inputFileName, *c, m_inputFileChromaFormat ))
      {
        err.error( "y4m parser" ) << "cannot parse y4m metadata.\n";
      }
    }

    if( sdrMode != VVENC_HDR_OFF || hdrMode != VVENC_HDR_OFF )
    {
      // check if at least one mode has changed, but error when both changed
      if( sdrMode != hdrMode && sdrMode != VVENC_HDR_OFF && hdrMode != VVENC_HDR_OFF )
      {
        err.error( "Dynamic range" ) << "cannot combine hdr and sdr mode. use one or another.\n";
      }

      c->m_HdrMode = (sdrMode != VVENC_HDR_OFF) ? sdrMode : hdrMode;
    }

    for( auto& a : argv_unhandled )
    {
      rcOstr << "Unknown argument: '" << a << "'\n";
      ret = warnUnknowParameter ? 2 : -1;
    }

    if( err.is_errored )
    {
      rcOstr << err.outstr.str();
      if( argc == 2 ) return VVENC_PARAM_BAD_NAME;
      else            return warnUnknowParameter ? 2 : -1;
    }
    else if( err.is_warning )
    {
      rcOstr << err.outstr.str() << "\n";
      return 2;
    }
  }
  catch( program_options::ParseFailure &e )
  {
    rcOstr << "Error parsing option \"" << e.arg << "\" with argument \"" << e.val << "\".\n";
    if( argc == 2 )
      ret = VVENC_PARAM_BAD_VALUE;
    else
      ret = -1;
  }

  return ret;
}

bool checkCfg( vvenc_config* c, std::ostream& rcOstr )
{
  bool ret = false;

  // check bitstream file name in encode and decode mode
  if( m_bitstreamFileName.empty() )
  {
    // if rc statsfile is defined and in 1st pass, bitstream file is not needed
    if ( !(c->m_RCPass == 1 && !m_RCStatsFileName.empty()) )
    {
      rcOstr << "error: bitstream file name must be specified (" << (m_easyMode ? "--output" : "--BitstreamFile") << "=bit.266)" << std::endl;
      ret = true;
    }
  }

  // check remaining parameter set
  if( !xCheckCfg( c, rcOstr ) )
  {
    ret = true;
  }
  return ret;
}

static inline std::string getDynamicRangeStr( int dynamicRange )
{
  std::string cT;
  switch( dynamicRange )
  {
    case VVENC_HDR_OFF            : cT = "SDR"; break;
    case VVENC_HDR_PQ             : cT = "HDR10/PQ"; break;
    case VVENC_HDR_HLG            : cT = "HDR HLG"; break;
    case VVENC_HDR_PQ_BT2020      : cT = "HDR10/PQ BT.2020"; break;
    case VVENC_HDR_HLG_BT2020     : cT = "HDR HLG BT.2020"; break;
    case VVENC_HDR_USER_DEFINED   : cT = "HDR user defined"; break;
    case VVENC_SDR_BT709          : cT = "SDR BT.709"; break;
    case VVENC_SDR_BT2020         : cT = "SDR BT.2020"; break;
    case VVENC_SDR_BT470BG        : cT = "SDR BT.470 B/G"; break;
    default                       : cT = "unknown"; break;
  }
  return cT;
}

static int64_t getFrameCount( std::string fileName, unsigned int width, unsigned int height, vvencChromaFormat chromaFormat, int bitdepth, bool packed = false )
{
  int64_t packetCount = 0;

  if( !strcmp( fileName.c_str(), "-" ) )
  {
    return -1;
  }

  std::fstream fhandle;
  fhandle.open( fileName.c_str(), std::ios::binary | std::ios::in );
  if( fhandle.fail() )
    return -1;

  fhandle.seekg( 0, std::ios::end );
  std::streamoff filelength = fhandle.tellg();
  fhandle.close();

  unsigned int uiBitsPerPx = bitdepth == 8 ? 12 : 24;
  switch ( chromaFormat )
  {
    case VVENC_CHROMA_400: uiBitsPerPx = bitdepth == 8 ?  8 : 16; break;
    case VVENC_CHROMA_420: uiBitsPerPx = bitdepth == 8 ? 12 : 24; break;
    case VVENC_CHROMA_422: uiBitsPerPx = bitdepth == 8 ? 16 : 32; break;
    case VVENC_CHROMA_444: uiBitsPerPx = bitdepth == 8 ? 24 : 48; break;
    default: break;
  }

  size_t frameSize = (width * height * uiBitsPerPx) >> 3;

  if ( packed && bitdepth == 10 && chromaFormat == VVENC_CHROMA_420 )
  {
    size_t stride = width * 5 / 4;
    size_t lumaSize = stride * height;
    size_t chromaSize = lumaSize >> 2;
    frameSize = lumaSize + chromaSize + chromaSize;
  }

  packetCount = (int64_t)filelength / frameSize;
  return packetCount;
}

virtual std::string getAppConfigAsString( vvenc_config* c, vvencMsgLevel eMsgLevel ) const
{
  std::stringstream css;
  std::string loglvl("vvenc ");
  switch ( eMsgLevel )
  {
    case VVENC_SILENT : loglvl.append("[silent]: ");  break;
    case VVENC_ERROR  : loglvl.append("[error]: ");   break;
    case VVENC_WARNING: loglvl.append("[warning]: "); break;
    case VVENC_INFO   : loglvl.append("[info]: ");    break;
    case VVENC_NOTICE : loglvl.append("[notice]: ");  break;
    case VVENC_VERBOSE: loglvl.append("[verbose]: "); break;
    case VVENC_DETAILS: loglvl.append("[details]: "); break;
    default: break;
  }

  bool isY4m = ( m_forceY4mInput || apputils::FileIOHelper::isY4mInputFilename( m_inputFileName ) ) ? true : false;
  std::string ext = apputils::FileIOHelper::getFileExtension( m_inputFileName );
  std::transform( ext.begin(), ext.end(), ext.begin(), ::tolower );
  std::string format = isY4m ? "y4m" : "yuv";

  if( eMsgLevel >= VVENC_INFO )
  {
    if( format != ext )
      css << loglvl << "Input File                             : " << m_inputFileName << "  (" << format << ")\n";
    else
      css << loglvl << "Input File                             : " << m_inputFileName << "\n";
    css << loglvl << "Bitstream File                         : " << m_bitstreamFileName << "\n";
  }
  if( eMsgLevel >= VVENC_DETAILS )
  {
    if( !m_easyMode )
      css << loglvl << "Reconstruction File                    : " << m_reconFileName << "\n";
    if ( c->m_RCTargetBitrate > 0 )
      css << loglvl << "RC Statistics  File                    : " << m_RCStatsFileName << "\n";
  }

  if ( c )
  {
    if( eMsgLevel >= VVENC_INFO )
    {
      std::string inputFmt;
      switch ( c->m_internChromaFormat)
      {
        case VVENC_CHROMA_400: inputFmt= "yuv400p"; break;
        case VVENC_CHROMA_422: inputFmt= "yuv422p"; break;
        case VVENC_CHROMA_444: inputFmt= "yuv444p"; break;
        case VVENC_CHROMA_420: 
        default:
          inputFmt= "yuv420p"; break;
      }
      if( c->m_inputBitDepth[ 0 ] == 10 )
      {
        inputFmt.append("10");
        if ( m_packedYUVInput )
          inputFmt.append("(packed)");
      }

      std::stringstream frameCountStr;
      std::stringstream framesStr;

      if( strcmp( m_inputFileName.c_str(), "-" ) )
      {
        int64_t frameCount = getFrameCount( m_inputFileName, c->m_SourceWidth, c->m_SourceHeight, c->m_internChromaFormat, c->m_inputBitDepth[ 0 ], m_packedYUVInput );
        frameCountStr << frameCount << (frameCount > 1 ? " frames" : " frame");

        int64_t framesToEncode = (c->m_framesToBeEncoded == 0 || c->m_framesToBeEncoded >= frameCount) ? frameCount : c->m_framesToBeEncoded;
        framesStr << "encode " << framesToEncode << ( framesToEncode > 1 ? " frames " : " frame ");
      }
      else 
      {
        framesStr << "encode "  << c->m_framesToBeEncoded << ( c->m_framesToBeEncoded > 1 ? " frames " : " frame ");
      }

      if ( m_FrameSkip )
        framesStr << " skip " << m_FrameSkip << ( m_FrameSkip > 1 ? " frames " : " frame ");         
        
      css << loglvl << "Real Format                            : ";      
      css << c->m_PadSourceWidth - c->m_confWinLeft - c->m_confWinRight << "x" << c->m_PadSourceHeight - c->m_confWinTop - c->m_confWinBottom << "  "
          << inputFmt << "  " << (double)c->m_FrameRate/c->m_FrameScale << " Hz  " << getDynamicRangeStr(c->m_HdrMode) << "  " << frameCountStr.str() << "\n";
      css << loglvl << "Frames                                 : " << framesStr.str() << "\n";
    }
  }

  return css.str();
}

std::vector <std::tuple<std::string, std::string>> getAdditionalSettingList()
{
  std::vector <std::tuple<std::string, std::string>> settingsDictionary;
  if ( !m_additionalSettings.empty())
  {
    char delimiter =':'; // delimiter to mark entry beside space
    std::vector<std::string> tokenvec = tokenize( m_additionalSettings, delimiter );

    for( auto &t : tokenvec )
    {
      char delimiterEntryValue = '='; // delimiter to mark entry from value
      std::vector<std::string> entry = tokenize( t, delimiterEntryValue );

      if( !entry.empty() )
      {
        std::string key   = entry.front();
        std::string value = entry.size() > 1 ? entry[1] : "";

        settingsDictionary.push_back(std::make_tuple( key, value) );
      }
    }
  }

  return settingsDictionary;
}

private:

bool xCheckCfg( vvenc_config* c, std::ostream& rcOstr )
{
  bool ret = true;

  if( m_inputFileName.empty() )
  {
    rcOstr << "error: input yuv file name must be specified (--input=video.yuv)" << std::endl;
    ret = false;
  }
  if( ! strcmp( m_inputFileName.c_str(), "-" )
      && c->m_RCNumPasses > 1
      && c->m_RCPass < 0 )
  {
    rcOstr << "error: two pass rate control within single application call and reading from stdin not supported" << std::endl;
    ret = false;
  }

#ifndef VVENC_ENABLE_THIRDPARTY_JSON
  if( c->m_RCPass > 0 )
  {
    rcOstr << "error: reading/writing rate control statistics file not supported, please disable pass parameter or compile with json enabled" << std::endl;
    ret = false;
  }
  if( ! m_RCStatsFileName.empty() )
  {
    rcOstr << "error: reading/writing rate control statistics file not supported, please disable rcstatsfile parameter or compile with json enabled" << std::endl;
    ret = false;
  }
  if( ! m_logoFileName.empty() )
  {
    rcOstr << "error: reading of logo overlay file not supported, please disable logofile parameter or compile with json enabled" << std::endl;
    ret = false;
  }
#endif

  if( c->m_RCPass > 0 && m_RCStatsFileName.empty() )
  {
    rcOstr << "error: rate control statistics file name must be specify, when pass parameter is set (--rcstatsfile=stats.json)" << std::endl;
    ret = false;
  }
  if( c->m_RCNumPasses == 1 && ! m_RCStatsFileName.empty() )
  {
    rcOstr << "error: rate control statistics file not supported in single pass encoding" << std::endl;
    ret = false;
  }

  if( m_inputFileChromaFormat != VVENC_CHROMA_400 && m_inputFileChromaFormat != VVENC_CHROMA_420 )
  {
    rcOstr << "error: input chroma format must be either 400, 420" << std::endl;
    ret = false;
  }

  if( m_packedYUVInput )
  {
    if( get_width_of_component( c->m_internChromaFormat, c->m_SourceWidth, 0 ) % 4 != 0 )
    {
      rcOstr <<  "error: unsupported input width for packed input (width must be a multiple of 4)" << std::endl;
      ret = false;
    }

    if( (c->m_internChromaFormat == VVENC_CHROMA_420 || c->m_internChromaFormat == VVENC_CHROMA_422) &&
         get_width_of_component( c->m_internChromaFormat, c->m_SourceWidth, 1 ) % 4 != 0 )
    {
      rcOstr <<  "error: unsupported input width for packed input (chroma width must be a multiple of 4)" << std::endl;
      ret = false;
    }
  }

  if( m_packedYUVOutput && ! m_reconFileName.empty() )
  {
    // if output bitdepth not defined, use internal bitdepth as default value
    if (c->m_outputBitDepth[0] == 0) c->m_outputBitDepth[0] = c->m_internalBitDepth[0];
    if (c->m_outputBitDepth[1] == 0) c->m_outputBitDepth[1] = c->m_outputBitDepth[0];

    if( ( c->m_outputBitDepth[ 0 ] != 10 && c->m_outputBitDepth[ 0 ] != 12 )
        || ( ( ( c->m_SourceWidth ) & ( 1 + ( c->m_outputBitDepth[ 0 ] & 3 ) ) ) != 0 ) )
    {
      rcOstr << "error: invalid output bit-depth or image width for packed YUV output" << std::endl;
      ret = false;
    }
    if( ( c->m_internChromaFormat != VVENC_CHROMA_400 ) && ( ( c->m_outputBitDepth[ 1 ] != 10 && c->m_outputBitDepth[ 1 ] != 12 )
          || ( ( get_width_of_component( c->m_internChromaFormat, c->m_SourceWidth, 1 ) & ( 1 + ( c->m_outputBitDepth[ 1 ] & 3 ) ) ) != 0 ) ) )
    {
      rcOstr << "error: invalid chroma output bit-depth or image width for packed YUV output" << std::endl;
      ret = false;
    }
  }

  return ret;
}


std::vector<std::string> tokenize(std::string str, char delimiter )
{
  std::vector<std::string> tokenvec;
  bool tupleRequired=false;
  std::string cDefDel = " ";
  if ( delimiter == '=' )
  {
    // when searching for "=" we always want to return a tuple of "key value"
    replace_if( str.begin(), str.end(), []( int c ){ return isspace( c ) || c == '='; }, ' ' );
    tupleRequired=true;
  }
  else if ( delimiter == ':' )
    replace_if( str.begin(), str.end(), []( int c ){ return isspace( c ) || c == ':'; }, ' ' );
  else
    replace_if( str.begin(), str.end(), []( int c ){ return isspace( c ); }, ' ' );

  std::string cDelList = "\"";  // lists must be defined within " "

  size_t start = str.find_first_not_of(cDefDel);
  size_t end=std::string::npos;

  while (start != std::string::npos)
  {
    size_t startL = str.find(cDelList, start);  // Find occurence of a list
    size_t endL = str.find(cDelList, startL+1); // Find occurence of list end

    end = str.find(cDefDel, start); // Find next occurence of delimiter

    if( startL != std::string::npos && endL != std::string::npos && startL <= end)
    {
      // extract a value as list, when " " was found ( only when both " was found a next space is in current statement)
      std::string listItem = str.substr(start, endL-start );
      std::string::iterator end_pos = std::remove(listItem.begin(), listItem.end(), '\"');
      listItem.erase(end_pos, listItem.end());
      tokenvec.push_back( listItem );

      end = str.find(cDefDel, endL);
      start = str.find_first_not_of(cDefDel, end);
    }
    else if( startL != std::string::npos && endL == std::string::npos)
    {
      // error case, found start ", but without end
      tokenvec.clear();
      return tokenvec;
    }
    else
    {
      // Push back the token found into vector
      if( (start==0 && tokenvec.empty()) || start>0 )
      {
        if( tupleRequired && !tokenvec.empty() )
        {
          // when in tuple mode, we extract everything after = as a value
          end=std::string::npos;
          tokenvec.push_back( str.substr(start, end) );
        }
        else
        {
          tokenvec.push_back( str.substr(start, end-start) );
        }
      }
      // Skip all occurences of the delimiter to find new start
      start = str.find_first_not_of(cDefDel, end);
    }
  }

  return tokenvec;
}


static int get_width_of_component( const vvencChromaFormat chFmt, const int frameWidth, const int compId )
{
  int w = frameWidth;
  if ( compId > 0 )
  {
    switch ( chFmt )
    {
      case VVENC_CHROMA_400: w = 0;      break;
      case VVENC_CHROMA_420:
      case VVENC_CHROMA_422: w = w >> 1; break;
      default: break;
    }
  }
  return w;
}

static int get_height_of_component( const vvencChromaFormat chFmt, const int frameHeight, const int compId )
{
  int h = frameHeight;
  if ( compId > 0 )
  {
    switch ( chFmt )
    {
      case VVENC_CHROMA_400: h = 0;      break;
      case VVENC_CHROMA_420: h = h >> 1; break;
      case VVENC_CHROMA_422:
      default: break;
    }
  }
  return h;
}

};

void setPresets( VVEncAppCfg* appcfg, vvenc_config* cfg,  int preset )
{
  VVEncAppCfg::presetChangeCallback callback = appcfg->getPresetChangeCallback();
  if( callback )
  {
    callback( cfg, (vvencPresetMode)preset );
  }
}

void setInputBitDepthAndColorSpace( VVEncAppCfg* appcfg, vvenc_config* cfg, int dbcs )
{
  switch( dbcs )
  {
  case YUV420_8 :         appcfg->m_inputFileChromaFormat = VVENC_CHROMA_420; cfg->m_inputBitDepth[0] = 8;  break;
  case YUV420_10 :        appcfg->m_inputFileChromaFormat = VVENC_CHROMA_420; cfg->m_inputBitDepth[0] = 10; break;
  case YUV420_10_PACKED : appcfg->m_inputFileChromaFormat = VVENC_CHROMA_420; cfg->m_inputBitDepth[0] = 10; appcfg->m_packedYUVInput=true; break;
  case YUV422_8 :         appcfg->m_inputFileChromaFormat = VVENC_CHROMA_422; cfg->m_inputBitDepth[0] = 8;  break;
  case YUV422_10 :        appcfg->m_inputFileChromaFormat = VVENC_CHROMA_422; cfg->m_inputBitDepth[0] = 10; break;
  case YUV444_8 :         appcfg->m_inputFileChromaFormat = VVENC_CHROMA_444; cfg->m_inputBitDepth[0] = 8;  break;
  case YUV444_10 :        appcfg->m_inputFileChromaFormat = VVENC_CHROMA_444; cfg->m_inputBitDepth[0] = 10; break;
  case YUV400_8 :         appcfg->m_inputFileChromaFormat = VVENC_CHROMA_400; cfg->m_inputBitDepth[0] = 8;  break;
  case YUV400_10 :        appcfg->m_inputFileChromaFormat = VVENC_CHROMA_400; cfg->m_inputBitDepth[0] = 10; break;
  default: break;
  }
}

static void setSAO( VVEncAppCfg*, vvenc_config *cfg, int saoVal )
{
  cfg->m_bUseSAO = !!saoVal;
  cfg->m_saoScc  = saoVal == 2;
}


} // namespace

//! \}
<|MERGE_RESOLUTION|>--- conflicted
+++ resolved
@@ -1023,17 +1023,10 @@
     ("AccessUnitDelimiter,-aud",                        toAud,                                               "Enable Access Unit Delimiter NALUs (-1: auto, 0: off, 1: on; default: auto - enable only if needed by dependent options)" , true)
     ("HrdParametersPresent,-hrd",                       c->m_hrdParametersPresent,                           "Enable generation of hrd_parameters() (0: off, 1: on)")
     ("EnableDecodingParameterSet",                      c->m_decodingParameterSetEnabled,                    "Enable writing of Decoding Parameter Set")
-<<<<<<< HEAD
-    ;
 
     opts.setSubSection("VUI options");
     opts.addOptions()
     ("VuiParametersPresent,-vui",                       toVui,                                               "Enable generation of vui_parameters() (-1: auto, 0: off, 1: on; default: auto - enable only if needed by dependent options)", true)
-=======
-    ("AccessUnitDelimiter,-aud",                        toAud,                                               "Enable Access Unit Delimiter NALUs (-1: auto, 0: off, 1: on; default: auto - enable only if needed by dependent options)" , true)
-    ("VuiParametersPresent,-vui",                       toVui,                                               "Enable generation of vui_parameters() (-1: auto, 0: off, 1: on; default: auto - enable only if needed by dependent options)", true)
-    ("HrdParametersPresent,-hrd",                       c->m_hrdParametersPresent,                           "Enable generation of hrd_parameters() (0: off, 1: on)")
->>>>>>> a2fa3199
     ("AspectRatioInfoPresent",                          c->m_aspectRatioInfoPresent,                         "Signals whether aspect_ratio_idc is present")
     ("AspectRatioIdc",                                  c->m_aspectRatioIdc,                                 "Aspect ratio idc (0-16,255) 0=undef, 1=1:1, 2=12:11, 3=10:11, 4=16:11, 5=40:33, 6=24:11, 7=20:11, 8=32:11, 9=80:33, 10=18:11, 11=15:11, 12=64:33, "
                                                                                                              "13=160:99, 14=4:3, 15=3:2, 16=2:1")

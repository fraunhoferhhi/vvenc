/* -----------------------------------------------------------------------------
The copyright in this software is being made available under the BSD
License, included below. No patent rights, trademark rights and/or 
other Intellectual Property Rights other than the copyrights concerning 
the Software are granted under this license.

For any license concerning other Intellectual Property rights than the software,
especially patent licenses, a separate Agreement needs to be closed. 
For more information please contact:

Fraunhofer Heinrich Hertz Institute
Einsteinufer 37
10587 Berlin, Germany
www.hhi.fraunhofer.de/vvc
vvc@hhi.fraunhofer.de

Copyright (c) 2019-2020, Fraunhofer-Gesellschaft zur Förderung der angewandten Forschung e.V.
All rights reserved.

Redistribution and use in source and binary forms, with or without
modification, are permitted provided that the following conditions are met:

 * Redistributions of source code must retain the above copyright notice,
   this list of conditions and the following disclaimer.
 * Redistributions in binary form must reproduce the above copyright notice,
   this list of conditions and the following disclaimer in the documentation
   and/or other materials provided with the distribution.
 * Neither the name of Fraunhofer nor the names of its contributors may
   be used to endorse or promote products derived from this software without
   specific prior written permission.

THIS SOFTWARE IS PROVIDED BY THE COPYRIGHT HOLDERS AND CONTRIBUTORS "AS IS"
AND ANY EXPRESS OR IMPLIED WARRANTIES, INCLUDING, BUT NOT LIMITED TO, THE
IMPLIED WARRANTIES OF MERCHANTABILITY AND FITNESS FOR A PARTICULAR PURPOSE
ARE DISCLAIMED. IN NO EVENT SHALL THE COPYRIGHT HOLDER OR CONTRIBUTORS
BE LIABLE FOR ANY DIRECT, INDIRECT, INCIDENTAL, SPECIAL, EXEMPLARY, OR
CONSEQUENTIAL DAMAGES (INCLUDING, BUT NOT LIMITED TO, PROCUREMENT OF
SUBSTITUTE GOODS OR SERVICES; LOSS OF USE, DATA, OR PROFITS; OR BUSINESS
INTERRUPTION) HOWEVER CAUSED AND ON ANY THEORY OF LIABILITY, WHETHER IN
CONTRACT, STRICT LIABILITY, OR TORT (INCLUDING NEGLIGENCE OR OTHERWISE)
ARISING IN ANY WAY OUT OF THE USE OF THIS SOFTWARE, EVEN IF ADVISED OF
THE POSSIBILITY OF SUCH DAMAGE.


------------------------------------------------------------------------------------------- */


/** \file     VVEncAppCfg.cpp
    \brief    Handle encoder configuration parameters
*/

#include <stdio.h>
#include <stdlib.h>
#include <cstring>
#include <string>
#include <fstream>
#include <algorithm>
#include <cstdarg>

#include "apputils/ParseArg.h"
#include "apputils/IStreamIO.h"
#include "apputils/VVEncAppCfg.h"
#include "vvenc/vvenc.h"

#define MACRO_TO_STRING_HELPER(val) #val
#define MACRO_TO_STRING(val) MACRO_TO_STRING_HELPER(val)

using namespace std;
using namespace vvenc;
namespace po = apputils::df::program_options_lite;


namespace apputils {

//! \ingroup EncoderApp
//! \{
//!
//!

// ====================================================================================================================
// enums
// ====================================================================================================================
enum BitDepthAndColorSpace
{
  YUV420_8,
  YUV420_10,
  YUV422_8,
  YUV422_10,
  YUV444_8,
  YUV444_10,
  YUV400_8,
  YUV400_10,
};

// ====================================================================================================================
// string <-> enum fixed mappings
// ====================================================================================================================
const std::vector<SVPair<MsgLevel>> MsgLevelToEnumMap =
{
  { "silent",  MsgLevel::SILENT  },
  { "error",   MsgLevel::ERROR   },
  { "warning", MsgLevel::WARNING },
  { "info",    MsgLevel::INFO    },
  { "notice",  MsgLevel::NOTICE  },
  { "verbose", MsgLevel::VERBOSE },
  { "details", MsgLevel::DETAILS },
  { "0",       MsgLevel::SILENT  },
  { "1",       MsgLevel::ERROR   },
  { "2",       MsgLevel::WARNING },
  { "3",       MsgLevel::INFO    },
  { "4",       MsgLevel::NOTICE  },
  { "5",       MsgLevel::VERBOSE },
  { "6",       MsgLevel::DETAILS },
};


const std::vector<SVPair<PresetMode>> PresetToEnumMap =
{
  { "none",      PresetMode::NONE },
  { "faster",    PresetMode::FASTER },
  { "fast",      PresetMode::FAST },
  { "medium",    PresetMode::MEDIUM },
  { "slow",      PresetMode::SLOW },
  { "slower",    PresetMode::SLOWER },
  { "firstpass", PresetMode::FIRSTPASS },
  { "tooltest",  PresetMode::TOOLTEST },
};

const std::vector<SVPair<SegmentMode>> SegmentToEnumMap =
{
  { "off",      SegmentMode::SEG_OFF },
  { "first",    SegmentMode::SEG_FIRST },
  { "mid",      SegmentMode::SEG_MID },
  { "last",     SegmentMode::SEG_LAST },
};


const std::vector<SVPair<Profile>> ProfileToEnumMap =
{
  { "none",                                  Profile::PROFILE_NONE },
  { "main_10",                               Profile::MAIN_10 },
  { "main_10_444",                           Profile::MAIN_10_444 },
  { "main_10_still_picture",                 Profile::MAIN_10_STILL_PICTURE },
  { "main_10_444_still_picture",             Profile::MAIN_10_444_STILL_PICTURE },
  { "multilayer_main_10",                    Profile::MULTILAYER_MAIN_10 },
  { "multilayer_main_10_444",                Profile::MULTILAYER_MAIN_10_444 },
  { "multilayer_main_10_still_picture",      Profile::MULTILAYER_MAIN_10_STILL_PICTURE },
  { "multilayer_main_10_444_still_picture",  Profile::MULTILAYER_MAIN_10_444_STILL_PICTURE },
  { "auto",                                  Profile::PROFILE_AUTO }
};

const std::vector<SVPair<Level>> LevelToEnumMap =
{
  { "none",                    Level::LEVEL_NONE},
  { "1",                       Level::LEVEL1   },
  { "1.0",                     Level::LEVEL1   },
  { "2",                       Level::LEVEL2   },
  { "2.0",                     Level::LEVEL2   },
  { "2.1",                     Level::LEVEL2_1 },
  { "3",                       Level::LEVEL3   },
  { "3.0",                     Level::LEVEL3   },
  { "3.1",                     Level::LEVEL3_1 },
  { "4",                       Level::LEVEL4   },
  { "4.0",                     Level::LEVEL4   },
  { "4.1",                     Level::LEVEL4_1 },
  { "5",                       Level::LEVEL5   },
  { "5.0",                     Level::LEVEL5   },
  { "5.1",                     Level::LEVEL5_1 },
  { "5.2",                     Level::LEVEL5_2 },
  { "6",                       Level::LEVEL6   },
  { "6.0",                     Level::LEVEL6   },
  { "6.1",                     Level::LEVEL6_1 },
  { "6.2",                     Level::LEVEL6_2 },
  { "6.3",                     Level::LEVEL6_3 },
  { "15.5",                    Level::LEVEL15_5 },
};

const std::vector<SVPair<Tier>> TierToEnumMap =
{
  { "main",                    Tier::TIER_MAIN },
  { "high",                    Tier::TIER_HIGH },
};

const std::vector<SVPair<CostMode>> CostModeToEnumMap =
{
  { "lossy",                   COST_STANDARD_LOSSY              },
  { "sequence_level_lossless", COST_SEQUENCE_LEVEL_LOSSLESS     },
  { "lossless",                COST_LOSSLESS_CODING             },
  { "mixed_lossless_lossy",    COST_MIXED_LOSSLESS_LOSSY_CODING }
};

const std::vector<SVPair<ChromaFormat>> ChromaFormatToEnumMap =
{
  { "400",                     CHROMA_400 },
  { "420",                     CHROMA_420 },
  { "422",                     CHROMA_422 },
  { "444",                     CHROMA_444 },
  { "0",                       NUM_CHROMA_FORMAT }
};

const std::vector<SVPair<HashType>> HashTypeToEnumMap =
{
  { "md5",                     HASHTYPE_MD5      },
  { "crc",                     HASHTYPE_CRC      },
  { "checksum",                HASHTYPE_CHECKSUM },
  { "off",                     HASHTYPE_NONE     },
  // for backward compatibility support values as well
  { "1",                       HASHTYPE_MD5      },
  { "2",                       HASHTYPE_CRC      },
  { "3",                       HASHTYPE_CHECKSUM },
  { "0",                       HASHTYPE_NONE     }
};

const std::vector<SVPair<DecodingRefreshType>> DecodingRefreshTypeToEnumMap =
{
  { "none",                  DRT_NONE },
  { "cra",                   DRT_CRA },
  { "idr",                   DRT_IDR },
  { "rpsei",                 DRT_RECOVERY_POINT_SEI },
  { "0",                     DRT_NONE },
  { "1",                     DRT_CRA },
  { "2",                     DRT_IDR },
  { "3",                     DRT_RECOVERY_POINT_SEI },
};

const std::vector<SVPair<RateControlMode>> RateControlModeToEnumMap =
{
  { "0",                     RCM_OFF },
  { "1",                     RCM_CTU_LEVEL },
  { "2",                     RCM_PICTURE_LEVEL },
  { "3",                     RCM_GOP_LEVEL },
};

const std::vector<SVPair<BitDepthAndColorSpace>> BitColorSpaceToIntMap =
{
  { "yuv420",                    YUV420_8 },
  { "yuv420_10",                 YUV420_10 },
};


//// ====================================================================================================================
//// string <-> enum
//// ====================================================================================================================


void setPresets( VVEncAppCfg* cfg, int preset )
{
  cfg->initPreset( (PresetMode)preset );
}

void setInputBitDepthAndColorSpace( VVEncAppCfg* cfg, int dbcs )
{
  switch( dbcs )
  {
  case YUV420_8 :  cfg->m_inputFileChromaFormat = CHROMA_420; cfg->m_inputBitDepth[0] = 8;  break;
  case YUV420_10 : cfg->m_inputFileChromaFormat = CHROMA_420; cfg->m_inputBitDepth[0] = 10; break;
  case YUV422_8 :  cfg->m_inputFileChromaFormat = CHROMA_422; cfg->m_inputBitDepth[0] = 8;  break;
  case YUV422_10 : cfg->m_inputFileChromaFormat = CHROMA_422; cfg->m_inputBitDepth[0] = 10; break;
  case YUV444_8 :  cfg->m_inputFileChromaFormat = CHROMA_444; cfg->m_inputBitDepth[0] = 8;  break;
  case YUV444_10 : cfg->m_inputFileChromaFormat = CHROMA_444; cfg->m_inputBitDepth[0] = 10; break;
  case YUV400_8 :  cfg->m_inputFileChromaFormat = CHROMA_400; cfg->m_inputBitDepth[0] = 8;  break;
  case YUV400_10 : cfg->m_inputFileChromaFormat = CHROMA_400; cfg->m_inputBitDepth[0] = 10; break;
  default: break;
  }
}


// ====================================================================================================================
// Public member functions
// ====================================================================================================================  virtual ~VVEncAppCfg()
VVEncAppCfg::~VVEncAppCfg()
{
}

/** \param  argc        number of arguments
    \param  argv        array of arguments
    \retval             true when success
 */
bool VVEncAppCfg::parseCfg( int argc, char* argv[] )
{
  bool do_help                = false;
  bool do_full_help           = false;
  int  warnUnknowParameter    = 0;

  //
  // link custom formated configuration parameters with istream reader
  //
  IStreamToEnum<MsgLevel>      toMsgLevel                   ( &m_verbosity,   &MsgLevelToEnumMap );
  IStreamToFunc<PresetMode>    toPreset                     ( setPresets, this, &PresetToEnumMap,PresetMode::MEDIUM);
  IStreamToRefVec<int>         toSourceSize                 ( { &m_SourceWidth, &m_SourceHeight }, true, 'x' );

  IStreamToEnum<Profile>       toProfile                    ( &m_profile,                     &ProfileToEnumMap      );
  IStreamToEnum<Tier>          toLevelTier                  ( &m_levelTier,                   &TierToEnumMap         );
  IStreamToEnum<Level>         toLevel                      ( &m_level,                       &LevelToEnumMap        );
  IStreamToEnum<SegmentMode>   toSegment                    ( &m_SegmentMode,                 &SegmentToEnumMap );

  IStreamToFunc<BitDepthAndColorSpace> toInputFormatBitdepth( setInputBitDepthAndColorSpace, this, &BitColorSpaceToIntMap, YUV420_8);
  IStreamToEnum<DecodingRefreshType> toDecRefreshType       ( &m_DecodingRefreshType, &DecodingRefreshTypeToEnumMap );

  //
  // setup configuration parameters
  //

  std::string ignoreParams;
  po::Options opts;
  opts.setSubSection("General Options");
  opts.addOptions()
  ("help",              do_help,                  "this help text")
  ("fullhelp",          do_full_help,             "show full text")
  ("verbosity,v",       toMsgLevel,               "Specifies the level of the verboseness (0: silent, 1: error, 2: warning, 3: info, 4: notice, 5: verbose, 6: debug) ")
  ;
  opts.setSubSection("Input Options");
  opts.addOptions()
  ("input,i",           m_inputFileName,          "original YUV input file name")
  ("size,s",            toSourceSize,             "specify input resolution (WidthxHeight)")
  ("format,c",          toInputFormatBitdepth,    "set input format (yuv420, yuv420_10)")

  ("framerate,r",       m_FrameRate,              "temporal rate (framerate) e.g. 25,29,30,50,59,60 ")
  ("tickspersec",       m_TicksPerSecond,         "Ticks Per Second for dts generation, ( 1..27000000)")

  ("frames,f",          m_framesToBeEncoded,      "max. frames to encode [all]")
  ("frameskip",         m_FrameSkip,              "Number of frames to skip at start of input YUV [off]")
  ("segment",           toSegment,                "when encoding multiple separate segments, specify segment position to enable segment concatenation (first, mid, last) [off]\n"
                                                  "first: first segment           \n"
                                                  "mid  : all segments between first and last segment\n"
                                                  "last : last segment")
  ;
  opts.setSubSection("Output Options");
  opts.addOptions()
  ("output,o",          m_bitstreamFileName,      "Bitstream output file name")
  ;
  opts.setSubSection("Encoder Options");
  opts.addOptions()
  ("preset",            toPreset,                 "select preset for specific encoding setting (faster, fast, medium, slow, slower)")

  ("bitrate,b",         m_RCTargetBitrate,        "bitrate for rate control (0: constant-QP encoding without rate control, otherwise bits/second)" )
  ("passes,p",          m_RCNumPasses,            "number of rate control passes (1,2) " )
  ("qp,q",              m_QP,                     "quantization parameter, QP (0-63)")
  ("qpa",               m_usePerceptQPA,          "Mode of perceptually motivated QP adaptation (0:off, 1:SDR-WPSNR, 2:SDR-XPSNR, 3:HDR-WPSNR, 4:HDR-XPSNR 5:HDR-MeanLuma)")

  ("threads,-t",        m_numThreads,             "Number of threads default: [size <= HD: 4, UHD: 6]")

  ("gopsize,g",         m_GOPSize,                "GOP size of temporal structure (16,32)")
  ("refreshtype,-rt",   toDecRefreshType,         "intra refresh type (idr,cra)")
  ("refreshsec,-rs",    m_IntraPeriodSec,         "Intra period/refresh in seconds")
  ("intraperiod,-ip",   m_IntraPeriod,            "Intra period in frames (0: use intra period in seconds (refreshsec), else: n*gopsize)")


  ("profile",           toProfile,                "select profile (main10, main10_stillpic)")
  ("level",             toLevel,                  "Level limit (1.0, 2.0,2.1, 3.0,3.1, 4.0,4.1, 5.0,5.1,5.2, 6.0,6.1,6.2,6.3 15.5)")
  ("tier",              toLevelTier,              "Tier to use for interpretation of level (main or high)")
   ;

  po::setDefaults( opts );
  std::ostringstream easyOpts;
  po::doHelp( easyOpts, opts );

  opts.addOptions()
  ("internal-bitdepth",   m_internalBitDepth[0],       "internal bitdepth (8,10)")
  ("aud",                 m_AccessUnitDelimiter,       "Enable Access Unit Delimiter NALUs")
  ("vui",                 m_vuiParametersPresent,      "Enable generation of vui_parameters")
  ("hrd",                 m_hrdParametersPresent,      "Enable generation of hrd_parameters")
  ;

  po::setDefaults( opts );
  std::ostringstream fullOpts;
  po::doHelp( fullOpts, opts );

  //
  // parse command line parameters and read configuration files
  //

  po::setDefaults( opts );
  po::ErrorReporter err;
  const list<const char*>& argv_unhandled = po::scanArgv( opts, argc, (const char**) argv, err );
  for( auto& a : argv_unhandled )
  {
    cout << "Unhandled argument ignored: `" << a << "'\n";
  }
  if ( argc == 1 )
  {
    std::string cAppname = argv[0];
    std::size_t iPos = (int)cAppname.find_last_of("/");
    if( std::string::npos != iPos )
    {
      cAppname = cAppname.substr(iPos+1 );
    }

    /* argc == 1: no options have been specified */
    cout <<  "No input file specified. run " << cAppname << " --help for a list of options." << std::endl;
    return false;
  }
  else if ( do_full_help )
  {
    cout << fullOpts.str();
    return false;
  }
  else if ( do_help )
  {
    cout <<  easyOpts.str();
    return false;
  }

  if ( err.is_errored && ! warnUnknowParameter )
  {
    /* error report has already been printed on stderr */
    return false;
  }

  //
  // check own parameters
  //

  if( m_bitstreamFileName.empty() )
  {
    cout <<  "error: A bitstream file name must be specified (--output=bit.266)" << std::endl;
    return false;
  }

  //
  // set intern derived parameters (for convenience purposes only)
  //

<<<<<<< HEAD
=======
  // set thread count to default threads, if not set by user
  if( m_numThreads < 0 )
  {
    if( m_SourceWidth > 1920 || m_SourceHeight > 1080)
    {
      m_numThreads = 6;
    }
    else
    {
      m_numThreads = 4;
    }
  }

  // enable ReWriteParamSets ( TODO: should that flag be enabled by default?
  m_rewriteParamSets        = true;

  // set MCTF Lead/Trail frames
  if( m_SegmentMode != SEG_OFF )
  {
    if( m_MCTF )
    {
      switch( m_SegmentMode )
      {
        case SEG_FIRST:
          m_MCTFNumLeadFrames  = 0;
          m_MCTFNumTrailFrames = MCTF_RANGE;
          break;
        case SEG_MID:
          m_MCTFNumLeadFrames  = MCTF_RANGE;
          m_MCTFNumTrailFrames = MCTF_RANGE;
          break;
        case SEG_LAST:
          m_MCTFNumLeadFrames  = MCTF_RANGE;
          m_MCTFNumTrailFrames = 0;
          break;
        default:
          m_MCTFNumLeadFrames  = 0;
          m_MCTFNumTrailFrames = 0;
          break;
      }
    }
  }

  if( m_RCTargetBitrate )
  {
    m_RCRateControlMode     = RateControlMode::RCM_PICTURE_LEVEL;
    m_RCKeepHierarchicalBit = 2;
    m_RCUseLCUSeparateModel = 1;
    m_RCInitialQP           = 0;
    m_RCForceIntraQP        = 0;
  }
>>>>>>> 8a3c6efd

//  // enable ReWriteParamSets ( TODO: should that flag be enabled by default?
//  m_rewriteParamSets        = true;

//  // this has to be set outside
  if ( m_internChromaFormat < 0 || m_internChromaFormat >= NUM_CHROMA_FORMAT )
  {
    m_internChromaFormat = m_inputFileChromaFormat;
  }

  //
  // setup encoder configuration
  //

//  if ( VVEncCfg::initCfgParameter() )
//  {
//    return false;
//  }


  return true;
}


/** \param  argc        number of arguments
    \param  argv        array of arguments
    \retval             true when success
 */
bool VVEncAppCfg::parseCfgFF( int argc, char* argv[] )
{
  bool do_help                = false;
  bool do_expert_help         = false;
  int  warnUnknowParameter    = 0;

  std::string writeCfg = "";
  //
  // link custom formated configuration parameters with istream reader
  //
  IStreamToEnum<MsgLevel>      toMsgLevel                   ( &m_verbosity,                   &MsgLevelToEnumMap      );
  IStreamToFunc<PresetMode>    toPreset                     ( setPresets, this, &PresetToEnumMap,PresetMode::MEDIUM);
  IStreamToRefVec<int>         toSourceSize                 ( { &m_SourceWidth, &m_SourceHeight }, true, 'x' );
  IStreamToRefVec<double>      toLambdaModifier             ( { &m_adLambdaModifier[0], &m_adLambdaModifier[1], &m_adLambdaModifier[2], &m_adLambdaModifier[3], &m_adLambdaModifier[4], &m_adLambdaModifier[5], &m_adLambdaModifier[6] }, false );

  IStreamToEnum<Profile>       toProfile                    ( &m_profile,                     &ProfileToEnumMap      );
  IStreamToEnum<Tier>          toLevelTier                  ( &m_levelTier,                   &TierToEnumMap         );
  IStreamToEnum<Level>         toLevel                      ( &m_level,                       &LevelToEnumMap        );
  IStreamToEnum<CostMode>      toCostMode                   ( &m_costMode,                    &CostModeToEnumMap     );
  IStreamToEnum<ChromaFormat>  toInputFileCoFormat          ( &m_inputFileChromaFormat,       &ChromaFormatToEnumMap  );
  IStreamToEnum<ChromaFormat>  toInternCoFormat             ( &m_internChromaFormat,          &ChromaFormatToEnumMap  );
  IStreamToEnum<HashType>      toHashType                   ( &m_decodedPictureHashSEIType,   &HashTypeToEnumMap     );
  IStreamToVec<int>            toQpInCb                     ( &m_qpInValsCb            );
  IStreamToVec<int>            toQpOutCb                    ( &m_qpOutValsCb           );
  IStreamToVec<int>            toQpInCr                     ( &m_qpInValsCr            );
  IStreamToVec<int>            toQpOutCr                    ( &m_qpOutValsCr           );
  IStreamToVec<int>            toQpInCbCr                   ( &m_qpInValsCbCr          );
  IStreamToVec<int>            toQpOutCbCr                  ( &m_qpOutValsCbCr         );
  IStreamToVec<double>         toIntraLambdaModifier        ( &m_adIntraLambdaModifier );
  IStreamToVec<int>            toRectSliceBoundary          ( &m_rectSliceBoundary     );
  IStreamToVec<int>            toSignalledSliceId           ( &m_signalledSliceId      );

  IStreamToVec<int>            toMCTFFrames                 ( &m_MCTFFrames   );
  IStreamToVec<double>         toMCTFStrengths              ( &m_MCTFStrengths );
  IStreamToEnum<SegmentMode>   toSegment                    ( &m_SegmentMode, &SegmentToEnumMap );
  IStreamToEnum<DecodingRefreshType> toDecRefreshType       ( &m_DecodingRefreshType, &DecodingRefreshTypeToEnumMap );
  IStreamToEnum<RateControlMode>     toRateControlMode      ( &m_RCRateControlMode, &RateControlModeToEnumMap );

  //
  // setup configuration parameters
  //
  std::string ignoreParams;
  po::Options opts;

  opts.setSubSection("General options");
  opts.addOptions()
  ("help",                                            do_help,                                          "this help text")
  ("fullhelp",                                        do_expert_help,                                   "expert help text")
  ("Verbosity,v",                                     toMsgLevel,                                       "Specifies the level of the verboseness (0: silent, 1: error, 2: warning, 3: info, 4: notice, 5: verbose, 6: debug)")
  ;

  opts.setSubSection("Input options");
  opts.addOptions()
  ("InputFile,i",                                     m_inputFileName,                                  "Original YUV input file name")
  ("Size,s",                                          toSourceSize,                                     "Input resolution (WidthxHeight)")
  ("InputBitDepth",                                   m_inputBitDepth[ CH_L ],                          "Bit-depth of input file")
  ("FramesToBeEncoded,f",                             m_framesToBeEncoded,                              "Number of frames to be encoded (default=all)")
  ("FrameRate,-fr",                                   m_FrameRate,                                      "Frame rate")
  ("FrameSkip,-fs",                                   m_FrameSkip,                                      "Number of frames to skip at start of input YUV")
  ("TicksPerSecond",                                  m_TicksPerSecond,                                 "Ticks Per Second for dts generation, ( 1..27000000)")

  ("segment",                                         toSegment,                                        "when encoding multiple separate segments, specify segment position to enable segment concatenation (first, mid, last) [off]\n"
                                                                                                        "first: first segment           \n"
                                                                                                        "mid  : all segments between first and last segment\n"
                                                                                                        "last : last segment")
  ;

  opts.setSubSection("Output options");
  opts.addOptions()
  ("BitstreamFile,b",                                 m_bitstreamFileName,                              "Bitstream output file name")
  ("ReconFile,o",                                     m_reconFileName,                                  "Reconstructed YUV output file name")
  ("OutputBitDepth",                                  m_outputBitDepth[ CH_L ],                         "Bit-depth of output file")
  ;

  opts.setSubSection("Profile, Level, Tier");
  opts.addOptions()
  ("Profile",                                         toProfile,                                        "Profile name to use for encoding. Use [multilayer_]main_10[_444][_still_picture], auto, or none")
  ("Tier",                                            toLevelTier,                                      "Tier to use for interpretation of level (main or high)")
  ("Level",                                           toLevel,                                          "Level limit to be used, eg 5.1, or none")
  ;

  opts.setSubSection("Threading, performance");
  opts.addOptions()
  ("Threads,t",                                       m_numThreads,                                     "Number of threads")
  ("preset",                                          toPreset,                                         "select preset for specific encoding setting (faster, fast, medium, slow, slower)")
  ;

  opts.setSubSection("Slice decision options");
  opts.addOptions()
  ("IntraPeriod,-ip",                                 m_IntraPeriod,                                    "Intra period in frames, (-1: only first frame)")
  ("RefreshSec,-rs",                                  m_IntraPeriodSec,                                 "Intra period in seconds")
  ("DecodingRefreshType,-dr",                         toDecRefreshType,                                 "Intra refresh type (0:none, 1:CRA, 2:IDR, 3:RecPointSEI)")
  ("GOPSize,g",                                       m_GOPSize,                                        "GOP size of temporal structure")
  ;

  opts.setSubSection("Rate control, Perceptual Quantization");
  opts.addOptions()
  ("RateControl",                                     toRateControlMode,                                "enable rate control (0:off 1:CTU-level RC; 2:picture-level RC; 3:GOP-level RC)" )
  ("NumPasses",                                       m_RCNumPasses,                                    "number of passes; 1: one-pass rate control; 2: two-pass rate control" )
  ("TargetBitrate",                                   m_RCTargetBitrate,                                "Rate control: target bit-rate [bps]" )

  ("PerceptQPA,-qpa",                                 m_usePerceptQPA,                                  "Mode of perceptually motivated QP adaptation (0:off, 1:SDR-WPSNR, 2:SDR-XPSNR, 3:HDR-WPSNR, 4:HDR-XPSNR 5:HDR-MeanLuma)")
  ("PerceptQPATempFiltIPic",                          m_usePerceptQPATempFiltISlice,                    "Temporal high-pass filter in QPA activity calculation for I Pictures (0:off, 1:on)")
  ;

  po::setDefaults( opts );
  std::ostringstream easyOpts;
  po::doHelp( easyOpts, opts );

  opts.setSubSection("General options");
  opts.addOptions()
  ("c",                                               po::parseConfigFile,                              "configuration file name")
  ("WriteConfig",                                     writeCfg,                                         "write the encoder config into configuration file")
  ("WarnUnknowParameter,w",                           warnUnknowParameter,                              "warn for unknown configuration parameters instead of failing")
  ("SIMD",                                            ignoreParams,                                     "SIMD extension to use (SCALAR, SSE41, SSE42, AVX, AVX2, AVX512), default: the highest supported extension")
  ;

    if ( vvenc::isTracingEnabled() )
  {
    opts.setSubSection("Tracing");
    opts.addOptions()
    ("TraceChannelsList",                             m_listTracingChannels,                            "List all available tracing channels")
    ("TraceRule",                                     m_traceRule,                                      "Tracing rule (ex: \"D_CABAC:poc==8\" or \"D_REC_CB_LUMA:poc==8\")")
    ("TraceFile",                                     m_traceFile,                                      "Tracing file")
    ;
  }

  // file, i/o and source parameters
  opts.setSubSection("Input options");
  opts.addOptions()
  ("SourceWidth",                                     m_SourceWidth,                                    "Source picture width")
  ("SourceHeight",                                    m_SourceHeight,                                   "Source picture height")

  ("ConformanceWindowMode",                           m_conformanceWindowMode,                          "Window conformance mode (0:off, 1:automatic padding, 2:padding, 3:conformance")
  ("ConfWinLeft",                                     m_confWinLeft,                                    "Left offset for window conformance mode 3")
  ("ConfWinRight",                                    m_confWinRight,                                   "Right offset for window conformance mode 3")
  ("ConfWinTop",                                      m_confWinTop,                                     "Top offset for window conformance mode 3")
  ("ConfWinBottom",                                   m_confWinBottom,                                  "Bottom offset for window conformance mode 3")

  ("TemporalSubsampleRatio",                          m_temporalSubsampleRatio,                         "Temporal sub-sample ratio when reading input YUV")

  ("HorizontalPadding",                               m_aiPad[0],                                       "Horizontal source padding for conformance window mode 2")
  ("VerticalPadding",                                 m_aiPad[1],                                       "Vertical source padding for conformance window mode 2")

  ("InputChromaFormat",                               toInputFileCoFormat,                              "input file chroma format (400, 420, 422, 444)")
  ;

  opts.setSubSection("Quality reporting metrics");
  opts.addOptions()
  ("MSEBasedSequencePSNR",                            m_printMSEBasedSequencePSNR,                      "Emit sequence PSNR (0: only as a linear average of the frame PSNRs, 1: also based on an average of the frame MSEs")
  ("PrintHexPSNR",                                    m_printHexPsnr,                                   "Emit hexadecimal PSNR for each frame (0: off , 1:on")
  ("PrintFrameMSE",                                   m_printFrameMSE,                                  "Emit MSE values for each frame (0: off , 1:on")
  ("PrintSequenceMSE",                                m_printSequenceMSE,                               "Emit MSE values for the whole sequence (0: off , 1:on)")
  ;

  opts.setSubSection("Bitstream options");
  opts.addOptions()
  ("CabacZeroWordPaddingEnabled",                     m_cabacZeroWordPaddingEnabled,                    "Add conforming cabac-zero-words to bit streams (0: do not add, 1: add as required)")
  ;

  // Profile and level
  opts.setSubSection("Profile, Level, Tier");
  opts.addOptions()
  ("SubProfile",                                      m_subProfile,                                     "Sub-profile idc")
  ("MaxBitDepthConstraint",                           m_bitDepthConstraintValue,                        "Bit depth to use for profile-constraint for RExt profiles. (0: automatically choose based upon other parameters)")
  ("IntraConstraintFlag",                             m_intraOnlyConstraintFlag,                        "Value of general_intra_constraint_flag to use for RExt profiles (not used if an explicit RExt sub-profile is specified)")
  ;

  opts.setSubSection("Rate control, Perceptual Quantization");
  opts.addOptions()
  ("KeepHierarchicalBit",                             m_RCKeepHierarchicalBit,                          "Rate control: (0:equal bit allocation, 1:fixed ratio bit allocation, 2:adaptive ratio bit allocation" )
  ("RCLCUSeparateModel",                              m_RCUseLCUSeparateModel,                          "Rate control: use CTU level separate R-lambda model" )
  ("InitialQP",                                       m_RCInitialQP,                                    "Rate control: initial QP" )
  ("RCForceIntraQP",                                  m_RCForceIntraQP,                                 "Rate control: force intra QP to be equal to initial QP" )
  ;

  // Coding structure paramters
  opts.setSubSection("Coding structure paramters");
  opts.addOptions()
  ("InputQueueSize",                                  m_InputQueueSize,                                 "Size of input frames queue (use gop size)")
  ("ReWriteParamSets",                                m_rewriteParamSets,                               "Enable rewriting of Parameter sets before every (intra) random access point")
  ("IDRRefParamList",                                 m_idrRefParamList,                                "Enable indication of reference picture list syntax elements in slice headers of IDR pictures")
  ;

  /* Quantization parameters */
  opts.setSubSection("Quantization paramters");
  opts.addOptions()
  ("QP,q",                                            m_QP,                                             "Qp value")
  ("SameCQPTablesForAllChroma",                       m_useSameChromaQPTables,                          "0: Different tables for Cb, Cr and joint Cb-Cr components, 1 (default): Same tables for all three chroma components")
  ("IntraQPOffset",                                   m_intraQPOffset,                                  "Qp offset value for intra slice, typically determined based on GOP size")
  ("LambdaFromQpEnable",                              m_lambdaFromQPEnable,                             "Enable flag for derivation of lambda from QP")
  ("LambdaModifier",                                  toLambdaModifier,                                 "Lambda modifier list for temporal layers. If LambdaModifierI is used, this will not affect intra pictures")
  ("LambdaModifierI",                                 toIntraLambdaModifier,                            "Lambda modifiers for Intra pictures, comma separated, up to one the number of temporal layer. If entry for temporalLayer exists, then use it, else if some are specified, use the last, else use the standard LambdaModifiers.")
  ("IQPFactor",                                       m_dIntraQpFactor,                                 "Intra QP Factor for Lambda Computation. If negative, the default will scale lambda based on GOP size (unless LambdaFromQpEnable then IntraQPOffset is used instead)")
  ("QpInValCb",                                       toQpInCb,                                         "Input coordinates for the QP table for Cb component")
  ("QpInValCr",                                       toQpInCr,                                         "Input coordinates for the QP table for Cr component")
  ("QpInValCbCr",                                     toQpInCbCr,                                       "Input coordinates for the QP table for joint Cb-Cr component")
  ("QpOutValCb",                                      toQpOutCb,                                        "Output coordinates for the QP table for Cb component")
  ("QpOutValCr",                                      toQpOutCr,                                        "Output coordinates for the QP table for Cr component")
  ("QpOutValCbCr",                                    toQpOutCbCr,                                      "Output coordinates for the QP table for joint Cb-Cr component")
  ("MaxCuDQPSubdiv",                                  m_cuQpDeltaSubdiv,                                "Maximum subdiv for CU luma Qp adjustment")
  ("MaxCuChromaQpOffsetSubdiv",                       m_cuChromaQpOffsetSubdiv,                         "Maximum subdiv for CU chroma Qp adjustment - set less than 0 to disable")
  ("CbQpOffset",                                      m_chromaCbQpOffset,                               "Chroma Cb QP Offset")
  ("CrQpOffset",                                      m_chromaCrQpOffset,                               "Chroma Cr QP Offset")
  ("CbQpOffsetDualTree",                              m_chromaCbQpOffsetDualTree,                       "Chroma Cb QP Offset for dual tree")
  ("CrQpOffsetDualTree",                              m_chromaCrQpOffsetDualTree,                       "Chroma Cr QP Offset for dual tree")
  ("CbCrQpOffset",                                    m_chromaCbCrQpOffset,                             "QP Offset for joint Cb-Cr mode")
  ("CbCrQpOffsetDualTree",                            m_chromaCbCrQpOffsetDualTree,                     "QP Offset for joint Cb-Cr mode in dual tree")
  ("SliceChromaQPOffsetPeriodicity",                  m_sliceChromaQpOffsetPeriodicity,                 "Used in conjunction with Slice Cb/Cr QpOffsetIntraOrPeriodic. Use 0 (default) to disable periodic nature.")
  ("SliceCbQpOffsetIntraOrPeriodic",                  m_sliceChromaQpOffsetIntraOrPeriodic[0],          "Chroma Cb QP Offset at slice level for I slice or for periodic inter slices as defined by SliceChromaQPOffsetPeriodicity. Replaces offset in the GOP table.")
  ("SliceCrQpOffsetIntraOrPeriodic",                  m_sliceChromaQpOffsetIntraOrPeriodic[1],          "Chroma Cr QP Offset at slice level for I slice or for periodic inter slices as defined by SliceChromaQPOffsetPeriodicity. Replaces offset in the GOP table.")

  ("LumaLevelToDeltaQPMode",                          m_lumaLevelToDeltaQPEnabled,                      "Luma based Delta QP 0(default): not used. 1: Based on CTU average")
  ("WCGPPSEnable",                                    m_wcgChromaQpControl.enabled,                     "1: Enable the WCG PPS chroma modulation scheme. 0 (default) disabled")
  ("WCGPPSCbQpScale",                                 m_wcgChromaQpControl.chromaCbQpScale,             "WCG PPS Chroma Cb QP Scale")
  ("WCGPPSCrQpScale",                                 m_wcgChromaQpControl.chromaCrQpScale,             "WCG PPS Chroma Cr QP Scale")
  ("WCGPPSChromaQpScale",                             m_wcgChromaQpControl.chromaQpScale,               "WCG PPS Chroma QP Scale")
  ("WCGPPSChromaQpOffset",                            m_wcgChromaQpControl.chromaQpOffset,              "WCG PPS Chroma QP Offset")
  ;

  opts.setSubSection("Misc. options");
  opts.addOptions()
  ("ChromaFormatIDC,-cf",                             toInternCoFormat,                                 "intern chroma format (400, 420, 422, 444) or set to 0 (default), same as InputChromaFormat")
  ("UseIdentityTableForNon420Chroma",                 m_useIdentityTableForNon420Chroma,                "True: Indicates that 422/444 chroma uses identity chroma QP mapping tables; False: explicit Qp table may be specified in config")
  ("InputBitDepthC",                                  m_inputBitDepth[ CH_C ],                          "As per InputBitDepth but for chroma component. (default:InputBitDepth)")
  ("InternalBitDepth",                                m_internalBitDepth[ CH_L ],                       "Bit-depth the codec operates at. (default: MSBExtendedBitDepth). If different to MSBExtendedBitDepth, source data will be converted")
  ("OutputBitDepthC",                                 m_outputBitDepth[ CH_C ],                         "As per OutputBitDepth but for chroma component. (default: use luma output bit-depth)")
  ("MSBExtendedBitDepth",                             m_MSBExtendedBitDepth[ CH_L ],                    "bit depth of luma component after addition of MSBs of value 0 (used for synthesising High Dynamic Range source material). (default:InputBitDepth)")
  ("MSBExtendedBitDepthC",                            m_MSBExtendedBitDepth[ CH_C ],                    "As per MSBExtendedBitDepth but for chroma component. (default:MSBExtendedBitDepth)")

  ("WaveFrontSynchro",                                m_entropyCodingSyncEnabled,                       "Enable entropy coding sync")
  ("EntryPointsPresent",                              m_entryPointsPresent,                             "Enable entry points in slice header")
  ;

  opts.setSubSection("Quad-Tree size and depth");
  opts.addOptions()
  ("CTUSize",                                         m_CTUSize,                                        "CTUSize")
  ("MinQTISlice",                                     m_MinQT[0],                                       "MinQTISlice")
  ("MinQTLumaISlice",                                 m_MinQT[0],                                       "MinQTLumaISlice")
  ("MinQTNonISlice",                                  m_MinQT[1],                                       "MinQTNonISlice")
  ("MinQTChromaISliceInChromaSamples",                m_MinQT[2],                                       "MinQTChromaISlice")
  ("MaxMTTDepth",                                     m_maxMTTDepth,                                    "maxMTTDepth")
  ("MaxMTTDepthI",                                    m_maxMTTDepthI,                                   "maxMTTDepthI")
  ("MaxMTTDepthISliceL",                              m_maxMTTDepthI,                                   "maxMTTDepthISliceL")
  ("MaxMTTDepthISliceC",                              m_maxMTTDepthIChroma,                             "maxMTTDepthISliceC")
  // --> deprecated
  ("MaxMTTHierarchyDepth",                            m_maxMTTDepth,                                    "maxMTTDepth")
  ("MaxMTTHierarchyDepthI",                           m_maxMTTDepthI,                                   "maxMTTDepthI")
  ("MaxMTTHierarchyDepthISliceL",                     m_maxMTTDepthI,                                   "maxMTTDepthISliceL")
  ("MaxMTTHierarchyDepthISliceC",                     m_maxMTTDepthIChroma,                             "maxMTTDepthISliceC")
  // <-- deprecated
  ("MaxBTLumaISlice",                                 m_maxBT[0],                                       "MaxBTLumaISlice")
  ("MaxBTChromaISlice",                               m_maxBT[2],                                       "MaxBTChromaISlice")
  ("MaxBTNonISlice",                                  m_maxBT[1],                                       "MaxBTNonISlice")
  ("MaxTTLumaISlice",                                 m_maxTT[0],                                       "MaxTTLumaISlice")
  ("MaxTTChromaISlice",                               m_maxTT[2],                                       "MaxTTChromaISlice")
  ("MaxTTNonISlice",                                  m_maxTT[1],                                       "MaxTTNonISlice")
  ("DualITree",                                       m_dualITree,                                      "Use separate luma and chroma QTBT trees for intra slice")
  ("Log2MaxTbSize",                                   m_log2MaxTbSize,                                  "Maximum transform block size in logarithm base 2")
  ;

  opts.setSubSection("Coding tools");
  opts.addOptions()
  ("CostMode",                                        toCostMode,                                       "Use alternative cost functions: choose between 'lossy', 'sequence_level_lossless', 'lossless' (which forces QP to " MACRO_TO_STRING(LOSSLESS_AND_MIXED_LOSSLESS_RD_COST_TEST_QP) ") and 'mixed_lossless_lossy' (which used QP'=" MACRO_TO_STRING(LOSSLESS_AND_MIXED_LOSSLESS_RD_COST_TEST_QP_PRIME) " for pre-estimates of transquant-bypass blocks).")
  ("ASR",                                             m_bUseASR,                                        "Adaptive motion search range")
  ("HadamardME",                                      m_bUseHADME,                                      "Hadamard ME for fractional-pel")
  ("RDOQ",                                            m_RDOQ,                                           "Rate-Distortion Optimized Quantization mode")
  ("RDOQTS",                                          m_useRDOQTS,                                      "Rate-Distortion Optimized Quantization mode for TransformSkip")
  ("SelectiveRDOQ",                                   m_useSelectiveRDOQ,                               "Enable selective RDOQ")

  ("JointCbCr",                                       m_JointCbCrMode,                                  "Enable joint coding of chroma residuals (0:off, 1:on)")
  ("CabacInitPresent",                                m_cabacInitPresent,                               "Enable cabac table index selection based on previous frame")
  ("LCTUFast",                                        m_useFastLCTU,                                    "Fast methods for large CTU")
  ("PBIntraFast",                                     m_usePbIntraFast,                                 "Fast assertion if the intra mode is probable")
  ("FastMrg",                                         m_useFastMrg,                                     "Fast methods for inter merge")
  ("AMaxBT",                                          m_useAMaxBT,                                      "Adaptive maximal BT-size")
  ("FastQtBtEnc",                                     m_fastQtBtEnc,                                    "Fast encoding setting for QTBT")
  ("ContentBasedFastQtbt",                            m_contentBasedFastQtbt,                           "Signal based QTBT speed-up")
  ("FEN",                                             m_fastInterSearchMode,                            "fast encoder setting")
  ("ECU",                                             m_bUseEarlyCU,                                    "Early CU setting")
  ("FDM",                                             m_useFastDecisionForMerge,                        "Fast decision for Merge RD Cost")
  ("ESD",                                             m_useEarlySkipDetection,                          "Early SKIP detection setting")

  ("DisableIntraInInter",                             m_bDisableIntraCUsInInterSlices,                  "Flag to disable intra CUs in inter slices")
  ("ConstrainedIntraPred",                            m_bUseConstrainedIntraPred,                       "Constrained Intra Prediction")
  ("FastUDIUseMPMEnabled",                            m_bFastUDIUseMPMEnabled,                          "If enabled, adapt intra direction search, accounting for MPM")
  ("FastMEForGenBLowDelayEnabled",                    m_bFastMEForGenBLowDelayEnabled,                  "If enabled use a fast ME for generalised B Low Delay slices")

  ("MTSImplicit",                                     m_MTSImplicit,                                    "Enable implicit MTS when explicit MTS is off\n")
  ("TMVPMode",                                        m_TMVPModeId,                                     "TMVP mode enable(0: off 1: for all slices 2: for certain slices only)")
  ("DepQuant",                                        m_DepQuantEnabled,                                "Enable dependent quantization" )
  ("DQThrVal",                                        m_dqThresholdVal,                                 "Quantization threshold value for DQ last coefficient search" )
  ("SignHideFlag",                                    m_SignDataHidingEnabled,                          "Enable sign data hiding" )
  ("MIP",                                             m_MIP,                                            "Enable MIP (matrix-based intra prediction)")
  ("FastMIP",                                         m_useFastMIP,                                     "Fast encoder search for MIP (matrix-based intra prediction)")
  ("MaxNumMergeCand",                                 m_maxNumMergeCand,                                "Maximum number of merge candidates")
  ("MaxNumAffineMergeCand",                           m_maxNumAffineMergeCand,                          "Maximum number of affine merge candidates")
//  ("MaxNumIBCMergeCand",                              m_maxNumIBCMergeCand,                             "Maximum number of IBC merge candidates")
  ("Geo",                                             m_Geo,                                            "Enable geometric partitioning mode (0:off, 1:on)")
  ("MaxNumGeoCand",                                   m_maxNumGeoCand,                                  "Maximum number of geometric partitioning mode candidates")
  ;

  // motion search options
  opts.setSubSection("Motion search options");
  opts.addOptions()
  ("FastSearch",                                      m_motionEstimationSearchMethod,                   "Serach mode (0:Full search 1:Diamond 2:Selective 3:Enhanced Diamond)")
  ("RestrictMESampling",                              m_bRestrictMESampling,                            "Enable restrict ME Sampling for selective inter motion search")
  ("SearchRange,-sr",                                 m_SearchRange,                                    "Motion search range")
  ("BipredSearchRange",                               m_bipredSearchRange,                              "Motion search range for bipred refinement")
  ("MinSearchWindow",                                 m_minSearchWindow,                                "Minimum motion search window size for the adaptive window ME")
  ("ClipForBiPredMEEnabled",                          m_bClipForBiPredMeEnabled,                        "Enable clipping in the Bi-Pred ME.")
  ("FastMEAssumingSmootherMVEnabled",                 m_bFastMEAssumingSmootherMVEnabled,               "Enable fast ME assuming a smoother MV.")
  ("FastSubPel",                                      m_fastSubPel,                                     "Enable fast sub-pel ME")
  ;

  // Deblocking filter parameters
  opts.setSubSection("Loop filters (deblock and SAO)");
  opts.addOptions()
  ("LoopFilterDisable",                               m_bLoopFilterDisable,                             "")
  ("LoopFilterOffsetInPPS",                           m_loopFilterOffsetInPPS,                          "")
  ("LoopFilterBetaOffset_div2",                       m_loopFilterBetaOffsetDiv2[0],                    "")
  ("LoopFilterTcOffset_div2",                         m_loopFilterTcOffsetDiv2[0],                      "")
  ("LoopFilterCbBetaOffset_div2",                     m_loopFilterBetaOffsetDiv2[1],                    "")
  ("LoopFilterCbTcOffset_div2",                       m_loopFilterTcOffsetDiv2[1],                      "")
  ("LoopFilterCrBetaOffset_div2",                     m_loopFilterBetaOffsetDiv2[2],                    "")
  ("LoopFilterCrTcOffset_div2",                       m_loopFilterTcOffsetDiv2[2],                      "")
  ("DeblockingFilterMetric",                          m_deblockingFilterMetric,                         "")

  ("LFCrossTileBoundaryFlag",                         m_bLFCrossTileBoundaryFlag,                       "Enable cross-tile-boundary loop filtering")
  ("LFCrossSliceBoundaryFlag",                        m_bLFCrossSliceBoundaryFlag,                      "Enable cross-slice-boundary loop filtering")
  ("LoopFilterAcrossTileGroupsEnabled",               m_loopFilterAcrossSlicesEnabled,                  "Enable loop filtering across tile groups")

  ("SAO",                                             m_bUseSAO,                                        "Enable Sample Adaptive Offset")
  ("SaoEncodingRate",                                 m_saoEncodingRate,                                "When >0 SAO early picture termination is enabled for luma and chroma")
  ("SaoEncodingRateChroma",                           m_saoEncodingRateChroma,                          "The SAO early picture termination rate to use for chroma (when m_SaoEncodingRate is >0). If <=0, use results for luma")
  ("SaoLumaOffsetBitShift",                           m_saoOffsetBitShift[ CH_L ],                      "Specify the luma SAO bit-shift. If negative, automatically calculate a suitable value based upon bit depth and initial QP")
  ("SaoChromaOffsetBitShift",                         m_saoOffsetBitShift[ CH_C ],                      "Specify the chroma SAO bit-shift. If negative, automatically calculate a suitable value based upon bit depth and initial QP")
  ;

  opts.setSubSection("VUI and SEI options");
  opts.addOptions()
  ("SEIDecodedPictureHash,-dph",                      toHashType,                                       "Control generation of decode picture hash SEI messages, (0:off, 1:md5, 2:crc, 3:checksum)" )
  ("SEIBufferingPeriod",                              m_bufferingPeriodSEIEnabled,                      "Control generation of buffering period SEI messages")
  ("SEIPictureTiming",                                m_pictureTimingSEIEnabled,                        "Control generation of picture timing SEI messages")
  ("SEIDecodingUnitInfo",                             m_decodingUnitInfoSEIEnabled,                     "Control generation of decoding unit information SEI message.")
  ("EnableDecodingParameterSet",                      m_decodingParameterSetEnabled,                    "Enable writing of Decoding Parameter Set")
  ("AccessUnitDelimiter,-aud",                        m_AccessUnitDelimiter,                            "Enable Access Unit Delimiter NALUs")
  ("VuiParametersPresent,-vui",                       m_vuiParametersPresent,                           "Enable generation of vui_parameters()")
  ("HrdParametersPresent,-hrd",                       m_hrdParametersPresent,                           "Enable generation of hrd_parameters()")
  ("AspectRatioInfoPresent",                          m_aspectRatioInfoPresent,                         "Signals whether aspect_ratio_idc is present")
  ("AspectRatioIdc",                                  m_aspectRatioIdc,                                 "aspect_ratio_idc")
  ("SarWidth",                                        m_sarWidth,                                       "horizontal size of the sample aspect ratio")
  ("SarHeight",                                       m_sarHeight,                                      "vertical size of the sample aspect ratio")
  ("ColourDescriptionPresent",                        m_colourDescriptionPresent,                       "Signals whether colour_primaries, transfer_characteristics and matrix_coefficients are present")
  ("ColourPrimaries",                                 m_colourPrimaries,                                "Indicates chromaticity coordinates of the source primaries")
  ("TransferCharacteristics",                         m_transferCharacteristics,                        "Indicates the opto-electronic transfer characteristics of the source")
  ("MatrixCoefficients",                              m_matrixCoefficients,                             "Describes the matrix coefficients used in deriving luma and chroma from RGB primaries")
  ("ChromaLocInfoPresent",                            m_chromaLocInfoPresent,                           "Signals whether chroma_sample_loc_type_top_field and chroma_sample_loc_type_bottom_field are present")
  ("ChromaSampleLocTypeTopField",                     m_chromaSampleLocTypeTopField,                    "Specifies the location of chroma samples for top field")
  ("ChromaSampleLocTypeBottomField",                  m_chromaSampleLocTypeBottomField,                 "Specifies the location of chroma samples for bottom field")
  ("ChromaSampleLocType",                             m_chromaSampleLocType,                            "Specifies the location of chroma samples for progressive content")
  ("OverscanInfoPresent",                             m_overscanInfoPresent,                            "Indicates whether conformant decoded pictures are suitable for display using overscan")
  ("OverscanAppropriate",                             m_overscanAppropriateFlag,                        "Indicates whether conformant decoded pictures are suitable for display using overscan")
  ("VideoSignalTypePresent",                          m_videoSignalTypePresent,                         "Signals whether video_format, video_full_range_flag, and colour_description_present_flag are present")
  ("VideoFullRange",                                  m_videoFullRangeFlag,                             "Indicates the black level and range of luma and chroma signals")
  ;

  opts.setSubSection("Summary options (debugging)");
  opts.addOptions()
  ("SummaryOutFilename",                              m_summaryOutFilename,                             "Filename to use for producing summary output file. If empty, do not produce a file.")
  ("SummaryPicFilenameBase",                          m_summaryPicFilenameBase,                         "Base filename to use for producing summary picture output files. The actual filenames used will have I.txt, P.txt and B.txt appended. If empty, do not produce a file.")
  ("SummaryVerboseness",                              m_summaryVerboseness,                             "Specifies the level of the verboseness of the text output")
  ;

  opts.setSubSection("Decoding options (debugging)");
  opts.addOptions()
  ("DebugBitstream",                                  m_decodeBitstreams[0],                            "Assume the frames up to POC DebugPOC will be the same as in this bitstream. Load those frames from the bitstream instead of encoding them." )
  ("DecodeBitstream1",                                m_decodeBitstreams[0],                            "Assume the frames up to POC DebugPOC will be the same as in this bitstream. Load those frames from the bitstream instead of encoding them." )
  ("DecodeBitstream2",                                m_decodeBitstreams[1],                            "Assume the frames up to POC DebugPOC will be the same as in this bitstream. Load those frames from the bitstream instead of encoding them." )
  ("DebugPOC",                                        m_switchPOC,                                      "If DebugBitstream is present, load frames up to this POC from this bitstream. Starting with DebugPOC, return to normal encoding." )
  ("SwitchPOC",                                       m_switchPOC,                                      "If DebugBitstream is present, load frames up to this POC from this bitstream. Starting with DebugPOC, return to normal encoding." )
  ("SwitchDQP",                                       m_switchDQP,                                      "delta QP applied to picture with switchPOC and subsequent pictures." )
  ("FastForwardToPOC",                                m_fastForwardToPOC,                               "Get to encoding the specified POC as soon as possible by skipping temporal layers irrelevant for the specified POC." )
  ("StopAfterFFtoPOC",                                m_stopAfterFFtoPOC,                               "If using fast forward to POC, after the POC of interest has been hit, stop further encoding.")
  ("DecodeBitstream2ModPOCAndType",                   m_bs2ModPOCAndType,                               "Modify POC and NALU-type of second input bitstream, to use second BS as closing I-slice")
  ("ForceDecodeBitstream1",                           m_forceDecodeBitstream1,                          "force decoding of bitstream 1 - use this only if you are realy sure about what you are doing ")
  ;

  opts.setSubSection("Coding tools");
  opts.addOptions()
  ("SMVD",                                            m_SMVD,                                           "Enable Symmetric MVD (0:off 1:vtm 2:fast 3:faster\n")
  ("AMVR",                                            m_AMVRspeed,                                      "Enable Adaptive MV precision Mode (IMV)")
  // added for backward compatibility with VTM
  ("IMV",                                             m_AMVRspeed,                                      "Enable Adaptive MV precision Mode (IMV)")
  ("LMChroma",                                        m_LMChroma,                                       "Enable LMChroma prediction")
  ("MRL",                                             m_MRL,                                            "MultiRefernceLines")
  ("BDOF",                                            m_BDOF,                                           "Enable bi-directional optical flow")
  // added for backward compatibility with VTM
  ("BIO",                                             m_BDOF,                                           "Enable bi-directional optical flow")
  ("DMVR",                                            m_DMVR,                                           "Decoder-side Motion Vector Refinement")
  ("EncDbOpt",                                        m_EDO,                                            "Encoder optimization with deblocking filter 0:off 1:vtm 2:fast")
  ("EDO",                                             m_EDO,                                            "Encoder optimization with deblocking filter 0:off 1:vtm 2:fast")
  ("LMCSEnable",                                      m_lumaReshapeEnable,                              "Enable LMCS (luma mapping with chroma scaling")
  ("LMCS",                                            m_lumaReshapeEnable,                              "Enable LMCS (luma mapping with chroma scaling")
  ("LMCSSignalType",                                  m_reshapeSignalType,                              "Input signal type (0:SDR, 1:HDR-PQ, 2:HDR-HLG)")
  ("LMCSUpdateCtrl",                                  m_updateCtrl,                                     "LMCS model update control (0:RA, 1:AI, 2:LDB/LDP)")
  ("LMCSAdpOption",                                   m_adpOption,                                      "LMCS adaptation options: 0:automatic,"
                                                                                                        "1: rsp both (CW66 for QP<=22), 2: rsp TID0 (for all QP),"
                                                                                                        "3: rsp inter(CW66 for QP<=22), 4: rsp inter(for all QP).")
  ("LMCSInitialCW",                                   m_initialCW,                                      "LMCS initial total codeword (0~1023) when LMCSAdpOption > 0")
  ("LMCSOffset",                                      m_LMCSOffset,                                     "LMCS chroma residual scaling offset")
  ("ALF",                                             m_alf,                                            "Adpative Loop Filter\n" )
  ("CCALF",                                           m_ccalf,                                          "Cross-component Adaptive Loop Filter" )
  ("CCALFQpTh",                                       m_ccalfQpThreshold,                               "QP threshold above which encoder reduces CCALF usage")
  ("UseNonLinearAlfLuma",                             m_useNonLinearAlfLuma,                            "Non-linear adaptive loop filters for Luma Channel")
  ("UseNonLinearAlfChroma",                           m_useNonLinearAlfChroma,                          "Non-linear adaptive loop filters for Chroma Channels")
  ("MaxNumAlfAlternativesChroma",                     m_maxNumAlfAlternativesChroma,                    std::string("Maximum number of alternative Chroma filters (1-") + std::to_string(MAX_NUM_ALF_ALTERNATIVES_CHROMA) + std::string (", inclusive)") )
  ("ALFTempPred",                                     m_alfTempPred,                                    "Enable usage of ALF temporal prediction for filter data\n" )
  ("PROF",                                            m_PROF,                                           "Enable prediction refinement with optical flow for affine mode")
  ("Affine",                                          m_Affine,                                         "Enable affine prediction")
  ("AffineType",                                      m_AffineType,                                     "Enable affine type prediction")
  ("MMVD",                                            m_MMVD,                                           "Enable Merge mode with Motion Vector Difference")
  ("MmvdDisNum",                                      m_MmvdDisNum,                                     "Number of MMVD Distance Entries")
  ("AllowDisFracMMVD",                                m_allowDisFracMMVD,                               "Disable fractional MVD in MMVD mode adaptively")
  ("MCTF",                                            m_MCTF,                                           "Enable GOP based temporal filter. (0:off, 1:filter all frames, 2:use SCC detection to disable for screen coded content)")
  ("MCTFFutureReference",                             m_MCTFFutureReference,                            "Enable referencing of future frames in the GOP based temporal filter. This is typically disabled for Low Delay configurations.")
  ("MCTFNumLeadFrames",                               m_MCTFNumLeadFrames,                              "Number of additional MCTF lead frames, which will not be encoded, but can used for MCTF filtering")
  ("MCTFNumTrailFrames",                              m_MCTFNumTrailFrames,                             "Number of additional MCTF trail frames, which will not be encoded, but can used for MCTF filtering")
  ("MCTFFrame",                                       toMCTFFrames,                                     "Frame to filter Strength for frame in GOP based temporal filter")
  ("MCTFStrength",                                    toMCTFStrengths,                                  "Strength for  frame in GOP based temporal filter.")

  ("FastLocalDualTreeMode",                           m_fastLocalDualTreeMode,                          "Fast intra pass coding for local dual-tree in intra coding region (0:off, 1:use threshold, 2:one intra mode only)")
  ("QtbttExtraFast",                                  m_qtbttSpeedUp,                                   "Non-VTM compatible QTBTT speed-ups" )
  ;

  opts.setSubSection("Threading, performance");
  opts.addOptions()
  ("MaxParallelFrames",                               m_maxParallelFrames,                              "Maximum number of frames to be processed in parallel(0:off, >=2: enable parallel frames)")
  ("WppBitEqual",                                     m_ensureWppBitEqual,                              "Ensure bit equality with WPP case (0:off (sequencial mode), 1:copy from wpp line above, 2:line wise reset)")
  ("EnablePicPartitioning",                           m_picPartitionFlag,                               "Enable picture partitioning (0: single tile, single slice, 1: multiple tiles/slices)")
  ;

  opts.setSubSection("Coding tools");
  opts.addOptions()
  ("SbTMVP",                                          m_SbTMVP,                                         "Enable Subblock Temporal Motion Vector Prediction (0: off, 1: on)")
  ("CIIP",                                            m_CIIP,                                           "Enable CIIP mode, 0: off, 1: vtm, 2: fast, 3: faster ")
  ("SBT",                                             m_SBT,                                            "Enable Sub-Block Transform for inter blocks (0: off 1: vtm, 2: fast, 3: faster)" )
  ("LFNST",                                           m_LFNST,                                          "Enable LFNST (0: off, 1: on)" )
  ("MTS",                                             m_MTS,                                            "Multiple Transform Set (MTS)" )
  ("MTSIntraMaxCand",                                 m_MTSIntraMaxCand,                                "Number of additional candidates to test for MTS in intra slices")
  ("ISP",                                             m_ISP,                                            "Intra Sub-Partitions Mode (0: off, 1: vtm, 2: fast, 3: faster)")
  ("TransformSkip",                                   m_TS,                                             "Intra transform skipping, 0: off, 1: TS, 2: TS with SCC detection ")
  ("TransformSkipLog2MaxSize",                        m_TSsize,                                         "Specify transform-skip maximum size. Minimum 2, Maximum 5")
  ("ChromaTS",                                        m_useChromaTS,                                    "Enable encoder search of chromaTS")
  ("BDPCM",                                           m_useBDPCM,                                       "BDPCM (0:off, 1:luma and chroma, 2: BDPCM with SCC detection)")
  ;

  opts.setSubSection("Input options");
  opts.addOptions()
  ("HorCollocatedChroma",                             m_horCollocatedChromaFlag,                        "Specifies location of a chroma sample relatively to the luma sample in horizontal direction in the reference picture resampling"
                                                                                                        "(0: horizontally shifted by 0.5 units of luma samples, 1: collocated)")
  ("VerCollocatedChroma",                             m_verCollocatedChromaFlag,                        "Specifies location of a chroma sample relatively to the luma sample in vertical direction in the cross-component linear model intra prediction and the reference picture resampling"
                                                                                                        "(0: horizontally co-sited, vertically shifted by 0.5 units of luma samples, 1: collocated)")
  ("ClipInputVideoToRec709Range",                     m_bClipInputVideoToRec709Range,                   "Enable clipping input video to the Rec. 709 Range on loading when InternalBitDepth is less than MSBExtendedBitDepth")
  ;

  opts.setSubSection("Reconstructed video options");
  opts.addOptions()
  ("ClipOutputVideoToRec709Range",                    m_bClipOutputVideoToRec709Range,                  "Enable clipping output video to the Rec. 709 Range on saving when OutputBitDepth is less than InternalBitDepth")
  ("PYUV",                                            m_packedYUVMode,                                  "Enable output 10-bit and 12-bit YUV data as 5-byte and 3-byte (respectively) packed YUV data. Ignored for interlaced output.")
    ;

  opts.setSubSection("Unused options (only for compatiblity to VTM)");
  opts.addOptions()
  ("EnablePictureHeaderInSliceHeader",                m_enablePictureHeaderInSliceHeader,               "Enable Picture Header in Slice Header")

  ("CropOffsetLeft",                                  m_cropOffsetLeft,                                 "Crop Offset Left position")
  ("CropOffsetTop",                                   m_cropOffsetTop,                                  "Crop Offset Top position")
  ("CropOffsetRight",                                 m_cropOffsetRight,                                "Crop Offset Right position")
  ("CropOffsetBottom",                                m_cropOffsetBottom,                               "Crop Offset Bottom position")
  ("CalculateHdrMetrics",                             m_calculateHdrMetrics,                            "Enable HDR metric calculation")

  ("SignalledIdFlag",                                 m_signalledSliceIdFlag,                           "Signalled Slice ID Flag")
  ("SignalledSliceIdLengthMinus1",                    m_signalledSliceIdLengthMinus1,                   "Signalled Tile Group Length minus 1")
  ("RectSlicesBoundaryArray",                         toRectSliceBoundary,                              "Rectangular slices boundaries in Pic")
  ("SignalledSliceId",                                toSignalledSliceId,                               "Signalled rectangular slice ID")

  ("isSDR",                                           m_sdr,                                            "compatibility")
  ;

  po::setDefaults( opts );
  std::ostringstream fullOpts;
  po::doHelp( fullOpts, opts );

  for ( int i = 0; i < MAX_GOP; i++ )
  {
    std::ostringstream cOSS;
    cOSS << "Frame" << i+1;
    opts.addOptions()(cOSS.str(), m_GOPList[i], GOPEntry());
  }
  opts.addOptions()("decode",                          m_decode,                                         "decode only");

  //
  // parse command line parameters and read configuration files
  //
    
  po::setDefaults( opts );
  po::ErrorReporter err;
  const list<const char*>& argv_unhandled = po::scanArgv( opts, argc, (const char**) argv, err );
  for( auto& a : argv_unhandled )
  {
    cout << "Unhandled argument ignored: `" << a << "'\n";
  }
  if ( argc == 1 || do_help )
  {
    /* argc == 1: no options have been specified */
    cout <<  easyOpts.str();
    return false;
  }
  if ( argc == 1 || do_expert_help )
  {
    /* argc == 1: no options have been specified */
    cout << fullOpts.str();
    return false;
  }
  if ( err.is_errored && ! warnUnknowParameter )
  {
    /* error report has already been printed on stderr */
    return false;
  }

  if( !writeCfg.empty() )
  {
    std::ofstream cfgFile;
    cfgFile.open( writeCfg.c_str(), std::ios::out | std::ios::trunc);
    if( !cfgFile.is_open() )
    {
      std::cout << " [error]: failed to open output config file " << writeCfg << std::endl;
      return false;
    }
    else
    {
      std::list<std::string> ignoreParamsLst;
      ignoreParamsLst.push_back( "help" );
      ignoreParamsLst.push_back( "fullhelp" );

      ignoreParamsLst.push_back( "WriteConfig" );
      ignoreParamsLst.push_back( "SIMD" );
      ignoreParamsLst.push_back( "c" );
      //ignoreParamsLst.push_back( "WarnUnknowParameter,w" );

      ignoreParamsLst.push_back( "decode" );
      for ( int i = 0; i < MAX_GOP; i++ )
      {
        std::ostringstream cOSS;
        cOSS << "Frame" << i+1;
        ignoreParamsLst.push_back( cOSS.str() );
      }

      std::ostringstream cfgStream;
      po::saveConfig( cfgStream, opts, ignoreParamsLst );
      cfgFile << cfgStream.str() << std::endl;
      cfgFile.close();
    }
  }

  //
  // check own parameters
  //
  m_confirmFailed = false;
  if( m_bitstreamFileName.empty() )
  {
    cout <<  "error: A bitstream file name must be specified (BitstreamFile)" << std::endl;
    m_confirmFailed = true;
  }
  else
  {
    if( m_decodeBitstreams[0] == m_bitstreamFileName )
    {
      cout <<  "error: Debug bitstream and the output bitstream cannot be equal" << std::endl;
      m_confirmFailed = true;
    }
    if( m_decodeBitstreams[1] == m_bitstreamFileName )
    {
      cout <<  "error: Decode2 bitstream and the output bitstream cannot be equal" << std::endl;
      m_confirmFailed = true;
    }
  }

<<<<<<< HEAD
  if( m_inputFileChromaFormat < 0 || m_inputFileChromaFormat >= NUM_CHROMA_FORMAT )
  {
    cout <<  "error: Input chroma format must be either 400, 420, 422 or 444" << std::endl;
    m_confirmFailed = true;
  }
=======
  confirmParameter( m_inputFileName.empty(),                      "A input file name must be specified (InputFile)" );
  confirmParameter( m_bitstreamFileName.empty(),                  "A bitstream file name must be specified (BitstreamFile)" );
  confirmParameter( ! m_bitstreamFileName.empty() && m_decodeBitstreams[0] == m_bitstreamFileName, "Debug bitstream and the output bitstream cannot be equal" );
  confirmParameter( ! m_bitstreamFileName.empty() && m_decodeBitstreams[1] == m_bitstreamFileName, "Decode2 bitstream and the output bitstream cannot be equal" );
  confirmParameter( m_inputFileChromaFormat < 0 || m_inputFileChromaFormat >= NUM_CHROMA_FORMAT,   "Input chroma format must be either 400, 420, 422 or 444" );
>>>>>>> 8a3c6efd

  if ( m_confirmFailed )
  {
    return false;
  }

  //
  // set intern derived parameters (for convenience purposes only)
  //

  //
  // setup encoder configuration
  //

//  if ( VVEncCfg::initCfgParameter() )
//  {
//    return false;
//  }

  if( m_packedYUVMode && ! m_reconFileName.empty() )  
  {
    if( ( m_outputBitDepth[ CH_L ] != 10 && m_outputBitDepth[ CH_L ] != 12 )
        || ( ( ( m_SourceWidth ) & ( 1 + ( m_outputBitDepth[ CH_L ] & 3 ) ) ) != 0 ) )
    {
      cout <<  "error: Invalid output bit-depth or image width for packed YUV output, aborting" << std::endl;
      m_confirmFailed = true;
    }
    if( ( m_internChromaFormat != CHROMA_400 ) && ( ( m_outputBitDepth[ CH_C ] != 10 && m_outputBitDepth[ CH_C ] != 12 )
          || ( ( getWidthOfComponent( m_internChromaFormat, m_SourceWidth, 1 ) & ( 1 + ( m_outputBitDepth[ CH_C ] & 3 ) ) ) != 0 ) ) )
    {
      cout <<  "error: Invalid chroma output bit-depth or image width for packed YUV output, aborting" << std::endl;
      m_confirmFailed = true;
    }
    if ( m_confirmFailed )
    {
      return false;
    }
  }


  return true;
}

std::string VVEncAppCfg::getConfigAsString( vvenc::MsgLevel eMsgLevel ) const
{
  std::stringstream css;
  if( eMsgLevel >= DETAILS )
  {
    css << "Input          File                    : " << m_inputFileName << "\n";
    css << "Bitstream      File                    : " << m_bitstreamFileName << "\n";
    css << "Reconstruction File                    : " << m_reconFileName << "\n";
  }

  css << VVEncCfg::getConfigAsString( eMsgLevel );
  css << "\n";

  return css.str();
}

} // namespace

//! \}
<|MERGE_RESOLUTION|>--- conflicted
+++ resolved
@@ -421,60 +421,6 @@
   // set intern derived parameters (for convenience purposes only)
   //
 
-<<<<<<< HEAD
-=======
-  // set thread count to default threads, if not set by user
-  if( m_numThreads < 0 )
-  {
-    if( m_SourceWidth > 1920 || m_SourceHeight > 1080)
-    {
-      m_numThreads = 6;
-    }
-    else
-    {
-      m_numThreads = 4;
-    }
-  }
-
-  // enable ReWriteParamSets ( TODO: should that flag be enabled by default?
-  m_rewriteParamSets        = true;
-
-  // set MCTF Lead/Trail frames
-  if( m_SegmentMode != SEG_OFF )
-  {
-    if( m_MCTF )
-    {
-      switch( m_SegmentMode )
-      {
-        case SEG_FIRST:
-          m_MCTFNumLeadFrames  = 0;
-          m_MCTFNumTrailFrames = MCTF_RANGE;
-          break;
-        case SEG_MID:
-          m_MCTFNumLeadFrames  = MCTF_RANGE;
-          m_MCTFNumTrailFrames = MCTF_RANGE;
-          break;
-        case SEG_LAST:
-          m_MCTFNumLeadFrames  = MCTF_RANGE;
-          m_MCTFNumTrailFrames = 0;
-          break;
-        default:
-          m_MCTFNumLeadFrames  = 0;
-          m_MCTFNumTrailFrames = 0;
-          break;
-      }
-    }
-  }
-
-  if( m_RCTargetBitrate )
-  {
-    m_RCRateControlMode     = RateControlMode::RCM_PICTURE_LEVEL;
-    m_RCKeepHierarchicalBit = 2;
-    m_RCUseLCUSeparateModel = 1;
-    m_RCInitialQP           = 0;
-    m_RCForceIntraQP        = 0;
-  }
->>>>>>> 8a3c6efd
 
 //  // enable ReWriteParamSets ( TODO: should that flag be enabled by default?
 //  m_rewriteParamSets        = true;
@@ -1092,19 +1038,11 @@
     }
   }
 
-<<<<<<< HEAD
   if( m_inputFileChromaFormat < 0 || m_inputFileChromaFormat >= NUM_CHROMA_FORMAT )
   {
     cout <<  "error: Input chroma format must be either 400, 420, 422 or 444" << std::endl;
     m_confirmFailed = true;
   }
-=======
-  confirmParameter( m_inputFileName.empty(),                      "A input file name must be specified (InputFile)" );
-  confirmParameter( m_bitstreamFileName.empty(),                  "A bitstream file name must be specified (BitstreamFile)" );
-  confirmParameter( ! m_bitstreamFileName.empty() && m_decodeBitstreams[0] == m_bitstreamFileName, "Debug bitstream and the output bitstream cannot be equal" );
-  confirmParameter( ! m_bitstreamFileName.empty() && m_decodeBitstreams[1] == m_bitstreamFileName, "Decode2 bitstream and the output bitstream cannot be equal" );
-  confirmParameter( m_inputFileChromaFormat < 0 || m_inputFileChromaFormat >= NUM_CHROMA_FORMAT,   "Input chroma format must be either 400, 420, 422 or 444" );
->>>>>>> 8a3c6efd
 
   if ( m_confirmFailed )
   {

--- conflicted
+++ resolved
@@ -543,33 +543,7 @@
     m_internChromaFormat = m_inputFileChromaFormat;
   }
 
-<<<<<<< HEAD
-
-  if( m_packedYUVInput )
-  {
-    if( vvenc_get_width_of_component( m_internChromaFormat, m_SourceWidth, 0 ) % 4 != 0 )
-    {
-      cout <<  "error: unsupported input width for packed input (width must be a multiple of 4)" << std::endl;
-      return false;
-    }
-
-    if( (m_internChromaFormat == VVENC_CHROMA_420 || m_internChromaFormat == VVENC_CHROMA_422) &&
-         vvenc_get_width_of_component( m_internChromaFormat, m_SourceWidth, 1 ) % 4 != 0 )
-    {
-      cout <<  "error: unsupported input width for packed input (chroma width must be a multiple of 4)" << std::endl;
-      return false;
-    }
-  }
-
-  if( m_RCNumPasses < 0 )
-  {
-    m_RCNumPasses = m_RCTargetBitrate > 0 ? 2 : 1;
-  }
-
-  return true;
-=======
   return checkCfg();
->>>>>>> b3256fb5
 }
 
 
@@ -1338,23 +1312,19 @@
     ret = false;
   }
 
-<<<<<<< HEAD
   if( m_packedYUVInput )
-=======
-  if( ! m_reconFileName.empty() && m_packedYUVMode )
->>>>>>> b3256fb5
   {
     if( vvenc_get_width_of_component( m_internChromaFormat, m_SourceWidth, 0 ) % 4 != 0 )
     {
       cout <<  "error: unsupported input width for packed input (width must be a multiple of 4)" << std::endl;
-      error = true;
+      ret = false;
     }
 
     if( (m_internChromaFormat == VVENC_CHROMA_420 || m_internChromaFormat == VVENC_CHROMA_422) &&
          vvenc_get_width_of_component( m_internChromaFormat, m_SourceWidth, 1 ) % 4 != 0 )
     {
       cout <<  "error: unsupported input width for packed input (chroma width must be a multiple of 4)" << std::endl;
-      error = true;
+      ret = false;
     }
   }
 

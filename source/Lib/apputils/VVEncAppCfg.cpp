--- conflicted
+++ resolved
@@ -555,6 +555,7 @@
     ("NumPasses",                                       c->m_RCNumPasses,                                    "number of rate control passes (1,2)" )
     ("Passes",                                          c->m_RCNumPasses,                                    "number of rate control passes (1,2)" )
     ("Pass",                                            c->m_RCPass,                                         "rate control pass for two-pass rate control (-1,1,2)" )
+    ("LookAhead",                                       c->m_RCLookAhead,                                    "Rate control with look-ahead pass" )
     ("RCStatsFile",                                     m_RCStatsFileName,                                   "rate control statistics file" )
     ("TargetBitrate",                                   c->m_RCTargetBitrate,                                "Rate control: target bit-rate [bps]" )
     ("PerceptQPA,-qpa",                                 c->m_usePerceptQPA,                                  "Enable perceptually motivated QP adaptation, XPSNR based (0:off, 1:on)", true)
@@ -573,33 +574,6 @@
   ("Tier",                                              toLevelTier,                                         "Tier to use for interpretation of level (main or high)")
   ;
 
-<<<<<<< HEAD
-  opts.setSubSection("Threading, performance");
-  opts.addOptions()
-  ("Threads,t",                                       m_numThreads,                                     "Number of threads")
-  ("preset",                                          toPreset,                                         "select preset for specific encoding setting (faster, fast, medium, slow, slower)")
-  ;
-
-  opts.setSubSection("Slice decision options");
-  opts.addOptions()
-  ("IntraPeriod,-ip",                                 m_IntraPeriod,                                    "Intra period in frames, (-1: only first frame)")
-  ("RefreshSec,-rs",                                  m_IntraPeriodSec,                                 "Intra period in seconds")
-  ("DecodingRefreshType,-dr",                         toDecRefreshType,                                 "Intra refresh type (0:none, 1:CRA, 2:IDR, 3:RecPointSEI, 4:IDR2, 5:CRA_CRE - CRA with constrained encoding for RASL pictures)")
-  ("GOPSize,g",                                       m_GOPSize,                                        "GOP size of temporal structure")
-  ;
-
-  opts.setSubSection("Rate control, Perceptual Quantization");
-  opts.addOptions()
-  ("NumPasses",                                       m_RCNumPasses,                                    "number of rate control passes (1,2)" )
-  ("Passes",                                          m_RCNumPasses,                                    "number of rate control passes (1,2)" )
-  ("Pass",                                            m_RCPass,                                         "rate control pass for two-pass rate control (-1,1,2)" )
-  ("RCStatsFile",                                     m_RCStatsFileName,                                "rate control statistics file" )
-  ("TargetBitrate",                                   m_RCTargetBitrate,                                "Rate control: target bit-rate [bps]" )
-  ("LookAhead",                                       m_RCLookAhead,                                    "Rate control with look-ahead pass" )
-
-  ("PerceptQPA,-qpa",                                 m_usePerceptQPA,                                  "Enable perceptually motivated QP adaptation, XPSNR based (0:off, 1:on)", true)
-  ;
-=======
   if( m_easyMode )
   {
     opts.setSubSection("HDR and Color Options");
@@ -607,8 +581,6 @@
     ("hdr",                                             toHDRMode,                                           "set HDR mode (+SEI messages) + BT.709 or BT.2020 color space. "
                                                                                                              "use: off, pq|hdr10, pq_2020|hdr10_2020, hlg, hlg_2020")
     ;
->>>>>>> 36c131b7
-
   }
   else
   {
@@ -638,49 +610,7 @@
 
   // ---------------------------------------------------
 
-
-<<<<<<< HEAD
-  opts.setSubSection("Quality reporting metrics");
-  opts.addOptions()
-  ("MSEBasedSequencePSNR",                            m_printMSEBasedSequencePSNR,                      "Emit sequence PSNR (0: only as a linear average of the frame PSNRs, 1: also based on an average of the frame MSEs")
-  ("PrintHexPSNR",                                    m_printHexPsnr,                                   "Emit hexadecimal PSNR for each frame (0: off , 1:on")
-  ("PrintFrameMSE",                                   m_printFrameMSE,                                  "Emit MSE values for each frame (0: off , 1:on")
-  ("PrintSequenceMSE",                                m_printSequenceMSE,                               "Emit MSE values for the whole sequence (0: off , 1:on)")
-  ;
-
-  opts.setSubSection("Bitstream options");
-  opts.addOptions()
-  ("CabacZeroWordPaddingEnabled",                     m_cabacZeroWordPaddingEnabled,                    "Add conforming cabac-zero-words to bit streams (0: do not add, 1: add as required)")
-  ;
-
-  // Profile and level
-  opts.setSubSection("Profile, Level, Tier");
-  opts.addOptions()
-  ("SubProfile",                                      m_subProfile,                                     "Sub-profile idc")
-  ("MaxBitDepthConstraint",                           m_bitDepthConstraintValue,                        "Bit depth to use for profile-constraint for RExt profiles. (0: automatically choose based upon other parameters)")
-  ("IntraConstraintFlag",                             m_intraOnlyConstraintFlag,                        "Value of general_intra_constraint_flag to use for RExt profiles (not used if an explicit RExt sub-profile is specified)")
-  ;
-
-  opts.setSubSection("Rate control, Perceptual Quantization");
-  opts.addOptions()
-  ("RCInitialQP",                                     m_RCInitialQP,                                    "Rate control: initial QP. With two-pass encoding, this specifies the first-pass base QP (instead of using a default QP). Activated if value is greater than zero" )
-  ("RCForceIntraQP",                                  m_RCForceIntraQP,                                 "Rate control: force intra QP to be equal to initial QP" )
-
-  ("PerceptQPATempFiltIPic",                          m_usePerceptQPATempFiltISlice,                    "Temporal high-pass filter in QPA activity calculation for key pictures (0:off, 1:on, 2:on incl. temporal pumping reduction, -1:auto)")
-  ;
-
-  // Coding structure paramters
-  opts.setSubSection("Coding structure paramters");
-  opts.addOptions()
-  ("ReWriteParamSets",                                m_rewriteParamSets,                               "Enable rewriting of Parameter sets before every (intra) random access point")
-  ("IDRRefParamList",                                 m_idrRefParamList,                                "Enable indication of reference picture list syntax elements in slice headers of IDR pictures")
-  ;
-
-  /* Quantization parameters */
-  opts.setSubSection("Quantization paramters");
-=======
   opts.setSubSection("General Options");
->>>>>>> 36c131b7
   opts.addOptions()
   ("additional",                                        m_additionalSettings,                               "additional options as string (e.g: \"bitrate=1000000 passes=1\")")
   ;
@@ -742,7 +672,6 @@
     // Coding structure paramters
     opts.setSubSection("Coding structure paramters");
     opts.addOptions()
-    ("InputQueueSize",                                  c->m_InputQueueSize,                                 "Size of input frames queue (use gop size)")
     ("ReWriteParamSets",                                c->m_rewriteParamSets,                               "Enable rewriting of Parameter sets before every (intra) random access point")
     ("IDRRefParamList",                                 c->m_idrRefParamList,                                "Enable indication of reference picture list syntax elements in slice headers of IDR pictures")
     ;

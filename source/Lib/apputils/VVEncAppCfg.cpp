/* -----------------------------------------------------------------------------
The copyright in this software is being made available under the BSD
License, included below. No patent rights, trademark rights and/or 
other Intellectual Property Rights other than the copyrights concerning 
the Software are granted under this license.

For any license concerning other Intellectual Property rights than the software,
especially patent licenses, a separate Agreement needs to be closed. 
For more information please contact:

Fraunhofer Heinrich Hertz Institute
Einsteinufer 37
10587 Berlin, Germany
www.hhi.fraunhofer.de/vvc
vvc@hhi.fraunhofer.de

Copyright (c) 2019-2021, Fraunhofer-Gesellschaft zur Förderung der angewandten Forschung e.V.
All rights reserved.

Redistribution and use in source and binary forms, with or without
modification, are permitted provided that the following conditions are met:

 * Redistributions of source code must retain the above copyright notice,
   this list of conditions and the following disclaimer.
 * Redistributions in binary form must reproduce the above copyright notice,
   this list of conditions and the following disclaimer in the documentation
   and/or other materials provided with the distribution.
 * Neither the name of Fraunhofer nor the names of its contributors may
   be used to endorse or promote products derived from this software without
   specific prior written permission.

THIS SOFTWARE IS PROVIDED BY THE COPYRIGHT HOLDERS AND CONTRIBUTORS "AS IS"
AND ANY EXPRESS OR IMPLIED WARRANTIES, INCLUDING, BUT NOT LIMITED TO, THE
IMPLIED WARRANTIES OF MERCHANTABILITY AND FITNESS FOR A PARTICULAR PURPOSE
ARE DISCLAIMED. IN NO EVENT SHALL THE COPYRIGHT HOLDER OR CONTRIBUTORS
BE LIABLE FOR ANY DIRECT, INDIRECT, INCIDENTAL, SPECIAL, EXEMPLARY, OR
CONSEQUENTIAL DAMAGES (INCLUDING, BUT NOT LIMITED TO, PROCUREMENT OF
SUBSTITUTE GOODS OR SERVICES; LOSS OF USE, DATA, OR PROFITS; OR BUSINESS
INTERRUPTION) HOWEVER CAUSED AND ON ANY THEORY OF LIABILITY, WHETHER IN
CONTRACT, STRICT LIABILITY, OR TORT (INCLUDING NEGLIGENCE OR OTHERWISE)
ARISING IN ANY WAY OUT OF THE USE OF THIS SOFTWARE, EVEN IF ADVISED OF
THE POSSIBILITY OF SUCH DAMAGE.


------------------------------------------------------------------------------------------- */


/** \file     VVEncAppCfg.cpp
    \brief    Handle encoder configuration parameters
*/

#include <stdio.h>
#include <stdlib.h>
#include <cstring>
#include <string>
#include <fstream>
#include <algorithm>
#include <cstdarg>

#include "apputils/IStreamIO.h"
#include "apputils/ParseArg.h"
#include "apputils/VVEncAppCfg.h"
#include "vvenc/vvenc.h"

#define MACRO_TO_STRING_HELPER(val) #val
#define MACRO_TO_STRING(val) MACRO_TO_STRING_HELPER(val)

using namespace std;
namespace po = apputils::df::program_options_lite;

namespace apputils {

//! \ingroup EncoderApp
//! \{
//!
//!

// ====================================================================================================================
// enums
// ====================================================================================================================
enum BitDepthAndColorSpace
{
  YUV420_8,
  YUV420_10,
  YUV422_8,
  YUV422_10,
  YUV444_8,
  YUV444_10,
  YUV400_8,
  YUV400_10,
  YUV420_10_PACKED
};

// ====================================================================================================================
// string <-> enum fixed mappings
// ====================================================================================================================
const std::vector<SVPair<vvencMsgLevel>> MsgLevelToEnumMap =
{
  { "silent",  vvencMsgLevel::VVENC_SILENT  },
  { "error",   vvencMsgLevel::VVENC_ERROR   },
  { "warning", vvencMsgLevel::VVENC_WARNING },
  { "info",    vvencMsgLevel::VVENC_INFO    },
  { "notice",  vvencMsgLevel::VVENC_NOTICE  },
  { "verbose", vvencMsgLevel::VVENC_VERBOSE },
  { "details", vvencMsgLevel::VVENC_DETAILS },
  { "0",       vvencMsgLevel::VVENC_SILENT  },
  { "1",       vvencMsgLevel::VVENC_ERROR   },
  { "2",       vvencMsgLevel::VVENC_WARNING },
  { "3",       vvencMsgLevel::VVENC_INFO    },
  { "4",       vvencMsgLevel::VVENC_NOTICE  },
  { "5",       vvencMsgLevel::VVENC_VERBOSE },
  { "6",       vvencMsgLevel::VVENC_DETAILS },
};


const std::vector<SVPair<vvencPresetMode>> PresetToEnumMap =
{
  { "none",      vvencPresetMode::VVENC_NONE },
  { "faster",    vvencPresetMode::VVENC_FASTER },
  { "fast",      vvencPresetMode::VVENC_FAST },
  { "medium",    vvencPresetMode::VVENC_MEDIUM },
  { "slow",      vvencPresetMode::VVENC_SLOW },
  { "slower",    vvencPresetMode::VVENC_SLOWER },
  { "firstpass", vvencPresetMode::VVENC_FIRSTPASS },
  { "tooltest",  vvencPresetMode::VVENC_TOOLTEST },
};

const std::vector<SVPair<vvencSegmentMode>> SegmentToEnumMap =
{
  { "off",      vvencSegmentMode::VVENC_SEG_OFF },
  { "first",    vvencSegmentMode::VVENC_SEG_FIRST },
  { "mid",      vvencSegmentMode::VVENC_SEG_MID },
  { "last",     vvencSegmentMode::VVENC_SEG_LAST },
};


const std::vector<SVPair<vvencProfile>> ProfileToEnumMap =
{
  { "main_10",                               vvencProfile::VVENC_MAIN_10 },
  { "main_10_444",                           vvencProfile::VVENC_MAIN_10_444 },
  { "main_10_still_picture",                 vvencProfile::VVENC_MAIN_10_STILL_PICTURE },
  { "main_10_444_still_picture",             vvencProfile::VVENC_MAIN_10_444_STILL_PICTURE },
  { "multilayer_main_10",                    vvencProfile::VVENC_MULTILAYER_MAIN_10 },
  { "multilayer_main_10_444",                vvencProfile::VVENC_MULTILAYER_MAIN_10_444 },
  { "multilayer_main_10_still_picture",      vvencProfile::VVENC_MULTILAYER_MAIN_10_STILL_PICTURE },
  { "multilayer_main_10_444_still_picture",  vvencProfile::VVENC_MULTILAYER_MAIN_10_444_STILL_PICTURE },
  { "auto",                                  vvencProfile::VVENC_PROFILE_AUTO },
};

const std::vector<SVPair<vvencLevel>> LevelToEnumMap =
{
  { "auto",                    VVENC_LEVEL_AUTO},
  { "1",                       VVENC_LEVEL1    },
  { "1.0",                     VVENC_LEVEL1    },
  { "2",                       VVENC_LEVEL2    },
  { "2.0",                     VVENC_LEVEL2    },
  { "2.1",                     VVENC_LEVEL2_1  },
  { "3",                       VVENC_LEVEL3    },
  { "3.0",                     VVENC_LEVEL3    },
  { "3.1",                     VVENC_LEVEL3_1  },
  { "4",                       VVENC_LEVEL4    },
  { "4.0",                     VVENC_LEVEL4    },
  { "4.1",                     VVENC_LEVEL4_1  },
  { "5",                       VVENC_LEVEL5    },
  { "5.0",                     VVENC_LEVEL5    },
  { "5.1",                     VVENC_LEVEL5_1  },
  { "5.2",                     VVENC_LEVEL5_2  },
  { "6",                       VVENC_LEVEL6    },
  { "6.0",                     VVENC_LEVEL6    },
  { "6.1",                     VVENC_LEVEL6_1  },
  { "6.2",                     VVENC_LEVEL6_2  },
  { "6.3",                     VVENC_LEVEL6_3  },
  { "15.5",                    VVENC_LEVEL15_5 },
};

const std::vector<SVPair<vvencTier>> TierToEnumMap =
{
  { "main",                    vvencTier::VVENC_TIER_MAIN },
  { "high",                    vvencTier::VVENC_TIER_HIGH },
};

const std::vector<SVPair<vvencCostMode>> CostModeToEnumMap =
{
  { "lossy",                   VVENC_COST_STANDARD_LOSSY              },
  { "sequence_level_lossless", VVENC_COST_SEQUENCE_LEVEL_LOSSLESS     },
  { "lossless",                VVENC_COST_LOSSLESS_CODING             },
  { "mixed_lossless_lossy",    VVENC_COST_MIXED_LOSSLESS_LOSSY_CODING }
};

const std::vector<SVPair<vvencChromaFormat>> ChromaFormatToEnumMap =
{
  { "400",                     VVENC_CHROMA_400 },
  { "420",                     VVENC_CHROMA_420 },
  { "422",                     VVENC_CHROMA_422 },
  { "444",                     VVENC_CHROMA_444 },
  { "0",                       VVENC_NUM_CHROMA_FORMAT }
};

const std::vector<SVPair<vvencHashType>> HashTypeToEnumMap =
{
  { "md5",                     VVENC_HASHTYPE_MD5      },
  { "crc",                     VVENC_HASHTYPE_CRC      },
  { "checksum",                VVENC_HASHTYPE_CHECKSUM },
  { "off",                     VVENC_HASHTYPE_NONE     },
  // for backward compatibility support values as well
  { "1",                       VVENC_HASHTYPE_MD5      },
  { "2",                       VVENC_HASHTYPE_CRC      },
  { "3",                       VVENC_HASHTYPE_CHECKSUM },
  { "0",                       VVENC_HASHTYPE_NONE     }
};

const std::vector<SVPair<vvencDecodingRefreshType>> DecodingRefreshTypeToEnumMap =
{
  { "none",                  VVENC_DRT_NONE },
  { "cra",                   VVENC_DRT_CRA },
  { "idr",                   VVENC_DRT_IDR },
  { "rpsei",                 VVENC_DRT_RECOVERY_POINT_SEI },
  { "idr2",                  VVENC_DRT_IDR2 },
  { "cra_cre",               VVENC_DRT_CRA_CRE },
  { "0",                     VVENC_DRT_NONE },
  { "1",                     VVENC_DRT_CRA },
  { "2",                     VVENC_DRT_IDR },
  { "3",                     VVENC_DRT_RECOVERY_POINT_SEI },
  { "4",                     VVENC_DRT_IDR2 },
  { "5",                     VVENC_DRT_CRA_CRE },
};

const std::vector<SVPair<BitDepthAndColorSpace>> BitColorSpaceToIntMap =
{
  { "yuv420",                    YUV420_8 },
  { "yuv420_10",                 YUV420_10 },
  { "yuv420_10_packed",          YUV420_10_PACKED },
};


const std::vector<SVPair<vvencHDRMode>> HdrModeToIntMap =
{
  { "off",                 VVENC_HDR_OFF },
  { "pq",                  VVENC_HDR_PQ},
  { "hdr10",               VVENC_HDR_PQ},
  { "pq_2020",             VVENC_HDR_PQ_BT2020},
  { "hdr10_2020",          VVENC_HDR_PQ_BT2020},
  { "hlg",                 VVENC_HDR_HLG},
  { "hlg_2020",            VVENC_HDR_HLG_BT2020},
};


const std::vector<SVPair<int>> ColorPrimariesToIntMap =
{
  { "reserved",            0 },
  { "bt709",               1 },
  { "unknown",             2 },
  { "empty",               3 },
  { "bt470m",              4 },
  { "bt470bg",             5 },
  { "smpte170m",           6 },
  { "smpte240m",           7 },
  { "film",                8 },
  { "bt2020",              9 },
  { "smpte428",           10 },
  { "smpte431",           11 },
  { "smpte432",           12 },
  { "0", 0 }, { "1", 1 }, { "2", 2 }, { "3", 3 }, { "4", 4 }, { "5", 5 },
  { "6", 6 }, { "7", 7 }, { "8", 8 }, { "9", 9 }, { "10",10 }, { "11",11 }, { "12",12 }
};

const std::vector<SVPair<int>> TransferCharacteristicsToIntMap =
{
  { "auto",               -1 },
  { "reserved",            0 },
  { "bt709",               1 },
  { "unknown",             2 },
  { "empty",               3 },
  { "bt470m",              4 },
  { "bt470bg",             5 },
  { "smpte170m",           6 },
  { "smpte240m",           7 },
  { "linear",              8 },
  { "log100",              9 },
  { "log316",             10 },
  { "iec61966",           11 },
  { "bt1361e",            12 },
  { "iec61966-2-1",       13 },
  { "bt2020-10",          14 },
  { "bt2020-12",          15 },
  { "smpte2084",          16 },
  { "smpte428",           17 },
  { "arib-std-b67",       18 },
  { "0", 0 }, { "1", 1 }, { "2", 2 }, { "3", 3 }, { "4", 4 }, { "5", 5 },
  { "6", 6 }, { "7", 7 }, { "8", 8 }, { "9", 9 }, { "10",10 }, { "11",11 },
  { "12",12 },{ "13",13 },{ "14",14 },{ "15",15 },{ "16",16 },{ "17",17 },{ "18",18 }
};

const std::vector<SVPair<int>> ColorMatrixToIntMap =
{
  { "gbr",              0 },
  { "bt709",            1 },
  { "unknown",          2 },
  { "empty",            3 },
  { "fcc",              4 },
  { "bt470bg",          5 },
  { "smpte170m",        6 },
  { "smpte240m",        7 },
  { "ycgco",            8 },
  { "bt2020nc",         9 },
  { "bt2020c",          10 },
  { "smpte2085",        11 },
  { "chroma-derived-nc",12 },
  { "chroma-derived-c", 13 },
  { "ictcp",            14 },
  { "0", 0 }, { "1", 1 }, { "2", 2 }, { "3", 3 }, { "4", 4 }, { "5", 5 },
  { "6", 6 }, { "7", 7 }, { "8", 8 }, { "9", 9 }, { "10",10 }, { "11",11 },
  { "12",12 },{ "13",13 },{ "14",14 }
};


const std::vector<SVPair<int>> FlagToIntMap =
{
  { "auto",        -1 },
  { "-1",          -1 },

  { "off",          0 },
  { "disable",      0 },
  { "0",            0 },

  { "on",           1 },
  { "enable",       1 },
  { "1",            1 },
};

// this is only needed for backward compatibility and will be removed in the next release
const std::vector<SVPair<bool>> QPAToIntMap =
{
  { "off",          0 },
  { "disable",      0 },
  { "0",            0 },

  { "on",           1 },
  { "enable",       1 },
  { "1",            1 },
  { "2",            1 }, // map deprecated modes 2-5 to qpa enabled
  { "3",            1 },
  { "4",            1 },
  { "5",            1 },
};

//// ====================================================================================================================
//// string <-> enum
//// ====================================================================================================================


void setPresets( VVEncAppCfg* cfg, int preset )
{
  vvenc_init_preset( cfg, (vvencPresetMode)preset );
}

void setInputBitDepthAndColorSpace( VVEncAppCfg* cfg, int dbcs )
{
  switch( dbcs )
  {
  case YUV420_8 :         cfg->m_inputFileChromaFormat = VVENC_CHROMA_420; cfg->m_inputBitDepth[0] = 8;  break;
  case YUV420_10 :        cfg->m_inputFileChromaFormat = VVENC_CHROMA_420; cfg->m_inputBitDepth[0] = 10; break;
  case YUV420_10_PACKED : cfg->m_inputFileChromaFormat = VVENC_CHROMA_420; cfg->m_inputBitDepth[0] = 10; cfg->m_packedYUVInput=true; break;
  case YUV422_8 :         cfg->m_inputFileChromaFormat = VVENC_CHROMA_422; cfg->m_inputBitDepth[0] = 8;  break;
  case YUV422_10 :        cfg->m_inputFileChromaFormat = VVENC_CHROMA_422; cfg->m_inputBitDepth[0] = 10; break;
  case YUV444_8 :         cfg->m_inputFileChromaFormat = VVENC_CHROMA_444; cfg->m_inputBitDepth[0] = 8;  break;
  case YUV444_10 :        cfg->m_inputFileChromaFormat = VVENC_CHROMA_444; cfg->m_inputBitDepth[0] = 10; break;
  case YUV400_8 :         cfg->m_inputFileChromaFormat = VVENC_CHROMA_400; cfg->m_inputBitDepth[0] = 8;  break;
  case YUV400_10 :        cfg->m_inputFileChromaFormat = VVENC_CHROMA_400; cfg->m_inputBitDepth[0] = 10; break;
  default: break;
  }
}


// ====================================================================================================================
// Public member functions
// ====================================================================================================================  virtual ~VVEncAppCfg()
VVEncAppCfg::~VVEncAppCfg()
{
}

/** \param  argc        number of arguments
    \param  argv        array of arguments
    \retval             true when success
 */
bool VVEncAppCfg::parseCfg( int argc, char* argv[] )
{
  bool do_help                = false;
  bool do_full_help           = false;
  int  warnUnknowParameter    = 0;

  //
  // link custom formated configuration parameters with istream reader
  //
  IStreamToEnum<vvencMsgLevel>      toMsgLevel                   ( &m_verbosity,   &MsgLevelToEnumMap );
  IStreamToFunc<vvencPresetMode>    toPreset                     ( setPresets, this, &PresetToEnumMap,vvencPresetMode::VVENC_MEDIUM);
  IStreamToRefVec<int>              toSourceSize                 ( { &m_SourceWidth, &m_SourceHeight }, true, 'x' );

  IStreamToEnum<vvencProfile>       toProfile                    ( &m_profile,                     &ProfileToEnumMap      );
  IStreamToEnum<vvencTier>          toLevelTier                  ( &m_levelTier,                   &TierToEnumMap         );
  IStreamToEnum<vvencLevel>         toLevel                      ( &m_level,                       &LevelToEnumMap        );
  IStreamToEnum<vvencSegmentMode>   toSegment                    ( &m_SegmentMode,                 &SegmentToEnumMap      );
  IStreamToEnum<vvencHDRMode>       toHDRMode                    ( &m_HdrMode,                     &HdrModeToIntMap       );

  IStreamToFunc<BitDepthAndColorSpace> toInputFormatBitdepth( setInputBitDepthAndColorSpace, this, &BitColorSpaceToIntMap, YUV420_8);
  IStreamToEnum<vvencDecodingRefreshType>   toDecRefreshType     ( &m_DecodingRefreshType,         &DecodingRefreshTypeToEnumMap );

  IStreamToEnum<int>                toAud                        ( &m_AccessUnitDelimiter,             &FlagToIntMap );
  IStreamToEnum<int>                toHrd                        ( &m_hrdParametersPresent,            &FlagToIntMap );
  IStreamToEnum<int>                toVui                        ( &m_vuiParametersPresent,            &FlagToIntMap );
  IStreamToEnum<bool>               toQPA                        ( &m_usePerceptQPA,                   &QPAToIntMap );
  IStreamToArr<char>                toTraceRule                  ( &m_traceRule[0], VVENC_MAX_STRING_LEN  );
  IStreamToArr<char>                toTraceFile                  ( &m_traceFile[0], VVENC_MAX_STRING_LEN  );
  IStreamToEnum<vvencHashType>      toHashType                   ( &m_decodedPictureHashSEIType,   &HashTypeToEnumMap     );
  //
  // setup configuration parameters
  //

  std::string ignoreParams;
  po::Options opts;
  opts.setSubSection("General Options");
  opts.addOptions()
  ("help",              do_help,                  "this help text")
  ("fullhelp",          do_full_help,             "show full text")
  ("verbosity,v",       toMsgLevel,               "Specifies the level of the verboseness (0: silent, 1: error, 2: warning, 3: info, 4: notice, 5: verbose, 6: debug) ")
  ("version",           m_showVersion,            "show version ")
  ;

  opts.setSubSection("Input Options");
  opts.addOptions()
  ("input,i",           m_inputFileName,          "original YUV input file name or '-' for reading from stdin")
  ("size,s",            toSourceSize,             "specify input resolution (WidthxHeight)")
  ("format,c",          toInputFormatBitdepth,    "set input format (yuv420, yuv420_10, yuv420_10_packed)")

  ("framerate,r",       m_FrameRate,              "temporal rate (framerate) e.g. 25,29,30,50,59,60 ")
  ("tickspersec",       m_TicksPerSecond,         "Ticks Per Second for dts generation, (1..27000000)")

  ("frames,f",          m_framesToBeEncoded,      "max. frames to encode [all]")
  ("frameskip",         m_FrameSkip,              "Number of frames to skip at start of input YUV [off]")
  ("segment",           toSegment,                "when encoding multiple separate segments, specify segment position to enable segment concatenation (first, mid, last) [off]\n"
                                                  "first: first segment           \n"
                                                  "mid  : all segments between first and last segment\n"
                                                  "last : last segment")
  ;
  opts.setSubSection("Output Options");
  opts.addOptions()
  ("output,o",          m_bitstreamFileName,      "Bitstream output file name")
  ;
  opts.setSubSection("Encoder Options");
  opts.addOptions()
  ("preset",            toPreset,                 "select preset for specific encoding setting (faster, fast, medium, slow, slower)")

  ("bitrate,b",         m_RCTargetBitrate,        "bitrate for rate control (0: constant-QP encoding without rate control, otherwise bits/second)" )
  ("passes,p",          m_RCNumPasses,            "number of rate control passes (1,2)" )
  ("pass",              m_RCPass,                 "rate control pass for two-pass rate control (-1,1,2)" )
  ("rcstatsfile",       m_RCStatsFileName,        "rate control statistics file" )
  ("qp,q",              m_QP,                     "quantization parameter, QP (0-63)")
  ("qpa",               toQPA,                    "Enable perceptually motivated QP adaptation, XPSNR based (0:off, 1:on)", true)

  ("threads,-t",        m_numThreads,             "Number of threads default: [size < 720p: 4, >= 720p: 8]")

  ("gopsize,g",         m_GOPSize,                "GOP size of temporal structure (16,32)")
  ("refreshtype,-rt",   toDecRefreshType,         "intra refresh type (idr,cra,idr2,cra_cre - CRA with constrained encoding for RASL pictures)")
  ("refreshsec,-rs",    m_IntraPeriodSec,         "Intra period/refresh in seconds")
  ("intraperiod,-ip",   m_IntraPeriod,            "Intra period in frames (0: use intra period in seconds (refreshsec), else: n*gopsize)")
  ;

  opts.setSubSection("Profile, Level, Tier");
  opts.addOptions()
  ("profile",           toProfile,                "select profile (main10, main10_stillpic)")
  ("level",             toLevel,                  "Level limit (1.0, 2.0,2.1, 3.0,3.1, 4.0,4.1, 5.0,5.1,5.2, 6.0,6.1,6.2,6.3, 15.5)")
  ("tier",              toLevelTier,              "Tier to use for interpretation of level (main or high)")
  ;

  opts.setSubSection("HDR and Color Options");
  opts.addOptions()
  ("hdr",               toHDRMode,                "set HDR mode (+SEI messages) + BT.709 or BT.2020 color space. "
                                                  "use: off, pq|hdr10, pq_2020|hdr10_2020, hlg, hlg_2020")
   ;

  po::setDefaults( opts );
  std::ostringstream easyOpts;
  po::doHelp( easyOpts, opts );

  opts.setSubSection("Encoder Options");
  opts.addOptions()
  ("internal-bitdepth",         m_internalBitDepth[0], "internal bitdepth (8,10)")
  ("accessunitdelimiter,-aud",  toAud,                 "Emit Access Unit Delimiter NALUs  (auto(-1),off(0),on(1); default: auto - only if needed by dependent options)", true)
  ("vuiparameterspresent,-vui", toVui,                 "Emit VUI information (auto(-1),off(0),on(1); default: auto - only if needed by dependent options)", true)
  ("hrdparameterspresent,-hrd", toHrd,                 "Emit VUI HRD information (auto(-1),off(0),on(1); default: auto - only if needed by dependent options)",  true)
  ("decodedpicturehash,-dph",   toHashType,            "Control generation of decode picture hash SEI messages, (0:off, 1:md5, 2:crc, 3:checksum)")
  ;

  if ( vvenc_is_tracing_enabled() )
  {
    opts.setSubSection( "Tracing" );
    opts.addOptions()
    ("tracechannellist",              m_listTracingChannels,  "List all available tracing channels")
    ("tracerule",                     toTraceRule,            "Tracing rule (ex: \"D_CABAC:poc==8\" or \"D_REC_CB_LUMA:poc==8\")")
    ("tracefile",                     toTraceFile,            "Tracing file")
    ;
  }

  po::setDefaults( opts );
  std::ostringstream fullOpts;
  po::doHelp( fullOpts, opts );

  //
  // parse command line parameters and read configuration files
  //

  po::setDefaults( opts );
  po::ErrorReporter err;
  const list<const char*>& argv_unhandled = po::scanArgv( opts, argc, (const char**) argv, err );
  for( auto& a : argv_unhandled )
  {
    cout << "Unhandled argument ignored: `" << a << "'\n";
  }

  if ( argc == 1 || do_help )
  {
    cout <<  easyOpts.str();
    return false;
  }
  else if ( do_full_help )
  {
    cout << fullOpts.str();
    return false;
  }

  if ( err.is_errored && ! warnUnknowParameter )
  {
    // error report has already been printed
    return false;
  }

  if( m_showVersion )
  {
    return true;
  }

  // has to be set outside
  if ( m_internChromaFormat < 0 || m_internChromaFormat >= VVENC_NUM_CHROMA_FORMAT )
  {
    m_internChromaFormat = m_inputFileChromaFormat;
  }

  return checkCfg();
}


/** \param  argc        number of arguments
    \param  argv        array of arguments
    \retval             true when success
 */
bool VVEncAppCfg::parseCfgFF( int argc, char* argv[] )
{
  bool do_help                = false;
  bool do_expert_help         = false;
  int  warnUnknowParameter    = 0;

  std::string writeCfg = "";
  //
  // link custom formated configuration parameters with istream reader
  //
  IStreamToEnum<vvencMsgLevel>      toMsgLevel                   ( &m_verbosity,                   &MsgLevelToEnumMap      );
  IStreamToFunc<vvencPresetMode>    toPreset                     ( setPresets, this, &PresetToEnumMap,vvencPresetMode::VVENC_MEDIUM);
  IStreamToRefVec<int>              toSourceSize                 ( { &m_SourceWidth, &m_SourceHeight }, true, 'x' );
  IStreamToRefVec<double>           toLambdaModifier             ( { &m_adLambdaModifier[0], &m_adLambdaModifier[1], &m_adLambdaModifier[2], &m_adLambdaModifier[3], &m_adLambdaModifier[4], &m_adLambdaModifier[5], &m_adLambdaModifier[6] }, false );

  IStreamToEnum<vvencProfile>       toProfile                    ( &m_profile,                     &ProfileToEnumMap      );
  IStreamToEnum<vvencTier>          toLevelTier                  ( &m_levelTier,                   &TierToEnumMap         );
  IStreamToEnum<vvencLevel>         toLevel                      ( &m_level,                       &LevelToEnumMap        );
  IStreamToEnum<vvencCostMode>      toCostMode                   ( &m_costMode,                    &CostModeToEnumMap     );
  IStreamToEnum<vvencChromaFormat>  toInputFileCoFormat          ( &m_inputFileChromaFormat,       &ChromaFormatToEnumMap  );
  IStreamToEnum<vvencChromaFormat>  toInternCoFormat             ( &m_internChromaFormat,          &ChromaFormatToEnumMap  );
  IStreamToEnum<vvencHashType>      toHashType                   ( &m_decodedPictureHashSEIType,   &HashTypeToEnumMap     );
  IStreamToArr<int>                 toQpInCb                     ( &m_qpInValsCb[0], VVENC_MAX_QP_VALS_CHROMA            );
  IStreamToArr<int>                 toQpOutCb                    ( &m_qpOutValsCb[0], VVENC_MAX_QP_VALS_CHROMA           );
  IStreamToArr<int>                 toQpInCr                     ( &m_qpInValsCr[0], VVENC_MAX_QP_VALS_CHROMA            );
  IStreamToArr<int>                 toQpOutCr                    ( &m_qpOutValsCr[0], VVENC_MAX_QP_VALS_CHROMA           );
  IStreamToArr<int>                 toQpInCbCr                   ( &m_qpInValsCbCr[0], VVENC_MAX_QP_VALS_CHROMA          );
  IStreamToArr<int>                 toQpOutCbCr                  ( &m_qpOutValsCbCr[0], VVENC_MAX_QP_VALS_CHROMA         );
  IStreamToArr<double>              toIntraLambdaModifier        ( &m_adIntraLambdaModifier[0], VVENC_MAX_TLAYER );

  IStreamToArr<unsigned int>        toTileColumnWidth            ( &m_tileColumnWidth[0], 10 );
  IStreamToArr<unsigned int>        toTileRowHeight              ( &m_tileRowHeight[0], 10 );
  IStreamToRefVec<uint32_t>         toNumTiles                   ( { &m_numTileConfigColumns, &m_numTileConfigRows }, true, 'x' );

  IStreamToArr<int>                 toMCTFFrames                 ( &m_vvencMCTF.MCTFFrames[0], VVENC_MAX_MCTF_FRAMES   );
  IStreamToArr<double>              toMCTFStrengths              ( &m_vvencMCTF.MCTFStrengths[0], VVENC_MAX_MCTF_FRAMES);
  IStreamToEnum<vvencSegmentMode>   toSegment                    ( &m_SegmentMode,            &SegmentToEnumMap );
  IStreamToEnum<vvencHDRMode>       toHDRMode                    ( &m_HdrMode,                &HdrModeToIntMap       );
  IStreamToEnum<int>                toColorPrimaries             ( &m_colourPrimaries,        &ColorPrimariesToIntMap );
  IStreamToEnum<int>                toTransferCharacteristics    ( &m_transferCharacteristics,&TransferCharacteristicsToIntMap );
  IStreamToEnum<int>                toColorMatrix                ( &m_matrixCoefficients,     &ColorMatrixToIntMap );
  IStreamToEnum<int>                toPrefTransferCharacteristics( &m_preferredTransferCharacteristics, &TransferCharacteristicsToIntMap );

  IStreamToArr<unsigned int>        toMasteringDisplay           ( &m_masteringDisplay[0], 10  );
  IStreamToArr<unsigned int>        toContentLightLevel          ( &m_contentLightLevel[0], 2 );

  IStreamToEnum<vvencDecodingRefreshType> toDecRefreshType       ( &m_DecodingRefreshType, &DecodingRefreshTypeToEnumMap );

  IStreamToEnum<int>                toAud                        ( &m_AccessUnitDelimiter,             &FlagToIntMap );
  IStreamToEnum<int>                toHrd                        ( &m_hrdParametersPresent,            &FlagToIntMap );
  IStreamToEnum<int>                toVui                        ( &m_vuiParametersPresent,            &FlagToIntMap );

  IStreamToArr<char>                toTraceRule                   ( &m_traceRule[0], VVENC_MAX_STRING_LEN  );
  IStreamToArr<char>                toTraceFile                   ( &m_traceFile[0], VVENC_MAX_STRING_LEN  );
  IStreamToArr<char>                toDecodeBitstreams0           ( &m_decodeBitstreams[0][0], VVENC_MAX_STRING_LEN  );
  IStreamToArr<char>                toDecodeBitstreams1           ( &m_decodeBitstreams[1][0], VVENC_MAX_STRING_LEN  );
  IStreamToArr<char>                toSummaryOutFilename          ( &m_summaryOutFilename[0], VVENC_MAX_STRING_LEN  );
  IStreamToArr<char>                toSummaryPicFilenameBase      ( &m_summaryPicFilenameBase[0], VVENC_MAX_STRING_LEN  );

  //
  // setup configuration parameters
  //
  std::string ignoreParams;
  po::Options opts;

  opts.setSubSection("General options");
  opts.addOptions()
  ("help",                                            do_help,                                          "this help text")
  ("fullhelp",                                        do_expert_help,                                   "expert help text")
  ("Verbosity,v",                                     toMsgLevel,                                       "Specifies the level of the verboseness (0: silent, 1: error, 2: warning, 3: info, 4: notice, 5: verbose, 6: debug)")
  ("version",                                         m_showVersion,                                    "show version ")
  ;

  opts.setSubSection("Input options");
  opts.addOptions()
  ("InputFile,i",                                     m_inputFileName,                                  "Original YUV input file name or '-' for reading from stdin")
  ("Size,s",                                          toSourceSize,                                     "Input resolution (WidthxHeight)")
  ("InputBitDepth",                                   m_inputBitDepth[ 0 ],                             "Bit-depth of input file")
  ("FramesToBeEncoded,f",                             m_framesToBeEncoded,                              "Number of frames to be encoded (default=all)")
  ("FrameRate,-fr",                                   m_FrameRate,                                      "Frame rate")
  ("FrameSkip,-fs",                                   m_FrameSkip,                                      "Number of frames to skip at start of input YUV")
  ("TicksPerSecond",                                  m_TicksPerSecond,                                 "Ticks Per Second for dts generation, ( 1..27000000)")

  ("segment",                                         toSegment,                                        "when encoding multiple separate segments, specify segment position to enable segment concatenation (first, mid, last) [off]\n"
                                                                                                        "first: first segment           \n"
                                                                                                        "mid  : all segments between first and last segment\n"
                                                                                                        "last : last segment")
  ;

  opts.setSubSection("Output options");
  opts.addOptions()
  ("BitstreamFile,b",                                 m_bitstreamFileName,                              "Bitstream output file name")
  ("ReconFile,o",                                     m_reconFileName,                                  "Reconstructed YUV output file name")
  ("OutputBitDepth",                                  m_outputBitDepth[ 0 ],                            "Bit-depth of output file")
  ;

  opts.setSubSection("Profile, Level, Tier");
  opts.addOptions()
  ("Profile",                                         toProfile,                                        "Profile name to use for encoding. Use [multilayer_]main_10[_444][_still_picture], auto, or none")
  ("Tier",                                            toLevelTier,                                      "Tier to use for interpretation of level (main or high)")
  ("Level",                                           toLevel,                                          "Level limit to be used, eg 5.1, or none")
  ;

  opts.setSubSection("Threading, performance");
  opts.addOptions()
  ("Threads,t",                                       m_numThreads,                                     "Number of threads")
  ("preset",                                          toPreset,                                         "select preset for specific encoding setting (faster, fast, medium, slow, slower)")
  ;

  opts.setSubSection("Slice decision options");
  opts.addOptions()
  ("IntraPeriod,-ip",                                 m_IntraPeriod,                                    "Intra period in frames, (-1: only first frame)")
  ("RefreshSec,-rs",                                  m_IntraPeriodSec,                                 "Intra period in seconds")
  ("DecodingRefreshType,-dr",                         toDecRefreshType,                                 "Intra refresh type (0:none, 1:CRA, 2:IDR, 3:RecPointSEI, 4:IDR2, 5:CRA_CRE - CRA with constrained encoding for RASL pictures)")
  ("GOPSize,g",                                       m_GOPSize,                                        "GOP size of temporal structure")
  ;

  opts.setSubSection("Rate control, Perceptual Quantization");
  opts.addOptions()
  ("NumPasses",                                       m_RCNumPasses,                                    "number of rate control passes (1,2)" )
  ("Passes",                                          m_RCNumPasses,                                    "number of rate control passes (1,2)" )
  ("Pass",                                            m_RCPass,                                         "rate control pass for two-pass rate control (-1,1,2)" )
  ("RCStatsFile",                                     m_RCStatsFileName,                                "rate control statistics file" )
  ("TargetBitrate",                                   m_RCTargetBitrate,                                "Rate control: target bit-rate [bps]" )

  ("PerceptQPA,-qpa",                                 m_usePerceptQPA,                                  "Enable perceptually motivated QP adaptation, XPSNR based (0:off, 1:on)", true)
  ;


  opts.setSubSection("VUI and SEI options");
  opts.addOptions()
  ("Hdr",                                             toHDRMode,                                        "set HDR mode (+SEI messages) + BT.709 or BT.2020 color space. "
                                                                                                        "If maxcll or masteringdisplay is set, HDR10/PQ is enabled. use: off, pq|hdr10, pq_2020|hdr10_2020, hlg, hlg_2020")
   ;

  po::setDefaults( opts );
  std::ostringstream easyOpts;
  po::doHelp( easyOpts, opts );

  opts.setSubSection("General options");
  opts.addOptions()
  ("c",                                               po::parseConfigFile,                              "configuration file name")
  ("WriteConfig",                                     writeCfg,                                         "write the encoder config into configuration file")
  ("WarnUnknowParameter,w",                           warnUnknowParameter,                              "warn for unknown configuration parameters instead of failing")
  ("SIMD",                                            ignoreParams,                                     "SIMD extension to use (SCALAR, SSE41, SSE42, AVX, AVX2, AVX512), default: the highest supported extension")
  ;

    if ( vvenc_is_tracing_enabled() )
  {
    opts.setSubSection("Tracing");
    opts.addOptions()
    ("TraceChannelsList",                             m_listTracingChannels,                            "List all available tracing channels")
    ("TraceRule",                                     toTraceRule,                                      "Tracing rule (ex: \"D_CABAC:poc==8\" or \"D_REC_CB_LUMA:poc==8\")")
    ("TraceFile",                                     toTraceFile,                                      "Tracing file")
    ;
  }

  // file, i/o and source parameters
  opts.setSubSection("Input options");
  opts.addOptions()
  ("SourceWidth",                                     m_SourceWidth,                                    "Source picture width")
  ("SourceHeight",                                    m_SourceHeight,                                   "Source picture height")

  ("ConformanceWindowMode",                           m_conformanceWindowMode,                          "Window conformance mode (0:off, 1:automatic padding, 2:padding, 3:conformance")
  ("ConfWinLeft",                                     m_confWinLeft,                                    "Left offset for window conformance mode 3")
  ("ConfWinRight",                                    m_confWinRight,                                   "Right offset for window conformance mode 3")
  ("ConfWinTop",                                      m_confWinTop,                                     "Top offset for window conformance mode 3")
  ("ConfWinBottom",                                   m_confWinBottom,                                  "Bottom offset for window conformance mode 3")

  ("TemporalSubsampleRatio",                          m_temporalSubsampleRatio,                         "Temporal sub-sample ratio when reading input YUV")

  ("HorizontalPadding",                               m_aiPad[0],                                       "Horizontal source padding for conformance window mode 2")
  ("VerticalPadding",                                 m_aiPad[1],                                       "Vertical source padding for conformance window mode 2")

  ("InputChromaFormat",                               toInputFileCoFormat,                              "input file chroma format (400, 420, 422, 444)")
  ("PackedInput",                                     m_packedYUVInput,                                 "Enable 10-bit packed YUV input data ( pack 4 samples( 8-byte) into 5-bytes consecutively.")
  ;

  opts.setSubSection("Quality reporting metrics");
  opts.addOptions()
  ("MSEBasedSequencePSNR",                            m_printMSEBasedSequencePSNR,                      "Emit sequence PSNR (0: only as a linear average of the frame PSNRs, 1: also based on an average of the frame MSEs")
  ("PrintHexPSNR",                                    m_printHexPsnr,                                   "Emit hexadecimal PSNR for each frame (0: off , 1:on")
  ("PrintFrameMSE",                                   m_printFrameMSE,                                  "Emit MSE values for each frame (0: off , 1:on")
  ("PrintSequenceMSE",                                m_printSequenceMSE,                               "Emit MSE values for the whole sequence (0: off , 1:on)")
  ;

  opts.setSubSection("Bitstream options");
  opts.addOptions()
  ("CabacZeroWordPaddingEnabled",                     m_cabacZeroWordPaddingEnabled,                    "Add conforming cabac-zero-words to bit streams (0: do not add, 1: add as required)")
  ;

  // Profile and level
  opts.setSubSection("Profile, Level, Tier");
  opts.addOptions()
  ("SubProfile",                                      m_subProfile,                                     "Sub-profile idc")
  ("MaxBitDepthConstraint",                           m_bitDepthConstraintValue,                        "Bit depth to use for profile-constraint for RExt profiles. (0: automatically choose based upon other parameters)")
  ("IntraConstraintFlag",                             m_intraOnlyConstraintFlag,                        "Value of general_intra_constraint_flag to use for RExt profiles (not used if an explicit RExt sub-profile is specified)")
  ;

  opts.setSubSection("Rate control, Perceptual Quantization");
  opts.addOptions()
  ("RCInitialQP",                                     m_RCInitialQP,                                    "Rate control: initial QP. With two-pass encoding, this specifies the first-pass base QP (instead of using a default QP). Activated if value is greater than zero" )
  ("RCForceIntraQP",                                  m_RCForceIntraQP,                                 "Rate control: force intra QP to be equal to initial QP" )

  ("PerceptQPATempFiltIPic",                          m_usePerceptQPATempFiltISlice,                    "Temporal high-pass filter in QPA activity calculation for key pictures (0:off, 1:on, 2:on incl. temporal pumping reduction, -1:auto)")
  ;

  // Coding structure paramters
  opts.setSubSection("Coding structure paramters");
  opts.addOptions()
  ("InputQueueSize",                                  m_InputQueueSize,                                 "Size of input frames queue (use gop size)")
  ("ReWriteParamSets",                                m_rewriteParamSets,                               "Enable rewriting of Parameter sets before every (intra) random access point")
  ("IDRRefParamList",                                 m_idrRefParamList,                                "Enable indication of reference picture list syntax elements in slice headers of IDR pictures")
  ;

  /* Quantization parameters */
  opts.setSubSection("Quantization paramters");
  opts.addOptions()
  ("QP,q",                                            m_QP,                                             "Qp value")
  ("SameCQPTablesForAllChroma",                       m_useSameChromaQPTables,                          "0: Different tables for Cb, Cr and joint Cb-Cr components, 1 (default): Same tables for all three chroma components")
  ("IntraQPOffset",                                   m_intraQPOffset,                                  "Qp offset value for intra slice, typically determined based on GOP size")
  ("LambdaFromQpEnable",                              m_lambdaFromQPEnable,                             "Enable flag for derivation of lambda from QP")
  ("LambdaModifier",                                  toLambdaModifier,                                 "Lambda modifier list for temporal layers. If LambdaModifierI is used, this will not affect intra pictures")
  ("LambdaModifierI",                                 toIntraLambdaModifier,                            "Lambda modifiers for Intra pictures, comma separated, up to one the number of temporal layer. If entry for temporalLayer exists, then use it, else if some are specified, use the last, else use the standard LambdaModifiers.")
  ("IQPFactor",                                       m_dIntraQpFactor,                                 "Intra QP Factor for Lambda Computation. If negative, the default will scale lambda based on GOP size (unless LambdaFromQpEnable then IntraQPOffset is used instead)")
  ("QpInValCb",                                       toQpInCb,                                         "Input coordinates for the QP table for Cb component")
  ("QpInValCr",                                       toQpInCr,                                         "Input coordinates for the QP table for Cr component")
  ("QpInValCbCr",                                     toQpInCbCr,                                       "Input coordinates for the QP table for joint Cb-Cr component")
  ("QpOutValCb",                                      toQpOutCb,                                        "Output coordinates for the QP table for Cb component")
  ("QpOutValCr",                                      toQpOutCr,                                        "Output coordinates for the QP table for Cr component")
  ("QpOutValCbCr",                                    toQpOutCbCr,                                      "Output coordinates for the QP table for joint Cb-Cr component")
  ("MaxCuDQPSubdiv",                                  m_cuQpDeltaSubdiv,                                "Maximum subdiv for CU luma Qp adjustment")
  ("MaxCuChromaQpOffsetSubdiv",                       m_cuChromaQpOffsetSubdiv,                         "Maximum subdiv for CU chroma Qp adjustment - set less than 0 to disable")
  ("CbQpOffset",                                      m_chromaCbQpOffset,                               "Chroma Cb QP Offset")
  ("CrQpOffset",                                      m_chromaCrQpOffset,                               "Chroma Cr QP Offset")
  ("CbQpOffsetDualTree",                              m_chromaCbQpOffsetDualTree,                       "Chroma Cb QP Offset for dual tree")
  ("CrQpOffsetDualTree",                              m_chromaCrQpOffsetDualTree,                       "Chroma Cr QP Offset for dual tree")
  ("CbCrQpOffset",                                    m_chromaCbCrQpOffset,                             "QP Offset for joint Cb-Cr mode")
  ("CbCrQpOffsetDualTree",                            m_chromaCbCrQpOffsetDualTree,                     "QP Offset for joint Cb-Cr mode in dual tree")
  ("SliceChromaQPOffsetPeriodicity",                  m_sliceChromaQpOffsetPeriodicity,                 "Used in conjunction with Slice Cb/Cr QpOffsetIntraOrPeriodic. Use 0 (default) to disable periodic nature.")
  ("SliceCbQpOffsetIntraOrPeriodic",                  m_sliceChromaQpOffsetIntraOrPeriodic[0],          "Chroma Cb QP Offset at slice level for I slice or for periodic inter slices as defined by SliceChromaQPOffsetPeriodicity. Replaces offset in the GOP table.")
  ("SliceCrQpOffsetIntraOrPeriodic",                  m_sliceChromaQpOffsetIntraOrPeriodic[1],          "Chroma Cr QP Offset at slice level for I slice or for periodic inter slices as defined by SliceChromaQPOffsetPeriodicity. Replaces offset in the GOP table.")

  ("LumaLevelToDeltaQPMode",                          m_lumaLevelToDeltaQPEnabled,                      "Luma based Delta QP 0(default): not used. 1: Based on CTU average")
  ("WCGPPSEnable",                                    m_wcgChromaQpControl.enabled,                     "1: Enable the WCG PPS chroma modulation scheme. 0 (default) disabled")
  ("WCGPPSCbQpScale",                                 m_wcgChromaQpControl.chromaCbQpScale,             "WCG PPS Chroma Cb QP Scale")
  ("WCGPPSCrQpScale",                                 m_wcgChromaQpControl.chromaCrQpScale,             "WCG PPS Chroma Cr QP Scale")
  ("WCGPPSChromaQpScale",                             m_wcgChromaQpControl.chromaQpScale,               "WCG PPS Chroma QP Scale")
  ("WCGPPSChromaQpOffset",                            m_wcgChromaQpControl.chromaQpOffset,              "WCG PPS Chroma QP Offset")
  ;

  opts.setSubSection("Misc. options");
  opts.addOptions()
  ("ChromaFormatIDC,-cf",                             toInternCoFormat,                                 "intern chroma format (400, 420, 422, 444) or set to 0 (default), same as InputChromaFormat")
  ("UseIdentityTableForNon420Chroma",                 m_useIdentityTableForNon420Chroma,                "True: Indicates that 422/444 chroma uses identity chroma QP mapping tables; False: explicit Qp table may be specified in config")
  ("InputBitDepthC",                                  m_inputBitDepth[ 1 ],                             "As per InputBitDepth but for chroma component. (default:InputBitDepth)")
  ("InternalBitDepth",                                m_internalBitDepth[ 0 ],                          "Bit-depth the codec operates at. (default: MSBExtendedBitDepth). If different to MSBExtendedBitDepth, source data will be converted")
  ("OutputBitDepthC",                                 m_outputBitDepth[ 1 ],                            "As per OutputBitDepth but for chroma component. (default: use luma output bit-depth)")
  ("MSBExtendedBitDepth",                             m_MSBExtendedBitDepth[ 0 ],                       "bit depth of luma component after addition of MSBs of value 0 (used for synthesising High Dynamic Range source material). (default:InputBitDepth)")
  ("MSBExtendedBitDepthC",                            m_MSBExtendedBitDepth[ 1 ],                       "As per MSBExtendedBitDepth but for chroma component. (default:MSBExtendedBitDepth)")

  ("WaveFrontSynchro",                                m_entropyCodingSyncEnabled,                       "Enable entropy coding sync")
  ("EntryPointsPresent",                              m_entryPointsPresent,                             "Enable entry points in slice header")

  ;

  opts.setSubSection("Quad-Tree size and depth");
  opts.addOptions()
  ("CTUSize",                                         m_CTUSize,                                        "CTUSize")
  ("MinQTISlice",                                     m_MinQT[0],                                       "MinQTISlice")
  ("MinQTLumaISlice",                                 m_MinQT[0],                                       "MinQTLumaISlice")
  ("MinQTNonISlice",                                  m_MinQT[1],                                       "MinQTNonISlice")
  ("MinQTChromaISliceInChromaSamples",                m_MinQT[2],                                       "MinQTChromaISlice")
  ("MaxMTTDepth",                                     m_maxMTTDepth,                                    "maxMTTDepth")
  ("MaxMTTDepthI",                                    m_maxMTTDepthI,                                   "maxMTTDepthI")
  ("MaxMTTDepthISliceL",                              m_maxMTTDepthI,                                   "maxMTTDepthISliceL")
  ("MaxMTTDepthISliceC",                              m_maxMTTDepthIChroma,                             "maxMTTDepthISliceC")
  // --> deprecated
  ("MaxMTTHierarchyDepth",                            m_maxMTTDepth,                                    "maxMTTDepth")
  ("MaxMTTHierarchyDepthI",                           m_maxMTTDepthI,                                   "maxMTTDepthI")
  ("MaxMTTHierarchyDepthISliceL",                     m_maxMTTDepthI,                                   "maxMTTDepthISliceL")
  ("MaxMTTHierarchyDepthISliceC",                     m_maxMTTDepthIChroma,                             "maxMTTDepthISliceC")
  // <-- deprecated
  ("MaxBTLumaISlice",                                 m_maxBT[0],                                       "MaxBTLumaISlice")
  ("MaxBTChromaISlice",                               m_maxBT[2],                                       "MaxBTChromaISlice")
  ("MaxBTNonISlice",                                  m_maxBT[1],                                       "MaxBTNonISlice")
  ("MaxTTLumaISlice",                                 m_maxTT[0],                                       "MaxTTLumaISlice")
  ("MaxTTChromaISlice",                               m_maxTT[2],                                       "MaxTTChromaISlice")
  ("MaxTTNonISlice",                                  m_maxTT[1],                                       "MaxTTNonISlice")
  ("DualITree",                                       m_dualITree,                                      "Use separate luma and chroma QTBT trees for intra slice")
  ("Log2MaxTbSize",                                   m_log2MaxTbSize,                                  "Maximum transform block size in logarithm base 2")
  ("Log2MinCodingBlockSize",                          m_log2MinCodingBlockSize,                         "Minimum coding block size in logarithm base 2")
  ;

  opts.setSubSection("Coding tools");
  opts.addOptions()
  ("CostMode",                                        toCostMode,                                       "Use alternative cost functions: choose between 'lossy', 'sequence_level_lossless', 'lossless' (which forces QP to " MACRO_TO_STRING(LOSSLESS_AND_MIXED_LOSSLESS_RD_COST_TEST_QP) ") and 'mixed_lossless_lossy' (which used QP'=" MACRO_TO_STRING(LOSSLESS_AND_MIXED_LOSSLESS_RD_COST_TEST_QP_PRIME) " for pre-estimates of transquant-bypass blocks).")
  ("ASR",                                             m_bUseASR,                                        "Adaptive motion search range")
  ("HadamardME",                                      m_bUseHADME,                                      "Hadamard ME for fractional-pel")
  ("RDOQ",                                            m_RDOQ,                                           "Rate-Distortion Optimized Quantization mode")
  ("RDOQTS",                                          m_useRDOQTS,                                      "Rate-Distortion Optimized Quantization mode for TransformSkip")
  ("SelectiveRDOQ",                                   m_useSelectiveRDOQ,                               "Enable selective RDOQ")

  ("JointCbCr",                                       m_JointCbCrMode,                                  "Enable joint coding of chroma residuals (0:off, 1:on)")
  ("CabacInitPresent",                                m_cabacInitPresent,                               "Enable cabac table index selection based on previous frame")
  ("LCTUFast",                                        m_useFastLCTU,                                    "Fast methods for large CTU")
  ("PBIntraFast",                                     m_usePbIntraFast,                                 "Intra mode pre-check dependent on best Inter mode, skip intra if it is not probable (0:off, 1: VTM, 2: relaxed, giving intra more chance)")
  ("FastMrg",                                         m_useFastMrg,                                     "Fast methods for inter merge")
  ("AMaxBT",                                          m_useAMaxBT,                                      "Adaptive maximal BT-size")
  ("FastQtBtEnc",                                     m_fastQtBtEnc,                                    "Fast encoding setting for QTBT")
  ("ContentBasedFastQtbt",                            m_contentBasedFastQtbt,                           "Signal based QTBT speed-up")
  ("FEN",                                             m_fastInterSearchMode,                            "fast encoder setting")
  ("ECU",                                             m_useEarlyCU,                                     "Early CU setting (1: ECU limited to specific block size and TL, 2: unconstrained ECU)")
  ("FDM",                                             m_useFastDecisionForMerge,                        "Fast decision for Merge RD Cost")

  ("DisableIntraInInter",                             m_bDisableIntraCUsInInterSlices,                  "Flag to disable intra CUs in inter slices")
  ("ConstrainedIntraPred",                            m_bUseConstrainedIntraPred,                       "Constrained Intra Prediction")
  ("FastUDIUseMPMEnabled",                            m_bFastUDIUseMPMEnabled,                          "If enabled, adapt intra direction search, accounting for MPM")
  ("FastMEForGenBLowDelayEnabled",                    m_bFastMEForGenBLowDelayEnabled,                  "If enabled use a fast ME for generalised B Low Delay slices")

  ("MTSImplicit",                                     m_MTSImplicit,                                    "Enable implicit MTS when explicit MTS is off\n")
  ("TMVPMode",                                        m_TMVPModeId,                                     "TMVP mode enable(0: off 1: for all slices 2: for certain slices only)")
  ("DepQuant",                                        m_DepQuantEnabled,                                "Enable dependent quantization" )
  ("QuantThrVal",                                     m_quantThresholdVal,                              "Quantization threshold value for DQ last coefficient search" )
  ("SignHideFlag",                                    m_SignDataHidingEnabled,                          "Enable sign data hiding" )
  ("MIP",                                             m_MIP,                                            "Enable MIP (matrix-based intra prediction)")
  ("FastMIP",                                         m_useFastMIP,                                     "Fast encoder search for MIP (matrix-based intra prediction)")
  ("MaxNumMergeCand",                                 m_maxNumMergeCand,                                "Maximum number of merge candidates")
  ("MaxNumAffineMergeCand",                           m_maxNumAffineMergeCand,                          "Maximum number of affine merge candidates")
  ("Geo",                                             m_Geo,                                            "Enable geometric partitioning mode (0:off, 1:on)")
  ("MaxNumGeoCand",                                   m_maxNumGeoCand,                                  "Maximum number of geometric partitioning mode candidates")
  ("FastIntraTools",                                  m_FastIntraTools,                                 "SpeedUPIntraTools:LFNST,ISP,MTS. (0:off, 1:speed1, 2:speed2)")
  ("IntraEstDecBit",                                  m_IntraEstDecBit,                                 "Intra estimation decimation binary exponent for first pass directional modes screening (only test each (2^N)-th mode in the first estimation pass)")
  ;

  // motion search options
  opts.setSubSection("Motion search options");
  opts.addOptions()
  ("FastSearch",                                      m_motionEstimationSearchMethod,                   "Search mode (0:Full search 1:Diamond 2:Selective 3:Enhanced Diamond 4: FastDiamond)")
  ("FastSearchSCC",                                   m_motionEstimationSearchMethodSCC,                "Search mode for SCC (0:use non SCC-search 1:Selective 2:DiamondSCC 3:FastDiamondSCC)")
  ("RestrictMESampling",                              m_bRestrictMESampling,                            "Enable restrict ME Sampling for selective inter motion search")
  ("SearchRange,-sr",                                 m_SearchRange,                                    "Motion search range")
  ("BipredSearchRange",                               m_bipredSearchRange,                              "Motion search range for bipred refinement")
  ("MinSearchWindow",                                 m_minSearchWindow,                                "Minimum motion search window size for the adaptive window ME")
  ("ClipForBiPredMEEnabled",                          m_bClipForBiPredMeEnabled,                        "Enable clipping in the Bi-Pred ME.")
  ("FastMEAssumingSmootherMVEnabled",                 m_bFastMEAssumingSmootherMVEnabled,               "Enable fast ME assuming a smoother MV.")
  ("IntegerET",                                       m_bIntegerET,                                     "Enable early termination for integer motion search")
  ("FastSubPel",                                      m_fastSubPel,                                     "Enable fast sub-pel ME (1: enable fast sub-pel ME, 2: completely disable sub-pel ME)")
  ;

  // Deblocking filter parameters
  opts.setSubSection("Loop filters (deblock and SAO)");
  opts.addOptions()
  ("LoopFilterDisable",                               m_bLoopFilterDisable,                             "")
  ("LoopFilterOffsetInPPS",                           m_loopFilterOffsetInPPS,                          "")
  ("LoopFilterBetaOffset_div2",                       m_loopFilterBetaOffsetDiv2[0],                    "")
  ("LoopFilterTcOffset_div2",                         m_loopFilterTcOffsetDiv2[0],                      "")
  ("LoopFilterCbBetaOffset_div2",                     m_loopFilterBetaOffsetDiv2[1],                    "")
  ("LoopFilterCbTcOffset_div2",                       m_loopFilterTcOffsetDiv2[1],                      "")
  ("LoopFilterCrBetaOffset_div2",                     m_loopFilterBetaOffsetDiv2[2],                    "")
  ("LoopFilterCrTcOffset_div2",                       m_loopFilterTcOffsetDiv2[2],                      "")
  ("DeblockingFilterMetric",                          m_deblockingFilterMetric,                         "")

  ("DisableLoopFilterAcrossTiles",                    m_bDisableLFCrossTileBoundaryFlag,                "Loop filtering applied across tile boundaries or not (0: filter across tile boundaries  1: do not filter across tile boundaries)")
  ("DisableLoopFilterAcrossSlices",                   m_bDisableLFCrossSliceBoundaryFlag,               "Loop filtering applied across tile boundaries or not (0: filter across slice boundaries  1: do not filter across slice boundaries)")

  ("SAO",                                             m_bUseSAO,                                        "Enable Sample Adaptive Offset")
  ("SaoEncodingRate",                                 m_saoEncodingRate,                                "When >0 SAO early picture termination is enabled for luma and chroma")
  ("SaoEncodingRateChroma",                           m_saoEncodingRateChroma,                          "The SAO early picture termination rate to use for chroma (when m_SaoEncodingRate is >0). If <=0, use results for luma")
  ("SaoLumaOffsetBitShift",                           m_saoOffsetBitShift[ 0 ],                         "Specify the luma SAO bit-shift. If negative, automatically calculate a suitable value based upon bit depth and initial QP")
  ("SaoChromaOffsetBitShift",                         m_saoOffsetBitShift[ 1 ],                         "Specify the chroma SAO bit-shift. If negative, automatically calculate a suitable value based upon bit depth and initial QP")
  ;

  opts.setSubSection("VUI and SEI options");
  opts.addOptions()

  ("SEIDecodedPictureHash,-dph",                      toHashType,                                       "Control generation of decode picture hash SEI messages, (0:off, 1:md5, 2:crc, 3:checksum)" )
  ("SEIBufferingPeriod",                              m_bufferingPeriodSEIEnabled,                      "Control generation of buffering period SEI messages")
  ("SEIPictureTiming",                                m_pictureTimingSEIEnabled,                        "Control generation of picture timing SEI messages")
  ("SEIDecodingUnitInfo",                             m_decodingUnitInfoSEIEnabled,                     "Control generation of decoding unit information SEI message.")
  ("EnableDecodingParameterSet",                      m_decodingParameterSetEnabled,                    "Enable writing of Decoding Parameter Set")
  ("AccessUnitDelimiter,-aud",                        toAud,                                            "Enable Access Unit Delimiter NALUs, (default: auto - enable only if needed by dependent options)" , true)
  ("VuiParametersPresent,-vui",                       toVui,                                            "Enable generation of vui_parameters(), (default: auto - enable only if needed by dependent options)", true)
  ("HrdParametersPresent,-hrd",                       toHrd,                                            "Enable generation of hrd_parameters(), (default: auto - enable only if needed by dependent options)", true)
  ("AspectRatioInfoPresent",                          m_aspectRatioInfoPresent,                         "Signals whether aspect_ratio_idc is present")
  ("AspectRatioIdc",                                  m_aspectRatioIdc,                                 "aspect_ratio_idc")
  ("SarWidth",                                        m_sarWidth,                                       "horizontal size of the sample aspect ratio")
  ("SarHeight",                                       m_sarHeight,                                      "vertical size of the sample aspect ratio")
  ("ColourDescriptionPresent",                        m_colourDescriptionPresent,                       "Signals whether colour_primaries, transfer_characteristics and matrix_coefficients are present")
  ("ColourPrimaries",                                 toColorPrimaries,                                 "Specify color primaries (0-13): reserved, bt709, unknown, empty, bt470m, bt470bg, smpte170m, "
                                                                                                        "smpte240m, film, bt2020, smpte428, smpte431, smpte432")

  ("TransferCharacteristics",                         toTransferCharacteristics,                        "Specify opto-electroni transfer characteristics (0-18): reserved, bt709, unknown, empty, bt470m, bt470bg, smpte170m, "
                                                                                                        "smpte240m, linear, log100, log316, iec61966-2-4, bt1361e, iec61966-2-1, "
                                                                                                        "bt2020-10, bt2020-12, smpte2084, smpte428, arib-std-b67")
  ("MatrixCoefficients",                              toColorMatrix,                                    "Specify color matrix setting to derive luma/chroma from RGB primaries (0-14): gbr, bt709, unknown, empty, fcc, bt470bg, smpte170m, "
                                                                                                        "smpte240m, ycgco, bt2020nc, bt2020c, smpte2085, chroma-derived-nc, chroma-derived-c, ictcp")

  ("ChromaLocInfoPresent",                            m_chromaLocInfoPresent,                           "Signals whether chroma_sample_loc_type_top_field and chroma_sample_loc_type_bottom_field are present")
  ("ChromaSampleLocTypeTopField",                     m_chromaSampleLocTypeTopField,                    "Specifies the location of chroma samples for top field")
  ("ChromaSampleLocTypeBottomField",                  m_chromaSampleLocTypeBottomField,                 "Specifies the location of chroma samples for bottom field")
  ("ChromaSampleLocType",                             m_chromaSampleLocType,                            "Specifies the location of chroma samples for progressive content")
  ("OverscanInfoPresent",                             m_overscanInfoPresent,                            "Indicates whether conformant decoded pictures are suitable for display using overscan")
  ("OverscanAppropriate",                             m_overscanAppropriateFlag,                        "Indicates whether conformant decoded pictures are suitable for display using overscan")
  ("VideoSignalTypePresent",                          m_videoSignalTypePresent,                         "Signals whether video_format, video_full_range_flag, and colour_description_present_flag are present")
  ("VideoFullRange",                                  m_videoFullRangeFlag,                             "Indicates the black level and range of luma and chroma signals")


  ("MasteringDisplayColourVolume",                    toMasteringDisplay,                               "SMPTE ST 2086 mastering display colour volume info SEI (HDR), "
                                                                                                        "vec(uint) size 10, x,y,x,y,x,y,x,y,max,min where: \"G(x,y)B(x,y)R(x,y)WP(x,y)L(max,min)\""
                                                                                                        "range: 0 <= GBR,WP <= 50000, 0 <= L <= uint; GBR xy coordinates in increment of 1/50000, min/max luminance in units of 1/10000 cd/m2" )
  ("MaxContentLightLevel",                            toContentLightLevel,                              "Specify content light level info SEI as \"cll,fall\" (HDR) max. content light level, "
                                                                                                        "max. frame average light level, range: 1 <= cll,fall <= 65535'")
  ("PreferredTransferCharacteristics",                toPrefTransferCharacteristics,                    "Specify preferred transfer characteristics SEI and overwrite transfer entry in VUI (0-18): reserved, bt709, unknown, empty, bt470m, bt470bg, smpte170m, "
                                                                                                        "smpte240m, linear, log100, log316, iec61966-2-4, bt1361e, iec61966-2-1, "
                                                                                                        "bt2020-10, bt2020-12, smpte2084, smpte428, arib-std-b67")
  ;

  opts.setSubSection("Summary options (debugging)");
  opts.addOptions()
  ("SummaryOutFilename",                              toSummaryOutFilename,                             "Filename to use for producing summary output file. If empty, do not produce a file.")
  ("SummaryPicFilenameBase",                          toSummaryPicFilenameBase,                         "Base filename to use for producing summary picture output files. The actual filenames used will have I.txt, P.txt and B.txt appended. If empty, do not produce a file.")
  ("SummaryVerboseness",                              m_summaryVerboseness,                             "Specifies the level of the verboseness of the text output")
  ;

  opts.setSubSection("Decoding options (debugging)");
  opts.addOptions()
  ("DebugBitstream",                                  toDecodeBitstreams0,                              "Assume the frames up to POC DebugPOC will be the same as in this bitstream. Load those frames from the bitstream instead of encoding them." )
  ("DecodeBitstream1",                                toDecodeBitstreams0,                              "Assume the frames up to POC DebugPOC will be the same as in this bitstream. Load those frames from the bitstream instead of encoding them." )
  ("DecodeBitstream2",                                toDecodeBitstreams1,                              "Assume the frames up to POC DebugPOC will be the same as in this bitstream. Load those frames from the bitstream instead of encoding them." )
  ("DebugPOC",                                        m_switchPOC,                                      "If DebugBitstream is present, load frames up to this POC from this bitstream. Starting with DebugPOC, return to normal encoding." )
  ("SwitchPOC",                                       m_switchPOC,                                      "If DebugBitstream is present, load frames up to this POC from this bitstream. Starting with DebugPOC, return to normal encoding." )
  ("SwitchDQP",                                       m_switchDQP,                                      "delta QP applied to picture with switchPOC and subsequent pictures." )
  ("FastForwardToPOC",                                m_fastForwardToPOC,                               "Get to encoding the specified POC as soon as possible by skipping temporal layers irrelevant for the specified POC." )
  ("StopAfterFFtoPOC",                                m_stopAfterFFtoPOC,                               "If using fast forward to POC, after the POC of interest has been hit, stop further encoding.")
  ("DecodeBitstream2ModPOCAndType",                   m_bs2ModPOCAndType,                               "Modify POC and NALU-type of second input bitstream, to use second BS as closing I-slice")
  ("ForceDecodeBitstream1",                           m_forceDecodeBitstream1,                          "force decoding of bitstream 1 - use this only if you are really sure about what you are doing ")
  ;

  opts.setSubSection("Coding tools");
  opts.addOptions()
  ("SMVD",                                            m_SMVD,                                           "Enable Symmetric MVD (0:off 1:vtm 2:fast 3:faster\n")
  ("AMVR",                                            m_AMVRspeed,                                      "Enable Adaptive MV precision Mode (IMV)")
  // added for backward compatibility with VTM
  ("IMV",                                             m_AMVRspeed,                                      "Enable Adaptive MV precision Mode (IMV)")
  ("LMChroma",                                        m_LMChroma,                                       "Enable LMChroma prediction")
  ("MRL",                                             m_MRL,                                            "MultiRefernceLines")
  ("BDOF",                                            m_BDOF,                                           "Enable bi-directional optical flow")
  // added for backward compatibility with VTM
  ("BIO",                                             m_BDOF,                                           "Enable bi-directional optical flow")
  ("DMVR",                                            m_DMVR,                                           "Decoder-side Motion Vector Refinement")
  ("EncDbOpt",                                        m_EDO,                                            "Encoder optimization with deblocking filter 0:off 1:vtm 2:fast")
  ("EDO",                                             m_EDO,                                            "Encoder optimization with deblocking filter 0:off 1:vtm 2:fast")
  ("LMCSEnable",                                      m_lumaReshapeEnable,                              "Enable LMCS luma mapping with chroma scaling (0:off 1:on 2:use SCC detection to disable for screen coded content)")
  ("LMCS",                                            m_lumaReshapeEnable,                              "Enable LMCS luma mapping with chroma scaling (0:off 1:on 2:use SCC detection to disable for screen coded content)")
  ("LMCSSignalType",                                  m_reshapeSignalType,                              "Input signal type (0:SDR, 1:HDR-PQ, 2:HDR-HLG)")
  ("LMCSUpdateCtrl",                                  m_updateCtrl,                                     "LMCS model update control (0:RA, 1:AI, 2:LDB/LDP)")
  ("LMCSAdpOption",                                   m_adpOption,                                      "LMCS adaptation options: 0:automatic,"
                                                                                                             "1: rsp both (CW66 for QP<=22), 2: rsp TID0 (for all QP),"
                                                                                                             "3: rsp inter(CW66 for QP<=22), 4: rsp inter(for all QP).")
  ("LMCSInitialCW",                                   m_initialCW,                                      "LMCS initial total codeword (0~1023) when LMCSAdpOption > 0")
  ("LMCSOffset",                                      m_LMCSOffset,                                     "LMCS chroma residual scaling offset")
  ("ALF",                                             m_alf,                                            "Adpative Loop Filter" )
  ("ALFSpeed",                                        m_alfSpeed,                                       "ALF speed (skip filtering of non-referenced frames) [0-1]" )
  ("CCALF",                                           m_ccalf,                                          "Cross-component Adaptive Loop Filter" )
  ("CCALFQpTh",                                       m_ccalfQpThreshold,                               "QP threshold above which encoder reduces CCALF usage. Ignored in case of PerceptQPA.")
  ("UseNonLinearAlfLuma",                             m_useNonLinearAlfLuma,                            "Non-linear adaptive loop filters for Luma Channel")
  ("UseNonLinearAlfChroma",                           m_useNonLinearAlfChroma,                          "Non-linear adaptive loop filters for Chroma Channels")
  ("MaxNumAlfAlternativesChroma",                     m_maxNumAlfAlternativesChroma,                    std::string("Maximum number of alternative Chroma filters (1-") + std::to_string(VVENC_MAX_NUM_ALF_ALTERNATIVES_CHROMA) + std::string (", inclusive)") )
  ("ALFTempPred",                                     m_alfTempPred,                                    "Enable usage of ALF temporal prediction for filter data\n" )
  ("PROF",                                            m_PROF,                                           "Enable prediction refinement with optical flow for affine mode")
  ("Affine",                                          m_Affine,                                         "Enable affine prediction")
  ("AffineType",                                      m_AffineType,                                     "Enable affine type prediction")
  ("MMVD",                                            m_MMVD,                                           "Enable Merge mode with Motion Vector Difference")
  ("MmvdDisNum",                                      m_MmvdDisNum,                                     "Number of MMVD Distance Entries")
  ("AllowDisFracMMVD",                                m_allowDisFracMMVD,                               "Disable fractional MVD in MMVD mode adaptively")
  ("MCTF",                                            m_vvencMCTF.MCTF,                                 "Enable GOP based temporal filter. (0:off, 1:filter all frames, 2:use SCC detection to disable for screen coded content)")
  ("MCTFSpeed",                                       m_vvencMCTF.MCTFSpeed,                            "MCTF Fast Mode (0:best quality .. 4:fast)")
  ("MCTFFutureReference",                             m_vvencMCTF.MCTFFutureReference,                  "Enable referencing of future frames in the GOP based temporal filter. This is typically disabled for Low Delay configurations.")
  ("MCTFNumLeadFrames",                               m_vvencMCTF.MCTFNumLeadFrames,                    "Number of additional MCTF lead frames, which will not be encoded, but can used for MCTF filtering")
  ("MCTFNumTrailFrames",                              m_vvencMCTF.MCTFNumTrailFrames,                   "Number of additional MCTF trail frames, which will not be encoded, but can used for MCTF filtering")
  ("MCTFFrame",                                       toMCTFFrames,                                          "Frame to filter Strength for frame in GOP based temporal filter")
  ("MCTFStrength",                                    toMCTFStrengths,                                       "Strength for  frame in GOP based temporal filter.")

  ("FastLocalDualTreeMode",                           m_fastLocalDualTreeMode,                          "Fast intra pass coding for local dual-tree in intra coding region (0:off, 1:use threshold, 2:one intra mode only)")
  ("QtbttExtraFast",                                  m_qtbttSpeedUp,                                   "Non-VTM compatible QTBTT speed-ups" )
#if 1//FASTTT_TH
  ("FastTTSplit",                                     m_fastTTSplit,                                    "Fast method for TT split" )
#endif 
    ;

  opts.setSubSection("Threading, performance");
  opts.addOptions()
  ("MaxParallelFrames",                               m_maxParallelFrames,                              "Maximum number of frames to be processed in parallel(0:off, >=2: enable parallel frames)")
  ("WppBitEqual",                                     m_ensureWppBitEqual,                              "Ensure bit equality with WPP case (0:off (sequencial mode), 1:copy from wpp line above, 2:line wise reset)")
  ("EnablePicPartitioning",                           m_picPartitionFlag,                               "Enable picture partitioning (0: single tile, single slice, 1: multiple tiles/slices)")
  ("TileColumnWidthArray",                            toTileColumnWidth,                                "Tile column widths in units of CTUs. Last column width in list will be repeated uniformly to cover any remaining picture width")
  ("TileRowHeightArray",                              toTileRowHeight,                                  "Tile row heights in units of CTUs. Last row height in list will be repeated uniformly to cover any remaining picture height")
<<<<<<< HEAD
  ("TileConfig",                                      toNumTiles,                                       "Set number of tile columns and rows explicitly. ")
=======
  ("TileParallelCtuEnc",                              m_tileParallelCtuEnc,                             "Allow parallel CTU block search in different tiles")
>>>>>>> 00c11a11
  ;

  opts.setSubSection("Coding tools");
  opts.addOptions()
  ("SbTMVP",                                          m_SbTMVP,                                         "Enable Subblock Temporal Motion Vector Prediction (0: off, 1: on)")
  ("CIIP",                                            m_CIIP,                                           "Enable CIIP mode, 0: off, 1: vtm, 2: fast, 3: faster ")
  ("SBT",                                             m_SBT,                                            "Enable Sub-Block Transform for inter blocks (0: off 1: vtm, 2: fast, 3: faster)" )
  ("LFNST",                                           m_LFNST,                                          "Enable LFNST (0: off, 1: on)" )
  ("MTS",                                             m_MTS,                                            "Multiple Transform Set (MTS)" )
  ("MTSIntraMaxCand",                                 m_MTSIntraMaxCand,                                "Number of additional candidates to test for MTS in intra slices")
  ("ISP",                                             m_ISP,                                            "Intra Sub-Partitions Mode (0: off, 1: vtm, 2: fast, 3: faster)")
  ("TransformSkip",                                   m_TS,                                             "Intra transform skipping, 0: off, 1: TS, 2: TS with SCC detection ")
  ("TransformSkipLog2MaxSize",                        m_TSsize,                                         "Specify transform-skip maximum size. Minimum 2, Maximum 5")
  ("ChromaTS",                                        m_useChromaTS,                                    "Enable encoder search of chromaTS")
  ("BDPCM",                                           m_useBDPCM,                                       "BDPCM (0:off, 1:luma and chroma, 2: BDPCM with SCC detection)")
  ("RPR",                                             m_rprEnabledFlag,                                 "Reference Sample Resolution (0: disable, 1: eneabled, 2: RPR ready")
  ("IBC",                                             m_IBCMode,                                        "IBC (0:off, 1:IBC, 2: IBC with SCC detection)")
  ("IBCFastMethod",                                   m_IBCFastMethod,                                  "Fast methods for IBC. 1:default, [2..6] speedups")
  ("BCW",                                             m_BCW,                                            "Enable Generalized Bi-prediction(Bcw) 0: disabled, 1: enabled, 2: fast")
  ("FastInferMerge",                                  m_FIMMode,                                        "Fast method to skip Inter/Intra modes. 0: off, [1..4] speedups")
  ("NumIntraModesFullRD",                             m_numIntraModesFullRD,                            "Number modes for full RD intra search [-1, 1..3] (default: -1 auto)")
  ("ReduceIntraChromaModesFullRD",                    m_reduceIntraChromaModesFullRD,                   "Reduce modes for chroma full RD intra search")
  ;

  opts.setSubSection("Input options");
  opts.addOptions()
  ("HorCollocatedChroma",                             m_horCollocatedChromaFlag,                        "Specifies location of a chroma sample relatively to the luma sample in horizontal direction in the reference picture resampling"
                                                                                                        "(0: horizontally shifted by 0.5 units of luma samples, 1: collocated)")
  ("VerCollocatedChroma",                             m_verCollocatedChromaFlag,                        "Specifies location of a chroma sample relatively to the luma sample in vertical direction in the cross-component linear model intra prediction and the reference picture resampling"
                                                                                                        "(0: horizontally co-sited, vertically shifted by 0.5 units of luma samples, 1: collocated)")
  ("ClipInputVideoToRec709Range",                     m_bClipInputVideoToRec709Range,                   "Enable clipping input video to the Rec. 709 Range on loading when InternalBitDepth is less than MSBExtendedBitDepth")
  ;

  opts.setSubSection("Reconstructed video options");
  opts.addOptions()
  ("ClipOutputVideoToRec709Range",                    m_bClipOutputVideoToRec709Range,                  "Enable clipping output video to the Rec. 709 Range on saving when OutputBitDepth is less than InternalBitDepth")
  ("PYUV",                                            m_packedYUVOutput,                                "Enable output 10-bit and 12-bit YUV data as 5-byte and 3-byte (respectively) packed YUV data. Ignored for interlaced output.")
    ;


  // following options are unused, only for compatiblity
  int  cropOffsetLeft               = 0;
  int  cropOffsetTop                = 0;
  int  cropOffsetRight              = 0;
  int  cropOffsetBottom             = 0;
  bool calculateHdrMetrics          = false;
  bool signalledSliceIdFlag         = false;
  int  signalledSliceIdLengthMinus1 = 0;
  std::vector<int> rectSliceBoundary;
  std::vector<int> signalledSliceId;
  IStreamToVec<int> toRectSliceBoundary( &rectSliceBoundary );
  IStreamToVec<int> toSignalledSliceId ( &signalledSliceId  );
  bool sdr = false;

  opts.setSubSection("Unused options (only for compatiblity to VTM)");
  opts.addOptions()
  ("EnablePictureHeaderInSliceHeader",                m_enablePictureHeaderInSliceHeader,               "Enable Picture Header in Slice Header")

  ("CropOffsetLeft",                                  cropOffsetLeft,                                   "Crop Offset Left position")
  ("CropOffsetTop",                                   cropOffsetTop,                                    "Crop Offset Top position")
  ("CropOffsetRight",                                 cropOffsetRight,                                  "Crop Offset Right position")
  ("CropOffsetBottom",                                cropOffsetBottom,                                 "Crop Offset Bottom position")
  ("CalculateHdrMetrics",                             calculateHdrMetrics,                              "Enable HDR metric calculation")

  ("SignalledIdFlag",                                 signalledSliceIdFlag,                             "Signalled Slice ID Flag")
  ("SignalledSliceIdLengthMinus1",                    signalledSliceIdLengthMinus1,                     "Signalled Tile Group Length minus 1")
  ("RectSlicesBoundaryArray",                         toRectSliceBoundary,                              "Rectangular slices boundaries in Pic")
  ("SignalledSliceId",                                toSignalledSliceId,                               "Signalled rectangular slice ID")

  ("isSDR",                                           sdr,                                              "compatibility")
  ;


  po::setDefaults( opts );
  std::ostringstream fullOpts;
  po::doHelp( fullOpts, opts );

  for ( int i = 0; i < VVENC_MAX_GOP; i++ )
  {
    std::ostringstream cOSS;
    cOSS << "Frame" << i+1;
    opts.addOptions()(cOSS.str(), m_GOPList[i] );
  }
  opts.addOptions()("decode",                          m_decode,                                        "decode only");

  //
  // parse command line parameters and read configuration files
  //

  po::setDefaults( opts );
  po::ErrorReporter err;
  const list<const char*>& argv_unhandled = po::scanArgv( opts, argc, (const char**) argv, err );
  for( auto& a : argv_unhandled )
  {
    cout << "Unhandled argument ignored: `" << a << "'\n";
  }
  if ( argc == 1 || do_help )
  {
    /* argc == 1: no options have been specified */
    cout <<  easyOpts.str();
    return false;
  }
  if ( argc == 1 || do_expert_help )
  {
    /* argc == 1: no options have been specified */
    cout << fullOpts.str();
    return false;
  }
  if ( err.is_errored && ! warnUnknowParameter )
  {
    /* error report has already been printed on stderr */
    return false;
  }

  if( !writeCfg.empty() )
  {
    std::ofstream cfgFile;
    cfgFile.open( writeCfg.c_str(), std::ios::out | std::ios::trunc);
    if( !cfgFile.is_open() )
    {
      std::cout << " [error]: failed to open output config file " << writeCfg << std::endl;
      return false;
    }
    else
    {
      std::list<std::string> ignoreParamsLst;
      ignoreParamsLst.push_back( "help" );
      ignoreParamsLst.push_back( "fullhelp" );

      ignoreParamsLst.push_back( "WriteConfig" );
      ignoreParamsLst.push_back( "SIMD" );
      ignoreParamsLst.push_back( "c" );
      //ignoreParamsLst.push_back( "WarnUnknowParameter,w" );

      ignoreParamsLst.push_back( "decode" );
      for ( int i = 0; i < VVENC_MAX_GOP; i++ )
      {
        std::ostringstream cOSS;
        cOSS << "Frame" << i+1;
        ignoreParamsLst.push_back( cOSS.str() );
      }

      std::ostringstream cfgStream;
      po::saveConfig( cfgStream, opts, ignoreParamsLst );
      cfgFile << cfgStream.str() << std::endl;
      cfgFile.close();
    }
  }

  if( m_showVersion )
  {
    return true;
  }

  // has to be set outside
  if ( m_internChromaFormat < 0 || m_internChromaFormat >= VVENC_NUM_CHROMA_FORMAT )
  {
    m_internChromaFormat = m_inputFileChromaFormat;
  }

  return checkCfg();
}

std::string VVEncAppCfg::getConfigAsString( vvencMsgLevel eMsgLevel ) const
{
  std::stringstream css;
  if( eMsgLevel >= VVENC_DETAILS )
  {
    css << "Input          File                    : " << m_inputFileName << "\n";
    css << "Bitstream      File                    : " << m_bitstreamFileName << "\n";
    css << "Reconstruction File                    : " << m_reconFileName << "\n";
    css << "RC Statistics  File                    : " << m_RCStatsFileName << "\n";
  }

  const VVEncAppCfg* configPtr = this;
  std::string config ( vvenc_get_config_as_string( (vvenc_config*)configPtr, eMsgLevel) );
  css << config;
  css << "\n";

  return css.str();
}

bool VVEncAppCfg::checkCfg()
{
  bool ret = true;

  // check bitstream file name in encode and decode mode
  if( m_bitstreamFileName.empty() )
  {
    // if rc statsfile is defined and in 1st pass, bitstream file is not needed
    if ( !(m_RCPass == 1 && !m_RCStatsFileName.empty()) )
    {
      cout << "error: bitstream file name must be specified (--output=bit.266)" << std::endl;
      ret = false;
    }
  }

  // check remaining parameters in encode mode only
  if( m_decode )
  {
    return ret;
  }

  // check internal config parameters and derive adapted parameter set
  VVEncAppCfg appCfg = *this;
  if( vvenc_init_config_parameter( &appCfg ) )
  {
    ret = false;
  }

  // check remaining parameter set
  if( !appCfg.xCheckCfg() )
  {
    ret = false;
  }
  return ret;
}

bool VVEncAppCfg::xCheckCfg()
{
  bool ret = true;

  if( m_inputFileName.empty() )
  {
    cout << "error: input yuv file name must be specified (--input=video.yuv)" << std::endl;
    ret = false;
  }
  if( ! strcmp( m_inputFileName.c_str(), "-" )
      && m_RCNumPasses > 1
      && m_RCPass < 0 )
  {
    cout << "error: two pass rate control within single application call and reading from stdin not supported" << std::endl;
    ret = false;
  }

  if( ! m_bitstreamFileName.empty() )
  {
    if( m_decodeBitstreams[0][0] != '\0' && m_decodeBitstreams[0] == m_bitstreamFileName )
    {
      cout << "error: debug bitstream and the output bitstream cannot be equal" << std::endl;
      ret = false;
    }
    if( m_decodeBitstreams[1][0] != '\0' && m_decodeBitstreams[1] == m_bitstreamFileName )
    {
      cout << "error: decode2 bitstream and the output bitstream cannot be equal" << std::endl;
      ret = false;
    }
  }

#ifndef VVENC_ENABLE_THIRDPARTY_JSON
  if( m_RCPass > 0 )
  {
    cout << "error: reading/writing rate control statistics file not supported, please disable pass parameter or compile with json enabled" << std::endl;
    ret = false;
  }
  if( ! m_RCStatsFileName.empty() )
  {
    cout << "error: reading/writing rate control statistics file not supported, please disable rcstatsfile parameter or compile with json enabled" << std::endl;
    ret = false;
  }
#endif

  if( m_RCPass > 0 && m_RCStatsFileName.empty() )
  {
    cout << "error: rate control statistics file name must be specify, when pass parameter is set (--rcstatsfile=stats.json)" << std::endl;
    ret = false;
  }
  if( m_RCNumPasses == 1 && ! m_RCStatsFileName.empty() )
  {
    cout << "error: rate control statistics file not supported in single pass encoding" << std::endl;
    ret = false;
  }

  if( m_inputFileChromaFormat != VVENC_CHROMA_400 && m_inputFileChromaFormat != VVENC_CHROMA_420 )
  {
    cout << "error: input chroma format must be either 400, 420" << std::endl;
    ret = false;
  }

  if( m_packedYUVInput )
  {
    if( vvenc_get_width_of_component( m_internChromaFormat, m_SourceWidth, 0 ) % 4 != 0 )
    {
      cout <<  "error: unsupported input width for packed input (width must be a multiple of 4)" << std::endl;
      ret = false;
    }

    if( (m_internChromaFormat == VVENC_CHROMA_420 || m_internChromaFormat == VVENC_CHROMA_422) &&
         vvenc_get_width_of_component( m_internChromaFormat, m_SourceWidth, 1 ) % 4 != 0 )
    {
      cout <<  "error: unsupported input width for packed input (chroma width must be a multiple of 4)" << std::endl;
      ret = false;
    }
  }

  if( m_packedYUVOutput && ! m_reconFileName.empty() )
  {
    // if output bitdepth not defined, use internal bitdepth as default value
    if (m_outputBitDepth[0] == 0) m_outputBitDepth[0] = m_internalBitDepth[0];
    if (m_outputBitDepth[1] == 0) m_outputBitDepth[1] = m_outputBitDepth[0];

    if( ( m_outputBitDepth[ 0 ] != 10 && m_outputBitDepth[ 0 ] != 12 )
        || ( ( ( m_SourceWidth ) & ( 1 + ( m_outputBitDepth[ 0 ] & 3 ) ) ) != 0 ) )
    {
      cout << "error: invalid output bit-depth or image width for packed YUV output" << std::endl;
      ret = false;
    }
    if( ( m_internChromaFormat != VVENC_CHROMA_400 ) && ( ( m_outputBitDepth[ 1 ] != 10 && m_outputBitDepth[ 1 ] != 12 )
          || ( ( vvenc_get_width_of_component( m_internChromaFormat, m_SourceWidth, 1 ) & ( 1 + ( m_outputBitDepth[ 1 ] & 3 ) ) ) != 0 ) ) )
    {
      cout << "error: invalid chroma output bit-depth or image width for packed YUV output" << std::endl;
      ret = false;
    }
  }

  return ret;
}


} // namespace

//! \}
<|MERGE_RESOLUTION|>--- conflicted
+++ resolved
@@ -1051,11 +1051,8 @@
   ("EnablePicPartitioning",                           m_picPartitionFlag,                               "Enable picture partitioning (0: single tile, single slice, 1: multiple tiles/slices)")
   ("TileColumnWidthArray",                            toTileColumnWidth,                                "Tile column widths in units of CTUs. Last column width in list will be repeated uniformly to cover any remaining picture width")
   ("TileRowHeightArray",                              toTileRowHeight,                                  "Tile row heights in units of CTUs. Last row height in list will be repeated uniformly to cover any remaining picture height")
-<<<<<<< HEAD
+  ("TileParallelCtuEnc",                              m_tileParallelCtuEnc,                             "Allow parallel CTU block search in different tiles")
   ("TileConfig",                                      toNumTiles,                                       "Set number of tile columns and rows explicitly. ")
-=======
-  ("TileParallelCtuEnc",                              m_tileParallelCtuEnc,                             "Allow parallel CTU block search in different tiles")
->>>>>>> 00c11a11
   ;
 
   opts.setSubSection("Coding tools");

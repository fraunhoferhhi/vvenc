/* -----------------------------------------------------------------------------
The copyright in this software is being made available under the BSD
License, included below. No patent rights, trademark rights and/or 
other Intellectual Property Rights other than the copyrights concerning 
the Software are granted under this license.

For any license concerning other Intellectual Property rights than the software,
especially patent licenses, a separate Agreement needs to be closed. 
For more information please contact:

Fraunhofer Heinrich Hertz Institute
Einsteinufer 37
10587 Berlin, Germany
www.hhi.fraunhofer.de/vvc
vvc@hhi.fraunhofer.de

Copyright (c) 2019-2020, Fraunhofer-Gesellschaft zur Förderung der angewandten Forschung e.V.
All rights reserved.

Redistribution and use in source and binary forms, with or without
modification, are permitted provided that the following conditions are met:

 * Redistributions of source code must retain the above copyright notice,
   this list of conditions and the following disclaimer.
 * Redistributions in binary form must reproduce the above copyright notice,
   this list of conditions and the following disclaimer in the documentation
   and/or other materials provided with the distribution.
 * Neither the name of Fraunhofer nor the names of its contributors may
   be used to endorse or promote products derived from this software without
   specific prior written permission.

THIS SOFTWARE IS PROVIDED BY THE COPYRIGHT HOLDERS AND CONTRIBUTORS "AS IS"
AND ANY EXPRESS OR IMPLIED WARRANTIES, INCLUDING, BUT NOT LIMITED TO, THE
IMPLIED WARRANTIES OF MERCHANTABILITY AND FITNESS FOR A PARTICULAR PURPOSE
ARE DISCLAIMED. IN NO EVENT SHALL THE COPYRIGHT HOLDER OR CONTRIBUTORS
BE LIABLE FOR ANY DIRECT, INDIRECT, INCIDENTAL, SPECIAL, EXEMPLARY, OR
CONSEQUENTIAL DAMAGES (INCLUDING, BUT NOT LIMITED TO, PROCUREMENT OF
SUBSTITUTE GOODS OR SERVICES; LOSS OF USE, DATA, OR PROFITS; OR BUSINESS
INTERRUPTION) HOWEVER CAUSED AND ON ANY THEORY OF LIABILITY, WHETHER IN
CONTRACT, STRICT LIABILITY, OR TORT (INCLUDING NEGLIGENCE OR OTHERWISE)
ARISING IN ANY WAY OUT OF THE USE OF THIS SOFTWARE, EVEN IF ADVISED OF
THE POSSIBILITY OF SUCH DAMAGE.


------------------------------------------------------------------------------------------- */


/** \file     VVEncAppCfg.cpp
    \brief    Handle encoder configuration parameters
*/

#include <stdio.h>
#include <stdlib.h>
#include <cstring>
#include <string>
#include <fstream>
#include <algorithm>
#include <cstdarg>

#include "apputils/ParseArg.h"
#include "apputils/IStreamIO.h"
#include "apputils/VVEncAppCfg.h"
#include "vvenc/vvenc.h"

#define MACRO_TO_STRING_HELPER(val) #val
#define MACRO_TO_STRING(val) MACRO_TO_STRING_HELPER(val)

using namespace std;
using namespace vvenc;
namespace po = apputils::df::program_options_lite;


namespace apputils {

//! \ingroup EncoderApp
//! \{
//!
//!

// ====================================================================================================================
// enums
// ====================================================================================================================
enum BitDepthAndColorSpace
{
  YUV420_8,
  YUV420_10,
  YUV422_8,
  YUV422_10,
  YUV444_8,
  YUV444_10,
  YUV400_8,
  YUV400_10,
};

// ====================================================================================================================
// string <-> enum fixed mappings
// ====================================================================================================================
const std::vector<SVPair<MsgLevel>> MsgLevelToEnumMap =
{
  { "silent",  MsgLevel::SILENT  },
  { "error",   MsgLevel::ERROR   },
  { "warning", MsgLevel::WARNING },
  { "info",    MsgLevel::INFO    },
  { "notice",  MsgLevel::NOTICE  },
  { "verbose", MsgLevel::VERBOSE },
  { "details", MsgLevel::DETAILS },
  { "0",       MsgLevel::SILENT  },
  { "1",       MsgLevel::ERROR   },
  { "2",       MsgLevel::WARNING },
  { "3",       MsgLevel::INFO    },
  { "4",       MsgLevel::NOTICE  },
  { "5",       MsgLevel::VERBOSE },
  { "6",       MsgLevel::DETAILS },
};


const std::vector<SVPair<PresetMode>> PresetToEnumMap =
{
  { "none",      PresetMode::NONE },
  { "faster",    PresetMode::FASTER },
  { "fast",      PresetMode::FAST },
  { "medium",    PresetMode::MEDIUM },
  { "slow",      PresetMode::SLOW },
  { "slower",    PresetMode::SLOWER },
  { "firstpass", PresetMode::FIRSTPASS },
  { "tooltest",  PresetMode::TOOLTEST },
};

const std::vector<SVPair<SegmentMode>> SegmentToEnumMap =
{
  { "off",      SegmentMode::SEG_OFF },
  { "first",    SegmentMode::SEG_FIRST },
  { "mid",      SegmentMode::SEG_MID },
  { "last",     SegmentMode::SEG_LAST },
};


const std::vector<SVPair<Profile>> ProfileToEnumMap =
{
  { "none",                                  Profile::PROFILE_NONE },
  { "main_10",                               Profile::MAIN_10 },
  { "main_10_444",                           Profile::MAIN_10_444 },
  { "main_10_still_picture",                 Profile::MAIN_10_STILL_PICTURE },
  { "main_10_444_still_picture",             Profile::MAIN_10_444_STILL_PICTURE },
  { "multilayer_main_10",                    Profile::MULTILAYER_MAIN_10 },
  { "multilayer_main_10_444",                Profile::MULTILAYER_MAIN_10_444 },
  { "multilayer_main_10_still_picture",      Profile::MULTILAYER_MAIN_10_STILL_PICTURE },
  { "multilayer_main_10_444_still_picture",  Profile::MULTILAYER_MAIN_10_444_STILL_PICTURE },
  { "auto",                                  Profile::PROFILE_AUTO }
};

const std::vector<SVPair<Level>> LevelToEnumMap =
{
  { "none",                    Level::LEVEL_NONE},
  { "1",                       Level::LEVEL1   },
  { "1.0",                     Level::LEVEL1   },
  { "2",                       Level::LEVEL2   },
  { "2.0",                     Level::LEVEL2   },
  { "2.1",                     Level::LEVEL2_1 },
  { "3",                       Level::LEVEL3   },
  { "3.0",                     Level::LEVEL3   },
  { "3.1",                     Level::LEVEL3_1 },
  { "4",                       Level::LEVEL4   },
  { "4.0",                     Level::LEVEL4   },
  { "4.1",                     Level::LEVEL4_1 },
  { "5",                       Level::LEVEL5   },
  { "5.0",                     Level::LEVEL5   },
  { "5.1",                     Level::LEVEL5_1 },
  { "5.2",                     Level::LEVEL5_2 },
  { "6",                       Level::LEVEL6   },
  { "6.0",                     Level::LEVEL6   },
  { "6.1",                     Level::LEVEL6_1 },
  { "6.2",                     Level::LEVEL6_2 },
  { "6.3",                     Level::LEVEL6_3 },
  { "15.5",                    Level::LEVEL15_5 },
};

const std::vector<SVPair<Tier>> TierToEnumMap =
{
  { "main",                    Tier::TIER_MAIN },
  { "high",                    Tier::TIER_HIGH },
};

const std::vector<SVPair<CostMode>> CostModeToEnumMap =
{
  { "lossy",                   COST_STANDARD_LOSSY              },
  { "sequence_level_lossless", COST_SEQUENCE_LEVEL_LOSSLESS     },
  { "lossless",                COST_LOSSLESS_CODING             },
  { "mixed_lossless_lossy",    COST_MIXED_LOSSLESS_LOSSY_CODING }
};

const std::vector<SVPair<ChromaFormat>> ChromaFormatToEnumMap =
{
  { "400",                     CHROMA_400 },
  { "420",                     CHROMA_420 },
  { "422",                     CHROMA_422 },
  { "444",                     CHROMA_444 },
  { "0",                       NUM_CHROMA_FORMAT }
};

const std::vector<SVPair<HashType>> HashTypeToEnumMap =
{
  { "md5",                     HASHTYPE_MD5      },
  { "crc",                     HASHTYPE_CRC      },
  { "checksum",                HASHTYPE_CHECKSUM },
  { "off",                     HASHTYPE_NONE     },
  // for backward compatibility support values as well
  { "1",                       HASHTYPE_MD5      },
  { "2",                       HASHTYPE_CRC      },
  { "3",                       HASHTYPE_CHECKSUM },
  { "0",                       HASHTYPE_NONE     }
};

const std::vector<SVPair<DecodingRefreshType>> DecodingRefreshTypeToEnumMap =
{
  { "none",                  DRT_NONE },
  { "cra",                   DRT_CRA },
  { "idr",                   DRT_IDR },
  { "rpsei",                 DRT_RECOVERY_POINT_SEI },
  { "0",                     DRT_NONE },
  { "1",                     DRT_CRA },
  { "2",                     DRT_IDR },
  { "3",                     DRT_RECOVERY_POINT_SEI },
};

const std::vector<SVPair<RateControlMode>> RateControlModeToEnumMap =
{
  { "0",                     RCM_OFF },
  { "1",                     RCM_CTU_LEVEL },
  { "2",                     RCM_PICTURE_LEVEL },
  { "3",                     RCM_GOP_LEVEL },
};

const std::vector<SVPair<BitDepthAndColorSpace>> BitColorSpaceToIntMap =
{
  { "yuv420",                    YUV420_8 },
  { "yuv420_10",                 YUV420_10 },
};


//// ====================================================================================================================
//// string <-> enum
//// ====================================================================================================================


void setPresets( VVEncAppCfg* cfg, int preset )
{
  cfg->initPreset( (PresetMode)preset );
}

void setInputBitDepthAndColorSpace( VVEncAppCfg* cfg, int dbcs )
{
  switch( dbcs )
  {
  case YUV420_8 :  cfg->m_inputFileChromaFormat = CHROMA_420; cfg->m_inputBitDepth[0] = 8;  break;
  case YUV420_10 : cfg->m_inputFileChromaFormat = CHROMA_420; cfg->m_inputBitDepth[0] = 10; break;
  case YUV422_8 :  cfg->m_inputFileChromaFormat = CHROMA_422; cfg->m_inputBitDepth[0] = 8;  break;
  case YUV422_10 : cfg->m_inputFileChromaFormat = CHROMA_422; cfg->m_inputBitDepth[0] = 10; break;
  case YUV444_8 :  cfg->m_inputFileChromaFormat = CHROMA_444; cfg->m_inputBitDepth[0] = 8;  break;
  case YUV444_10 : cfg->m_inputFileChromaFormat = CHROMA_444; cfg->m_inputBitDepth[0] = 10; break;
  case YUV400_8 :  cfg->m_inputFileChromaFormat = CHROMA_400; cfg->m_inputBitDepth[0] = 8;  break;
  case YUV400_10 : cfg->m_inputFileChromaFormat = CHROMA_400; cfg->m_inputBitDepth[0] = 10; break;
  default: break;
  }
}


// ====================================================================================================================
// Public member functions
// ====================================================================================================================  virtual ~VVEncAppCfg()
VVEncAppCfg::~VVEncAppCfg()
{
}

/** \param  argc        number of arguments
    \param  argv        array of arguments
    \retval             true when success
 */
bool VVEncAppCfg::parseCfg( int argc, char* argv[] )
{
  bool do_help                = false;
  bool do_full_help           = false;
  int  warnUnknowParameter    = 0;

  //
  // link custom formated configuration parameters with istream reader
  //
  IStreamToEnum<MsgLevel>      toMsgLevel                   ( &m_verbosity,   &MsgLevelToEnumMap );
  IStreamToFunc<PresetMode>    toPreset                     ( setPresets, this, &PresetToEnumMap,PresetMode::MEDIUM);
  IStreamToRefVec<int>         toSourceSize                 ( { &m_SourceWidth, &m_SourceHeight }, true, 'x' );

  IStreamToEnum<Profile>       toProfile                    ( &m_profile,                     &ProfileToEnumMap      );
  IStreamToEnum<Tier>          toLevelTier                  ( &m_levelTier,                   &TierToEnumMap         );
  IStreamToEnum<Level>         toLevel                      ( &m_level,                       &LevelToEnumMap        );
  IStreamToEnum<SegmentMode>   toSegment                    ( &m_SegmentMode,                 &SegmentToEnumMap );

  IStreamToFunc<BitDepthAndColorSpace> toInputFormatBitdepth( setInputBitDepthAndColorSpace, this, &BitColorSpaceToIntMap, YUV420_8);
  IStreamToEnum<DecodingRefreshType> toDecRefreshType       ( &m_DecodingRefreshType, &DecodingRefreshTypeToEnumMap );

  //
  // setup configuration parameters
  //

  std::string ignoreParams;
  po::Options opts;
  opts.setSubSection("General Options");
  opts.addOptions()
  ("help",              do_help,                  "this help text")
  ("fullhelp",          do_full_help,             "show full text")
  ("verbosity,v",       toMsgLevel,               "Specifies the level of the verboseness (0: silent, 1: error, 2: warning, 3: info, 4: notice, 5: verbose, 6: debug) ")
  ;
  opts.setSubSection("Input Options");
  opts.addOptions()
  ("input,i",           m_inputFileName,          "original YUV input file name")
  ("size,s",            toSourceSize,             "specify input resolution (WidthxHeight)")
  ("format,c",          toInputFormatBitdepth,    "set input format (yuv420, yuv420_10)")

  ("framerate,r",       m_FrameRate,              "temporal rate (framerate) e.g. 25,29,30,50,59,60 ")
  ("tickspersec",       m_TicksPerSecond,         "Ticks Per Second for dts generation, ( 1..27000000)")

  ("frames,f",          m_framesToBeEncoded,      "max. frames to encode [all]")
  ("frameskip",         m_FrameSkip,              "Number of frames to skip at start of input YUV [off]")
  ("segment",           toSegment,                "when encoding multiple separate segments, specify segment position to enable segment concatenation (first, mid, last) [off]\n"
                                                  "first: first segment           \n"
                                                  "mid  : all segments between first and last segment\n"
                                                  "last : last segment")
  ;
  opts.setSubSection("Output Options");
  opts.addOptions()
  ("output,o",          m_bitstreamFileName,      "Bitstream output file name")
  ;
  opts.setSubSection("Encoder Options");
  opts.addOptions()
  ("preset",            toPreset,                 "select preset for specific encoding setting (faster, fast, medium, slow, slower)")

  ("bitrate,b",         m_RCTargetBitrate,        "bitrate for rate control (0: constant-QP encoding without rate control, otherwise bits/second)" )
  ("passes,p",          m_RCNumPasses,            "number of rate control passes (1,2) " )
  ("qp,q",              m_QP,                     "quantization parameter, QP (0-63)")
  ("qpa",               m_usePerceptQPA,          "Mode of perceptually motivated QP adaptation (0:off, 1:SDR-WPSNR, 2:SDR-XPSNR, 3:HDR-WPSNR, 4:HDR-XPSNR 5:HDR-MeanLuma)")

  ("threads,-t",        m_numThreads,             "Number of threads default: [size <= HD: 4, UHD: 6]")

  ("gopsize,g",         m_GOPSize,                "GOP size of temporal structure (16,32)")
  ("refreshtype,-rt",   toDecRefreshType,         "intra refresh type (idr,cra)")
  ("refreshsec,-rs",    m_IntraPeriodSec,         "Intra period/refresh in seconds")
  ("intraperiod,-ip",   m_IntraPeriod,            "Intra period in frames (0: use intra period in seconds (refreshsec), else: n*gopsize)")


  ("profile",           toProfile,                "select profile (main10, main10_stillpic)")
  ("level",             toLevel,                  "Level limit (1.0, 2.0,2.1, 3.0,3.1, 4.0,4.1, 5.0,5.1,5.2, 6.0,6.1,6.2,6.3 15.5)")
  ("tier",              toLevelTier,              "Tier to use for interpretation of level (main or high)")
   ;

  po::setDefaults( opts );
  std::ostringstream easyOpts;
  po::doHelp( easyOpts, opts );

  opts.addOptions()
  ("internal-bitdepth",   m_internalBitDepth[0],       "internal bitdepth (8,10)")
  ("aud",                 m_AccessUnitDelimiter,       "Enable Access Unit Delimiter NALUs")
  ("vui",                 m_vuiParametersPresent,      "Enable generation of vui_parameters")
  ("hrd",                 m_hrdParametersPresent,      "Enable generation of hrd_parameters")
  ;

  po::setDefaults( opts );
  std::ostringstream fullOpts;
  po::doHelp( fullOpts, opts );

  //
  // parse command line parameters and read configuration files
  //

  po::setDefaults( opts );
  po::ErrorReporter err;
  const list<const char*>& argv_unhandled = po::scanArgv( opts, argc, (const char**) argv, err );
  for( auto& a : argv_unhandled )
  {
    cout << "Unhandled argument ignored: `" << a << "'\n";
  }
  if ( argc == 1 )
  {
    std::string cAppname = argv[0];
    std::size_t iPos = (int)cAppname.find_last_of("/");
    if( std::string::npos != iPos )
    {
      cAppname = cAppname.substr(iPos+1 );
    }

    /* argc == 1: no options have been specified */
    cout <<  "No input file specified. run " << cAppname << " --help for a list of options." << std::endl;
    return false;
  }
  else if ( do_full_help )
  {
    cout << fullOpts.str();
    return false;
  }
  else if ( do_help )
  {
    cout <<  easyOpts.str();
    return false;
  }

  if ( err.is_errored && ! warnUnknowParameter )
  {
    /* error report has already been printed on stderr */
    return false;
  }

  //
  // check own parameters
  //

  if( m_bitstreamFileName.empty() )
  {
    cout <<  "error: A bitstream file name must be specified (--output=bit.266)" << std::endl;
    return false;
  }

  //
  // set intern derived parameters (for convenience purposes only)
  //


//  // enable ReWriteParamSets ( TODO: should that flag be enabled by default?
//  m_rewriteParamSets        = true;

<<<<<<< HEAD
=======
  // set MCTF Lead/Trail frames
  if( m_SegmentMode != SEG_OFF )
  {
    if( m_MCTF )
    {
      switch( m_SegmentMode )
      {
        case SEG_FIRST:
          m_MCTFNumLeadFrames  = 0;
          m_MCTFNumTrailFrames = MCTF_RANGE;
          break;
        case SEG_MID:
          m_MCTFNumLeadFrames  = MCTF_RANGE;
          m_MCTFNumTrailFrames = MCTF_RANGE;
          break;
        case SEG_LAST:
          m_MCTFNumLeadFrames  = MCTF_RANGE;
          m_MCTFNumTrailFrames = 0;
          break;
        default:
          m_MCTFNumLeadFrames  = 0;
          m_MCTFNumTrailFrames = 0;
          break;
      }
    }
  }

  if( m_RCTargetBitrate )
  {
    m_RCRateControlMode     = RateControlMode::RCM_PICTURE_LEVEL;
    m_RCKeepHierarchicalBit = 2;
    m_RCUseLCUSeparateModel = 1;
    m_RCInitialQP           = 0;
    m_RCForceIntraQP        = 0;
  }

  // this has to be set outside
>>>>>>> 27a9cde2

//  // this has to be set outside
  if ( m_internChromaFormat < 0 || m_internChromaFormat >= NUM_CHROMA_FORMAT )
  {
    m_internChromaFormat = m_inputFileChromaFormat;
  }

  //
  // setup encoder configuration
  //

//  if ( VVEncCfg::initCfgParameter() )
//  {
//    return false;
//  }


  return true;
}


/** \param  argc        number of arguments
    \param  argv        array of arguments
    \retval             true when success
 */
bool VVEncAppCfg::parseCfgFF( int argc, char* argv[] )
{
  bool do_help                = false;
  bool do_expert_help         = false;
  int  warnUnknowParameter    = 0;

  std::string writeCfg = "";
  //
  // link custom formated configuration parameters with istream reader
  //
  IStreamToEnum<MsgLevel>      toMsgLevel                   ( &m_verbosity,                   &MsgLevelToEnumMap      );
  IStreamToFunc<PresetMode>    toPreset                     ( setPresets, this, &PresetToEnumMap,PresetMode::MEDIUM);
  IStreamToRefVec<int>         toSourceSize                 ( { &m_SourceWidth, &m_SourceHeight }, true, 'x' );
  IStreamToRefVec<double>      toLambdaModifier             ( { &m_adLambdaModifier[0], &m_adLambdaModifier[1], &m_adLambdaModifier[2], &m_adLambdaModifier[3], &m_adLambdaModifier[4], &m_adLambdaModifier[5], &m_adLambdaModifier[6] }, false );

  IStreamToEnum<Profile>       toProfile                    ( &m_profile,                     &ProfileToEnumMap      );
  IStreamToEnum<Tier>          toLevelTier                  ( &m_levelTier,                   &TierToEnumMap         );
  IStreamToEnum<Level>         toLevel                      ( &m_level,                       &LevelToEnumMap        );
  IStreamToEnum<CostMode>      toCostMode                   ( &m_costMode,                    &CostModeToEnumMap     );
  IStreamToEnum<ChromaFormat>  toInputFileCoFormat          ( &m_inputFileChromaFormat,       &ChromaFormatToEnumMap  );
  IStreamToEnum<ChromaFormat>  toInternCoFormat             ( &m_internChromaFormat,          &ChromaFormatToEnumMap  );
  IStreamToEnum<HashType>      toHashType                   ( &m_decodedPictureHashSEIType,   &HashTypeToEnumMap     );
  IStreamToVec<int>            toQpInCb                     ( &m_qpInValsCb            );
  IStreamToVec<int>            toQpOutCb                    ( &m_qpOutValsCb           );
  IStreamToVec<int>            toQpInCr                     ( &m_qpInValsCr            );
  IStreamToVec<int>            toQpOutCr                    ( &m_qpOutValsCr           );
  IStreamToVec<int>            toQpInCbCr                   ( &m_qpInValsCbCr          );
  IStreamToVec<int>            toQpOutCbCr                  ( &m_qpOutValsCbCr         );
  IStreamToVec<double>         toIntraLambdaModifier        ( &m_adIntraLambdaModifier );
  IStreamToVec<int>            toRectSliceBoundary          ( &m_rectSliceBoundary     );
  IStreamToVec<int>            toSignalledSliceId           ( &m_signalledSliceId      );

  IStreamToVec<int>            toMCTFFrames                 ( &m_MCTFFrames   );
  IStreamToVec<double>         toMCTFStrengths              ( &m_MCTFStrengths );
  IStreamToEnum<SegmentMode>   toSegment                    ( &m_SegmentMode, &SegmentToEnumMap );
  IStreamToEnum<DecodingRefreshType> toDecRefreshType       ( &m_DecodingRefreshType, &DecodingRefreshTypeToEnumMap );
  IStreamToEnum<RateControlMode>     toRateControlMode      ( &m_RCRateControlMode, &RateControlModeToEnumMap );

  //
  // setup configuration parameters
  //
  std::string ignoreParams;
  po::Options opts;

  opts.setSubSection("General options");
  opts.addOptions()
  ("help",                                            do_help,                                          "this help text")
  ("fullhelp",                                        do_expert_help,                                   "expert help text")
  ("Verbosity,v",                                     toMsgLevel,                                       "Specifies the level of the verboseness (0: silent, 1: error, 2: warning, 3: info, 4: notice, 5: verbose, 6: debug)")
  ;

  opts.setSubSection("Input options");
  opts.addOptions()
  ("InputFile,i",                                     m_inputFileName,                                  "Original YUV input file name")
  ("Size,s",                                          toSourceSize,                                     "Input resolution (WidthxHeight)")
  ("InputBitDepth",                                   m_inputBitDepth[ CH_L ],                          "Bit-depth of input file")
  ("FramesToBeEncoded,f",                             m_framesToBeEncoded,                              "Number of frames to be encoded (default=all)")
  ("FrameRate,-fr",                                   m_FrameRate,                                      "Frame rate")
  ("FrameSkip,-fs",                                   m_FrameSkip,                                      "Number of frames to skip at start of input YUV")
  ("TicksPerSecond",                                  m_TicksPerSecond,                                 "Ticks Per Second for dts generation, ( 1..27000000)")

  ("segment",                                         toSegment,                                        "when encoding multiple separate segments, specify segment position to enable segment concatenation (first, mid, last) [off]\n"
                                                                                                        "first: first segment           \n"
                                                                                                        "mid  : all segments between first and last segment\n"
                                                                                                        "last : last segment")
  ;

  opts.setSubSection("Output options");
  opts.addOptions()
  ("BitstreamFile,b",                                 m_bitstreamFileName,                              "Bitstream output file name")
  ("ReconFile,o",                                     m_reconFileName,                                  "Reconstructed YUV output file name")
  ("OutputBitDepth",                                  m_outputBitDepth[ CH_L ],                         "Bit-depth of output file")
  ;

  opts.setSubSection("Profile, Level, Tier");
  opts.addOptions()
  ("Profile",                                         toProfile,                                        "Profile name to use for encoding. Use [multilayer_]main_10[_444][_still_picture], auto, or none")
  ("Tier",                                            toLevelTier,                                      "Tier to use for interpretation of level (main or high)")
  ("Level",                                           toLevel,                                          "Level limit to be used, eg 5.1, or none")
  ;

  opts.setSubSection("Threading, performance");
  opts.addOptions()
  ("Threads,t",                                       m_numThreads,                                     "Number of threads")
  ("preset",                                          toPreset,                                         "select preset for specific encoding setting (faster, fast, medium, slow, slower)")
  ;

  opts.setSubSection("Slice decision options");
  opts.addOptions()
  ("IntraPeriod,-ip",                                 m_IntraPeriod,                                    "Intra period in frames, (-1: only first frame)")
  ("RefreshSec,-rs",                                  m_IntraPeriodSec,                                 "Intra period in seconds")
  ("DecodingRefreshType,-dr",                         toDecRefreshType,                                 "Intra refresh type (0:none, 1:CRA, 2:IDR, 3:RecPointSEI)")
  ("GOPSize,g",                                       m_GOPSize,                                        "GOP size of temporal structure")
  ;

  opts.setSubSection("Rate control, Perceptual Quantization");
  opts.addOptions()
  ("RateControl",                                     toRateControlMode,                                "enable rate control (0:off 1:CTU-level RC; 2:picture-level RC; 3:GOP-level RC)" )
  ("NumPasses",                                       m_RCNumPasses,                                    "number of passes; 1: one-pass rate control; 2: two-pass rate control" )
  ("TargetBitrate",                                   m_RCTargetBitrate,                                "Rate control: target bit-rate [bps]" )

  ("PerceptQPA,-qpa",                                 m_usePerceptQPA,                                  "Mode of perceptually motivated QP adaptation (0:off, 1:SDR-WPSNR, 2:SDR-XPSNR, 3:HDR-WPSNR, 4:HDR-XPSNR 5:HDR-MeanLuma)")
  ("PerceptQPATempFiltIPic",                          m_usePerceptQPATempFiltISlice,                    "Temporal high-pass filter in QPA activity calculation for I Pictures (0:off, 1:on)")
  ;

  po::setDefaults( opts );
  std::ostringstream easyOpts;
  po::doHelp( easyOpts, opts );

  opts.setSubSection("General options");
  opts.addOptions()
  ("c",                                               po::parseConfigFile,                              "configuration file name")
  ("WriteConfig",                                     writeCfg,                                         "write the encoder config into configuration file")
  ("WarnUnknowParameter,w",                           warnUnknowParameter,                              "warn for unknown configuration parameters instead of failing")
  ("SIMD",                                            ignoreParams,                                     "SIMD extension to use (SCALAR, SSE41, SSE42, AVX, AVX2, AVX512), default: the highest supported extension")
  ;

    if ( vvenc::isTracingEnabled() )
  {
    opts.setSubSection("Tracing");
    opts.addOptions()
    ("TraceChannelsList",                             m_listTracingChannels,                            "List all available tracing channels")
    ("TraceRule",                                     m_traceRule,                                      "Tracing rule (ex: \"D_CABAC:poc==8\" or \"D_REC_CB_LUMA:poc==8\")")
    ("TraceFile",                                     m_traceFile,                                      "Tracing file")
    ;
  }

  // file, i/o and source parameters
  opts.setSubSection("Input options");
  opts.addOptions()
  ("SourceWidth",                                     m_SourceWidth,                                    "Source picture width")
  ("SourceHeight",                                    m_SourceHeight,                                   "Source picture height")

  ("ConformanceWindowMode",                           m_conformanceWindowMode,                          "Window conformance mode (0:off, 1:automatic padding, 2:padding, 3:conformance")
  ("ConfWinLeft",                                     m_confWinLeft,                                    "Left offset for window conformance mode 3")
  ("ConfWinRight",                                    m_confWinRight,                                   "Right offset for window conformance mode 3")
  ("ConfWinTop",                                      m_confWinTop,                                     "Top offset for window conformance mode 3")
  ("ConfWinBottom",                                   m_confWinBottom,                                  "Bottom offset for window conformance mode 3")

  ("TemporalSubsampleRatio",                          m_temporalSubsampleRatio,                         "Temporal sub-sample ratio when reading input YUV")

  ("HorizontalPadding",                               m_aiPad[0],                                       "Horizontal source padding for conformance window mode 2")
  ("VerticalPadding",                                 m_aiPad[1],                                       "Vertical source padding for conformance window mode 2")

  ("InputChromaFormat",                               toInputFileCoFormat,                              "input file chroma format (400, 420, 422, 444)")
  ;

  opts.setSubSection("Quality reporting metrics");
  opts.addOptions()
  ("MSEBasedSequencePSNR",                            m_printMSEBasedSequencePSNR,                      "Emit sequence PSNR (0: only as a linear average of the frame PSNRs, 1: also based on an average of the frame MSEs")
  ("PrintHexPSNR",                                    m_printHexPsnr,                                   "Emit hexadecimal PSNR for each frame (0: off , 1:on")
  ("PrintFrameMSE",                                   m_printFrameMSE,                                  "Emit MSE values for each frame (0: off , 1:on")
  ("PrintSequenceMSE",                                m_printSequenceMSE,                               "Emit MSE values for the whole sequence (0: off , 1:on)")
  ;

  opts.setSubSection("Bitstream options");
  opts.addOptions()
  ("CabacZeroWordPaddingEnabled",                     m_cabacZeroWordPaddingEnabled,                    "Add conforming cabac-zero-words to bit streams (0: do not add, 1: add as required)")
  ;

  // Profile and level
  opts.setSubSection("Profile, Level, Tier");
  opts.addOptions()
  ("SubProfile",                                      m_subProfile,                                     "Sub-profile idc")
  ("MaxBitDepthConstraint",                           m_bitDepthConstraintValue,                        "Bit depth to use for profile-constraint for RExt profiles. (0: automatically choose based upon other parameters)")
  ("IntraConstraintFlag",                             m_intraOnlyConstraintFlag,                        "Value of general_intra_constraint_flag to use for RExt profiles (not used if an explicit RExt sub-profile is specified)")
  ;

  opts.setSubSection("Rate control, Perceptual Quantization");
  opts.addOptions()
  ("KeepHierarchicalBit",                             m_RCKeepHierarchicalBit,                          "Rate control: (0:equal bit allocation, 1:fixed ratio bit allocation, 2:adaptive ratio bit allocation" )
  ("RCLCUSeparateModel",                              m_RCUseLCUSeparateModel,                          "Rate control: use CTU level separate R-lambda model" )
  ("InitialQP",                                       m_RCInitialQP,                                    "Rate control: initial QP" )
  ("RCForceIntraQP",                                  m_RCForceIntraQP,                                 "Rate control: force intra QP to be equal to initial QP" )
  ;

  // Coding structure paramters
  opts.setSubSection("Coding structure paramters");
  opts.addOptions()
  ("InputQueueSize",                                  m_InputQueueSize,                                 "Size of input frames queue (use gop size)")
  ("ReWriteParamSets",                                m_rewriteParamSets,                               "Enable rewriting of Parameter sets before every (intra) random access point")
  ("IDRRefParamList",                                 m_idrRefParamList,                                "Enable indication of reference picture list syntax elements in slice headers of IDR pictures")
  ;

  /* Quantization parameters */
  opts.setSubSection("Quantization paramters");
  opts.addOptions()
  ("QP,q",                                            m_QP,                                             "Qp value")
  ("SameCQPTablesForAllChroma",                       m_useSameChromaQPTables,                          "0: Different tables for Cb, Cr and joint Cb-Cr components, 1 (default): Same tables for all three chroma components")
  ("IntraQPOffset",                                   m_intraQPOffset,                                  "Qp offset value for intra slice, typically determined based on GOP size")
  ("LambdaFromQpEnable",                              m_lambdaFromQPEnable,                             "Enable flag for derivation of lambda from QP")
  ("LambdaModifier",                                  toLambdaModifier,                                 "Lambda modifier list for temporal layers. If LambdaModifierI is used, this will not affect intra pictures")
  ("LambdaModifierI",                                 toIntraLambdaModifier,                            "Lambda modifiers for Intra pictures, comma separated, up to one the number of temporal layer. If entry for temporalLayer exists, then use it, else if some are specified, use the last, else use the standard LambdaModifiers.")
  ("IQPFactor",                                       m_dIntraQpFactor,                                 "Intra QP Factor for Lambda Computation. If negative, the default will scale lambda based on GOP size (unless LambdaFromQpEnable then IntraQPOffset is used instead)")
  ("QpInValCb",                                       toQpInCb,                                         "Input coordinates for the QP table for Cb component")
  ("QpInValCr",                                       toQpInCr,                                         "Input coordinates for the QP table for Cr component")
  ("QpInValCbCr",                                     toQpInCbCr,                                       "Input coordinates for the QP table for joint Cb-Cr component")
  ("QpOutValCb",                                      toQpOutCb,                                        "Output coordinates for the QP table for Cb component")
  ("QpOutValCr",                                      toQpOutCr,                                        "Output coordinates for the QP table for Cr component")
  ("QpOutValCbCr",                                    toQpOutCbCr,                                      "Output coordinates for the QP table for joint Cb-Cr component")
  ("MaxCuDQPSubdiv",                                  m_cuQpDeltaSubdiv,                                "Maximum subdiv for CU luma Qp adjustment")
  ("MaxCuChromaQpOffsetSubdiv",                       m_cuChromaQpOffsetSubdiv,                         "Maximum subdiv for CU chroma Qp adjustment - set less than 0 to disable")
  ("CbQpOffset",                                      m_chromaCbQpOffset,                               "Chroma Cb QP Offset")
  ("CrQpOffset",                                      m_chromaCrQpOffset,                               "Chroma Cr QP Offset")
  ("CbQpOffsetDualTree",                              m_chromaCbQpOffsetDualTree,                       "Chroma Cb QP Offset for dual tree")
  ("CrQpOffsetDualTree",                              m_chromaCrQpOffsetDualTree,                       "Chroma Cr QP Offset for dual tree")
  ("CbCrQpOffset",                                    m_chromaCbCrQpOffset,                             "QP Offset for joint Cb-Cr mode")
  ("CbCrQpOffsetDualTree",                            m_chromaCbCrQpOffsetDualTree,                     "QP Offset for joint Cb-Cr mode in dual tree")
  ("SliceChromaQPOffsetPeriodicity",                  m_sliceChromaQpOffsetPeriodicity,                 "Used in conjunction with Slice Cb/Cr QpOffsetIntraOrPeriodic. Use 0 (default) to disable periodic nature.")
  ("SliceCbQpOffsetIntraOrPeriodic",                  m_sliceChromaQpOffsetIntraOrPeriodic[0],          "Chroma Cb QP Offset at slice level for I slice or for periodic inter slices as defined by SliceChromaQPOffsetPeriodicity. Replaces offset in the GOP table.")
  ("SliceCrQpOffsetIntraOrPeriodic",                  m_sliceChromaQpOffsetIntraOrPeriodic[1],          "Chroma Cr QP Offset at slice level for I slice or for periodic inter slices as defined by SliceChromaQPOffsetPeriodicity. Replaces offset in the GOP table.")

  ("LumaLevelToDeltaQPMode",                          m_lumaLevelToDeltaQPEnabled,                      "Luma based Delta QP 0(default): not used. 1: Based on CTU average")
  ("WCGPPSEnable",                                    m_wcgChromaQpControl.enabled,                     "1: Enable the WCG PPS chroma modulation scheme. 0 (default) disabled")
  ("WCGPPSCbQpScale",                                 m_wcgChromaQpControl.chromaCbQpScale,             "WCG PPS Chroma Cb QP Scale")
  ("WCGPPSCrQpScale",                                 m_wcgChromaQpControl.chromaCrQpScale,             "WCG PPS Chroma Cr QP Scale")
  ("WCGPPSChromaQpScale",                             m_wcgChromaQpControl.chromaQpScale,               "WCG PPS Chroma QP Scale")
  ("WCGPPSChromaQpOffset",                            m_wcgChromaQpControl.chromaQpOffset,              "WCG PPS Chroma QP Offset")
  ;

  opts.setSubSection("Misc. options");
  opts.addOptions()
  ("ChromaFormatIDC,-cf",                             toInternCoFormat,                                 "intern chroma format (400, 420, 422, 444) or set to 0 (default), same as InputChromaFormat")
  ("UseIdentityTableForNon420Chroma",                 m_useIdentityTableForNon420Chroma,                "True: Indicates that 422/444 chroma uses identity chroma QP mapping tables; False: explicit Qp table may be specified in config")
  ("InputBitDepthC",                                  m_inputBitDepth[ CH_C ],                          "As per InputBitDepth but for chroma component. (default:InputBitDepth)")
  ("InternalBitDepth",                                m_internalBitDepth[ CH_L ],                       "Bit-depth the codec operates at. (default: MSBExtendedBitDepth). If different to MSBExtendedBitDepth, source data will be converted")
  ("OutputBitDepthC",                                 m_outputBitDepth[ CH_C ],                         "As per OutputBitDepth but for chroma component. (default: use luma output bit-depth)")
  ("MSBExtendedBitDepth",                             m_MSBExtendedBitDepth[ CH_L ],                    "bit depth of luma component after addition of MSBs of value 0 (used for synthesising High Dynamic Range source material). (default:InputBitDepth)")
  ("MSBExtendedBitDepthC",                            m_MSBExtendedBitDepth[ CH_C ],                    "As per MSBExtendedBitDepth but for chroma component. (default:MSBExtendedBitDepth)")

  ("WaveFrontSynchro",                                m_entropyCodingSyncEnabled,                       "Enable entropy coding sync")
  ("EntryPointsPresent",                              m_entryPointsPresent,                             "Enable entry points in slice header")
  ;

  opts.setSubSection("Quad-Tree size and depth");
  opts.addOptions()
  ("CTUSize",                                         m_CTUSize,                                        "CTUSize")
  ("MinQTISlice",                                     m_MinQT[0],                                       "MinQTISlice")
  ("MinQTLumaISlice",                                 m_MinQT[0],                                       "MinQTLumaISlice")
  ("MinQTNonISlice",                                  m_MinQT[1],                                       "MinQTNonISlice")
  ("MinQTChromaISliceInChromaSamples",                m_MinQT[2],                                       "MinQTChromaISlice")
  ("MaxMTTDepth",                                     m_maxMTTDepth,                                    "maxMTTDepth")
  ("MaxMTTDepthI",                                    m_maxMTTDepthI,                                   "maxMTTDepthI")
  ("MaxMTTDepthISliceL",                              m_maxMTTDepthI,                                   "maxMTTDepthISliceL")
  ("MaxMTTDepthISliceC",                              m_maxMTTDepthIChroma,                             "maxMTTDepthISliceC")
  // --> deprecated
  ("MaxMTTHierarchyDepth",                            m_maxMTTDepth,                                    "maxMTTDepth")
  ("MaxMTTHierarchyDepthI",                           m_maxMTTDepthI,                                   "maxMTTDepthI")
  ("MaxMTTHierarchyDepthISliceL",                     m_maxMTTDepthI,                                   "maxMTTDepthISliceL")
  ("MaxMTTHierarchyDepthISliceC",                     m_maxMTTDepthIChroma,                             "maxMTTDepthISliceC")
  // <-- deprecated
  ("MaxBTLumaISlice",                                 m_maxBT[0],                                       "MaxBTLumaISlice")
  ("MaxBTChromaISlice",                               m_maxBT[2],                                       "MaxBTChromaISlice")
  ("MaxBTNonISlice",                                  m_maxBT[1],                                       "MaxBTNonISlice")
  ("MaxTTLumaISlice",                                 m_maxTT[0],                                       "MaxTTLumaISlice")
  ("MaxTTChromaISlice",                               m_maxTT[2],                                       "MaxTTChromaISlice")
  ("MaxTTNonISlice",                                  m_maxTT[1],                                       "MaxTTNonISlice")
  ("DualITree",                                       m_dualITree,                                      "Use separate luma and chroma QTBT trees for intra slice")
  ("Log2MaxTbSize",                                   m_log2MaxTbSize,                                  "Maximum transform block size in logarithm base 2")
  ;

  opts.setSubSection("Coding tools");
  opts.addOptions()
  ("CostMode",                                        toCostMode,                                       "Use alternative cost functions: choose between 'lossy', 'sequence_level_lossless', 'lossless' (which forces QP to " MACRO_TO_STRING(LOSSLESS_AND_MIXED_LOSSLESS_RD_COST_TEST_QP) ") and 'mixed_lossless_lossy' (which used QP'=" MACRO_TO_STRING(LOSSLESS_AND_MIXED_LOSSLESS_RD_COST_TEST_QP_PRIME) " for pre-estimates of transquant-bypass blocks).")
  ("ASR",                                             m_bUseASR,                                        "Adaptive motion search range")
  ("HadamardME",                                      m_bUseHADME,                                      "Hadamard ME for fractional-pel")
  ("RDOQ",                                            m_RDOQ,                                           "Rate-Distortion Optimized Quantization mode")
  ("RDOQTS",                                          m_useRDOQTS,                                      "Rate-Distortion Optimized Quantization mode for TransformSkip")
  ("SelectiveRDOQ",                                   m_useSelectiveRDOQ,                               "Enable selective RDOQ")

  ("JointCbCr",                                       m_JointCbCrMode,                                  "Enable joint coding of chroma residuals (0:off, 1:on)")
  ("CabacInitPresent",                                m_cabacInitPresent,                               "Enable cabac table index selection based on previous frame")
  ("LCTUFast",                                        m_useFastLCTU,                                    "Fast methods for large CTU")
  ("PBIntraFast",                                     m_usePbIntraFast,                                 "Fast assertion if the intra mode is probable")
  ("FastMrg",                                         m_useFastMrg,                                     "Fast methods for inter merge")
  ("AMaxBT",                                          m_useAMaxBT,                                      "Adaptive maximal BT-size")
  ("FastQtBtEnc",                                     m_fastQtBtEnc,                                    "Fast encoding setting for QTBT")
  ("ContentBasedFastQtbt",                            m_contentBasedFastQtbt,                           "Signal based QTBT speed-up")
  ("FEN",                                             m_fastInterSearchMode,                            "fast encoder setting")
  ("ECU",                                             m_bUseEarlyCU,                                    "Early CU setting")
  ("FDM",                                             m_useFastDecisionForMerge,                        "Fast decision for Merge RD Cost")
  ("ESD",                                             m_useEarlySkipDetection,                          "Early SKIP detection setting")

  ("DisableIntraInInter",                             m_bDisableIntraCUsInInterSlices,                  "Flag to disable intra CUs in inter slices")
  ("ConstrainedIntraPred",                            m_bUseConstrainedIntraPred,                       "Constrained Intra Prediction")
  ("FastUDIUseMPMEnabled",                            m_bFastUDIUseMPMEnabled,                          "If enabled, adapt intra direction search, accounting for MPM")
  ("FastMEForGenBLowDelayEnabled",                    m_bFastMEForGenBLowDelayEnabled,                  "If enabled use a fast ME for generalised B Low Delay slices")

  ("MTSImplicit",                                     m_MTSImplicit,                                    "Enable implicit MTS when explicit MTS is off\n")
  ("TMVPMode",                                        m_TMVPModeId,                                     "TMVP mode enable(0: off 1: for all slices 2: for certain slices only)")
  ("DepQuant",                                        m_DepQuantEnabled,                                "Enable dependent quantization" )
  ("DQThrVal",                                        m_dqThresholdVal,                                 "Quantization threshold value for DQ last coefficient search" )
  ("SignHideFlag",                                    m_SignDataHidingEnabled,                          "Enable sign data hiding" )
  ("MIP",                                             m_MIP,                                            "Enable MIP (matrix-based intra prediction)")
  ("FastMIP",                                         m_useFastMIP,                                     "Fast encoder search for MIP (matrix-based intra prediction)")
  ("MaxNumMergeCand",                                 m_maxNumMergeCand,                                "Maximum number of merge candidates")
  ("MaxNumAffineMergeCand",                           m_maxNumAffineMergeCand,                          "Maximum number of affine merge candidates")
//  ("MaxNumIBCMergeCand",                              m_maxNumIBCMergeCand,                             "Maximum number of IBC merge candidates")
  ("Geo",                                             m_Geo,                                            "Enable geometric partitioning mode (0:off, 1:on)")
  ("MaxNumGeoCand",                                   m_maxNumGeoCand,                                  "Maximum number of geometric partitioning mode candidates")
  ;

  // motion search options
  opts.setSubSection("Motion search options");
  opts.addOptions()
  ("FastSearch",                                      m_motionEstimationSearchMethod,                   "Serach mode (0:Full search 1:Diamond 2:Selective 3:Enhanced Diamond)")
  ("RestrictMESampling",                              m_bRestrictMESampling,                            "Enable restrict ME Sampling for selective inter motion search")
  ("SearchRange,-sr",                                 m_SearchRange,                                    "Motion search range")
  ("BipredSearchRange",                               m_bipredSearchRange,                              "Motion search range for bipred refinement")
  ("MinSearchWindow",                                 m_minSearchWindow,                                "Minimum motion search window size for the adaptive window ME")
  ("ClipForBiPredMEEnabled",                          m_bClipForBiPredMeEnabled,                        "Enable clipping in the Bi-Pred ME.")
  ("FastMEAssumingSmootherMVEnabled",                 m_bFastMEAssumingSmootherMVEnabled,               "Enable fast ME assuming a smoother MV.")
  ("FastSubPel",                                      m_fastSubPel,                                     "Enable fast sub-pel ME")
  ;

  // Deblocking filter parameters
  opts.setSubSection("Loop filters (deblock and SAO)");
  opts.addOptions()
  ("LoopFilterDisable",                               m_bLoopFilterDisable,                             "")
  ("LoopFilterOffsetInPPS",                           m_loopFilterOffsetInPPS,                          "")
  ("LoopFilterBetaOffset_div2",                       m_loopFilterBetaOffsetDiv2[0],                    "")
  ("LoopFilterTcOffset_div2",                         m_loopFilterTcOffsetDiv2[0],                      "")
  ("LoopFilterCbBetaOffset_div2",                     m_loopFilterBetaOffsetDiv2[1],                    "")
  ("LoopFilterCbTcOffset_div2",                       m_loopFilterTcOffsetDiv2[1],                      "")
  ("LoopFilterCrBetaOffset_div2",                     m_loopFilterBetaOffsetDiv2[2],                    "")
  ("LoopFilterCrTcOffset_div2",                       m_loopFilterTcOffsetDiv2[2],                      "")
  ("DeblockingFilterMetric",                          m_deblockingFilterMetric,                         "")

  ("LFCrossTileBoundaryFlag",                         m_bLFCrossTileBoundaryFlag,                       "Enable cross-tile-boundary loop filtering")
  ("LFCrossSliceBoundaryFlag",                        m_bLFCrossSliceBoundaryFlag,                      "Enable cross-slice-boundary loop filtering")
  ("LoopFilterAcrossTileGroupsEnabled",               m_loopFilterAcrossSlicesEnabled,                  "Enable loop filtering across tile groups")

  ("SAO",                                             m_bUseSAO,                                        "Enable Sample Adaptive Offset")
  ("SaoEncodingRate",                                 m_saoEncodingRate,                                "When >0 SAO early picture termination is enabled for luma and chroma")
  ("SaoEncodingRateChroma",                           m_saoEncodingRateChroma,                          "The SAO early picture termination rate to use for chroma (when m_SaoEncodingRate is >0). If <=0, use results for luma")
  ("SaoLumaOffsetBitShift",                           m_saoOffsetBitShift[ CH_L ],                      "Specify the luma SAO bit-shift. If negative, automatically calculate a suitable value based upon bit depth and initial QP")
  ("SaoChromaOffsetBitShift",                         m_saoOffsetBitShift[ CH_C ],                      "Specify the chroma SAO bit-shift. If negative, automatically calculate a suitable value based upon bit depth and initial QP")
  ;

  opts.setSubSection("VUI and SEI options");
  opts.addOptions()
  ("SEIDecodedPictureHash,-dph",                      toHashType,                                       "Control generation of decode picture hash SEI messages, (0:off, 1:md5, 2:crc, 3:checksum)" )
  ("SEIBufferingPeriod",                              m_bufferingPeriodSEIEnabled,                      "Control generation of buffering period SEI messages")
  ("SEIPictureTiming",                                m_pictureTimingSEIEnabled,                        "Control generation of picture timing SEI messages")
  ("SEIDecodingUnitInfo",                             m_decodingUnitInfoSEIEnabled,                     "Control generation of decoding unit information SEI message.")
  ("EnableDecodingParameterSet",                      m_decodingParameterSetEnabled,                    "Enable writing of Decoding Parameter Set")
  ("AccessUnitDelimiter,-aud",                        m_AccessUnitDelimiter,                            "Enable Access Unit Delimiter NALUs")
  ("VuiParametersPresent,-vui",                       m_vuiParametersPresent,                           "Enable generation of vui_parameters()")
  ("HrdParametersPresent,-hrd",                       m_hrdParametersPresent,                           "Enable generation of hrd_parameters()")
  ("AspectRatioInfoPresent",                          m_aspectRatioInfoPresent,                         "Signals whether aspect_ratio_idc is present")
  ("AspectRatioIdc",                                  m_aspectRatioIdc,                                 "aspect_ratio_idc")
  ("SarWidth",                                        m_sarWidth,                                       "horizontal size of the sample aspect ratio")
  ("SarHeight",                                       m_sarHeight,                                      "vertical size of the sample aspect ratio")
  ("ColourDescriptionPresent",                        m_colourDescriptionPresent,                       "Signals whether colour_primaries, transfer_characteristics and matrix_coefficients are present")
  ("ColourPrimaries",                                 m_colourPrimaries,                                "Indicates chromaticity coordinates of the source primaries")
  ("TransferCharacteristics",                         m_transferCharacteristics,                        "Indicates the opto-electronic transfer characteristics of the source")
  ("MatrixCoefficients",                              m_matrixCoefficients,                             "Describes the matrix coefficients used in deriving luma and chroma from RGB primaries")
  ("ChromaLocInfoPresent",                            m_chromaLocInfoPresent,                           "Signals whether chroma_sample_loc_type_top_field and chroma_sample_loc_type_bottom_field are present")
  ("ChromaSampleLocTypeTopField",                     m_chromaSampleLocTypeTopField,                    "Specifies the location of chroma samples for top field")
  ("ChromaSampleLocTypeBottomField",                  m_chromaSampleLocTypeBottomField,                 "Specifies the location of chroma samples for bottom field")
  ("ChromaSampleLocType",                             m_chromaSampleLocType,                            "Specifies the location of chroma samples for progressive content")
  ("OverscanInfoPresent",                             m_overscanInfoPresent,                            "Indicates whether conformant decoded pictures are suitable for display using overscan")
  ("OverscanAppropriate",                             m_overscanAppropriateFlag,                        "Indicates whether conformant decoded pictures are suitable for display using overscan")
  ("VideoSignalTypePresent",                          m_videoSignalTypePresent,                         "Signals whether video_format, video_full_range_flag, and colour_description_present_flag are present")
  ("VideoFullRange",                                  m_videoFullRangeFlag,                             "Indicates the black level and range of luma and chroma signals")
  ;

  opts.setSubSection("Summary options (debugging)");
  opts.addOptions()
  ("SummaryOutFilename",                              m_summaryOutFilename,                             "Filename to use for producing summary output file. If empty, do not produce a file.")
  ("SummaryPicFilenameBase",                          m_summaryPicFilenameBase,                         "Base filename to use for producing summary picture output files. The actual filenames used will have I.txt, P.txt and B.txt appended. If empty, do not produce a file.")
  ("SummaryVerboseness",                              m_summaryVerboseness,                             "Specifies the level of the verboseness of the text output")
  ;

  opts.setSubSection("Decoding options (debugging)");
  opts.addOptions()
  ("DebugBitstream",                                  m_decodeBitstreams[0],                            "Assume the frames up to POC DebugPOC will be the same as in this bitstream. Load those frames from the bitstream instead of encoding them." )
  ("DecodeBitstream1",                                m_decodeBitstreams[0],                            "Assume the frames up to POC DebugPOC will be the same as in this bitstream. Load those frames from the bitstream instead of encoding them." )
  ("DecodeBitstream2",                                m_decodeBitstreams[1],                            "Assume the frames up to POC DebugPOC will be the same as in this bitstream. Load those frames from the bitstream instead of encoding them." )
  ("DebugPOC",                                        m_switchPOC,                                      "If DebugBitstream is present, load frames up to this POC from this bitstream. Starting with DebugPOC, return to normal encoding." )
  ("SwitchPOC",                                       m_switchPOC,                                      "If DebugBitstream is present, load frames up to this POC from this bitstream. Starting with DebugPOC, return to normal encoding." )
  ("SwitchDQP",                                       m_switchDQP,                                      "delta QP applied to picture with switchPOC and subsequent pictures." )
  ("FastForwardToPOC",                                m_fastForwardToPOC,                               "Get to encoding the specified POC as soon as possible by skipping temporal layers irrelevant for the specified POC." )
  ("StopAfterFFtoPOC",                                m_stopAfterFFtoPOC,                               "If using fast forward to POC, after the POC of interest has been hit, stop further encoding.")
  ("DecodeBitstream2ModPOCAndType",                   m_bs2ModPOCAndType,                               "Modify POC and NALU-type of second input bitstream, to use second BS as closing I-slice")
  ("ForceDecodeBitstream1",                           m_forceDecodeBitstream1,                          "force decoding of bitstream 1 - use this only if you are realy sure about what you are doing ")
  ;

  opts.setSubSection("Coding tools");
  opts.addOptions()
  ("SMVD",                                            m_SMVD,                                           "Enable Symmetric MVD (0:off 1:vtm 2:fast 3:faster\n")
  ("AMVR",                                            m_AMVRspeed,                                      "Enable Adaptive MV precision Mode (IMV)")
  // added for backward compatibility with VTM
  ("IMV",                                             m_AMVRspeed,                                      "Enable Adaptive MV precision Mode (IMV)")
  ("LMChroma",                                        m_LMChroma,                                       "Enable LMChroma prediction")
  ("MRL",                                             m_MRL,                                            "MultiRefernceLines")
  ("BDOF",                                            m_BDOF,                                           "Enable bi-directional optical flow")
  // added for backward compatibility with VTM
  ("BIO",                                             m_BDOF,                                           "Enable bi-directional optical flow")
  ("DMVR",                                            m_DMVR,                                           "Decoder-side Motion Vector Refinement")
  ("EncDbOpt",                                        m_EDO,                                            "Encoder optimization with deblocking filter 0:off 1:vtm 2:fast")
  ("EDO",                                             m_EDO,                                            "Encoder optimization with deblocking filter 0:off 1:vtm 2:fast")
  ("LMCSEnable",                                      m_lumaReshapeEnable,                              "Enable LMCS (luma mapping with chroma scaling")
  ("LMCS",                                            m_lumaReshapeEnable,                              "Enable LMCS (luma mapping with chroma scaling")
  ("LMCSSignalType",                                  m_reshapeSignalType,                              "Input signal type (0:SDR, 1:HDR-PQ, 2:HDR-HLG)")
  ("LMCSUpdateCtrl",                                  m_updateCtrl,                                     "LMCS model update control (0:RA, 1:AI, 2:LDB/LDP)")
  ("LMCSAdpOption",                                   m_adpOption,                                      "LMCS adaptation options: 0:automatic,"
                                                                                                        "1: rsp both (CW66 for QP<=22), 2: rsp TID0 (for all QP),"
                                                                                                        "3: rsp inter(CW66 for QP<=22), 4: rsp inter(for all QP).")
  ("LMCSInitialCW",                                   m_initialCW,                                      "LMCS initial total codeword (0~1023) when LMCSAdpOption > 0")
  ("LMCSOffset",                                      m_LMCSOffset,                                     "LMCS chroma residual scaling offset")
  ("ALF",                                             m_alf,                                            "Adpative Loop Filter\n" )
  ("CCALF",                                           m_ccalf,                                          "Cross-component Adaptive Loop Filter" )
  ("CCALFQpTh",                                       m_ccalfQpThreshold,                               "QP threshold above which encoder reduces CCALF usage")
  ("UseNonLinearAlfLuma",                             m_useNonLinearAlfLuma,                            "Non-linear adaptive loop filters for Luma Channel")
  ("UseNonLinearAlfChroma",                           m_useNonLinearAlfChroma,                          "Non-linear adaptive loop filters for Chroma Channels")
  ("MaxNumAlfAlternativesChroma",                     m_maxNumAlfAlternativesChroma,                    std::string("Maximum number of alternative Chroma filters (1-") + std::to_string(MAX_NUM_ALF_ALTERNATIVES_CHROMA) + std::string (", inclusive)") )
  ("ALFTempPred",                                     m_alfTempPred,                                    "Enable usage of ALF temporal prediction for filter data\n" )
  ("PROF",                                            m_PROF,                                           "Enable prediction refinement with optical flow for affine mode")
  ("Affine",                                          m_Affine,                                         "Enable affine prediction")
  ("AffineType",                                      m_AffineType,                                     "Enable affine type prediction")
  ("MMVD",                                            m_MMVD,                                           "Enable Merge mode with Motion Vector Difference")
  ("MmvdDisNum",                                      m_MmvdDisNum,                                     "Number of MMVD Distance Entries")
  ("AllowDisFracMMVD",                                m_allowDisFracMMVD,                               "Disable fractional MVD in MMVD mode adaptively")
  ("MCTF",                                            m_MCTF,                                           "Enable GOP based temporal filter. (0:off, 1:filter all frames, 2:use SCC detection to disable for screen coded content)")
  ("MCTFFutureReference",                             m_MCTFFutureReference,                            "Enable referencing of future frames in the GOP based temporal filter. This is typically disabled for Low Delay configurations.")
  ("MCTFNumLeadFrames",                               m_MCTFNumLeadFrames,                              "Number of additional MCTF lead frames, which will not be encoded, but can used for MCTF filtering")
  ("MCTFNumTrailFrames",                              m_MCTFNumTrailFrames,                             "Number of additional MCTF trail frames, which will not be encoded, but can used for MCTF filtering")
  ("MCTFFrame",                                       toMCTFFrames,                                     "Frame to filter Strength for frame in GOP based temporal filter")
  ("MCTFStrength",                                    toMCTFStrengths,                                  "Strength for  frame in GOP based temporal filter.")

  ("FastLocalDualTreeMode",                           m_fastLocalDualTreeMode,                          "Fast intra pass coding for local dual-tree in intra coding region (0:off, 1:use threshold, 2:one intra mode only)")
  ("QtbttExtraFast",                                  m_qtbttSpeedUp,                                   "Non-VTM compatible QTBTT speed-ups" )
  ;

  opts.setSubSection("Threading, performance");
  opts.addOptions()
  ("MaxParallelFrames",                               m_maxParallelFrames,                              "Maximum number of frames to be processed in parallel(0:off, >=2: enable parallel frames)")
  ("WppBitEqual",                                     m_ensureWppBitEqual,                              "Ensure bit equality with WPP case (0:off (sequencial mode), 1:copy from wpp line above, 2:line wise reset)")
  ("EnablePicPartitioning",                           m_picPartitionFlag,                               "Enable picture partitioning (0: single tile, single slice, 1: multiple tiles/slices)")
  ;

  opts.setSubSection("Coding tools");
  opts.addOptions()
  ("SbTMVP",                                          m_SbTMVP,                                         "Enable Subblock Temporal Motion Vector Prediction (0: off, 1: on)")
  ("CIIP",                                            m_CIIP,                                           "Enable CIIP mode, 0: off, 1: vtm, 2: fast, 3: faster ")
  ("SBT",                                             m_SBT,                                            "Enable Sub-Block Transform for inter blocks (0: off 1: vtm, 2: fast, 3: faster)" )
  ("LFNST",                                           m_LFNST,                                          "Enable LFNST (0: off, 1: on)" )
  ("MTS",                                             m_MTS,                                            "Multiple Transform Set (MTS)" )
  ("MTSIntraMaxCand",                                 m_MTSIntraMaxCand,                                "Number of additional candidates to test for MTS in intra slices")
  ("ISP",                                             m_ISP,                                            "Intra Sub-Partitions Mode (0: off, 1: vtm, 2: fast, 3: faster)")
  ("TransformSkip",                                   m_TS,                                             "Intra transform skipping, 0: off, 1: TS, 2: TS with SCC detection ")
  ("TransformSkipLog2MaxSize",                        m_TSsize,                                         "Specify transform-skip maximum size. Minimum 2, Maximum 5")
  ("ChromaTS",                                        m_useChromaTS,                                    "Enable encoder search of chromaTS")
  ("BDPCM",                                           m_useBDPCM,                                       "BDPCM (0:off, 1:luma and chroma, 2: BDPCM with SCC detection)")
  ;

  opts.setSubSection("Input options");
  opts.addOptions()
  ("HorCollocatedChroma",                             m_horCollocatedChromaFlag,                        "Specifies location of a chroma sample relatively to the luma sample in horizontal direction in the reference picture resampling"
                                                                                                        "(0: horizontally shifted by 0.5 units of luma samples, 1: collocated)")
  ("VerCollocatedChroma",                             m_verCollocatedChromaFlag,                        "Specifies location of a chroma sample relatively to the luma sample in vertical direction in the cross-component linear model intra prediction and the reference picture resampling"
                                                                                                        "(0: horizontally co-sited, vertically shifted by 0.5 units of luma samples, 1: collocated)")
  ("ClipInputVideoToRec709Range",                     m_bClipInputVideoToRec709Range,                   "Enable clipping input video to the Rec. 709 Range on loading when InternalBitDepth is less than MSBExtendedBitDepth")
  ;

  opts.setSubSection("Reconstructed video options");
  opts.addOptions()
  ("ClipOutputVideoToRec709Range",                    m_bClipOutputVideoToRec709Range,                  "Enable clipping output video to the Rec. 709 Range on saving when OutputBitDepth is less than InternalBitDepth")
  ("PYUV",                                            m_packedYUVMode,                                  "Enable output 10-bit and 12-bit YUV data as 5-byte and 3-byte (respectively) packed YUV data. Ignored for interlaced output.")
    ;

  opts.setSubSection("Unused options (only for compatiblity to VTM)");
  opts.addOptions()
  ("EnablePictureHeaderInSliceHeader",                m_enablePictureHeaderInSliceHeader,               "Enable Picture Header in Slice Header")

  ("CropOffsetLeft",                                  m_cropOffsetLeft,                                 "Crop Offset Left position")
  ("CropOffsetTop",                                   m_cropOffsetTop,                                  "Crop Offset Top position")
  ("CropOffsetRight",                                 m_cropOffsetRight,                                "Crop Offset Right position")
  ("CropOffsetBottom",                                m_cropOffsetBottom,                               "Crop Offset Bottom position")
  ("CalculateHdrMetrics",                             m_calculateHdrMetrics,                            "Enable HDR metric calculation")

  ("SignalledIdFlag",                                 m_signalledSliceIdFlag,                           "Signalled Slice ID Flag")
  ("SignalledSliceIdLengthMinus1",                    m_signalledSliceIdLengthMinus1,                   "Signalled Tile Group Length minus 1")
  ("RectSlicesBoundaryArray",                         toRectSliceBoundary,                              "Rectangular slices boundaries in Pic")
  ("SignalledSliceId",                                toSignalledSliceId,                               "Signalled rectangular slice ID")

  ("isSDR",                                           m_sdr,                                            "compatibility")
  ;

  po::setDefaults( opts );
  std::ostringstream fullOpts;
  po::doHelp( fullOpts, opts );

  opts.setSubSection("Coding structure paramters");
  for ( int i = 0; i < MAX_GOP; i++ )
  {
    std::ostringstream cOSS;
    cOSS << "Frame" << i+1;
    opts.addOptions()(cOSS.str(), m_GOPList[i], GOPEntry());
  }
  opts.setSubSection("Decoding options (debugging)");
  opts.addOptions()("decode",                          m_decode,                                         "decode only");

  //
  // parse command line parameters and read configuration files
  //
    
  po::setDefaults( opts );
  po::ErrorReporter err;
  const list<const char*>& argv_unhandled = po::scanArgv( opts, argc, (const char**) argv, err );
  for( auto& a : argv_unhandled )
  {
    cout << "Unhandled argument ignored: `" << a << "'\n";
  }
  if ( argc == 1 || do_help )
  {
    /* argc == 1: no options have been specified */
    cout <<  easyOpts.str();
    return false;
  }
  if ( argc == 1 || do_expert_help )
  {
    /* argc == 1: no options have been specified */
    cout << fullOpts.str();
    return false;
  }
  if ( err.is_errored && ! warnUnknowParameter )
  {
    /* error report has already been printed on stderr */
    return false;
  }

  if( !writeCfg.empty() )
  {
    std::ofstream cfgFile;
    cfgFile.open( writeCfg.c_str(), std::ios::out | std::ios::trunc);
    if( !cfgFile.is_open() )
    {
      std::cout << " [error]: failed to open output config file " << writeCfg << std::endl;
      return false;
    }
    else
    {
      std::list<std::string> ignoreParamsLst;
      ignoreParamsLst.push_back( "help" );
      ignoreParamsLst.push_back( "fullhelp" );

      ignoreParamsLst.push_back( "WriteConfig" );
      ignoreParamsLst.push_back( "SIMD" );
      //ignoreParamsLst.push_back( "WarnUnknowParameter,w" );

      ignoreParamsLst.push_back( "decode" );
      for ( int i = 0; i < MAX_GOP; i++ )
      {
        std::ostringstream cOSS;
        cOSS << "Frame" << i+1;
        ignoreParamsLst.push_back( cOSS.str() );
      }

      std::ostringstream cfgStream;
      po::doSaveConfig( cfgStream, opts, ignoreParamsLst );
      cfgFile << cfgStream.str() << std::endl;
      cfgFile.close();
    }
  }

  //
  // check own parameters
  //
  m_confirmFailed = false;
  if( m_bitstreamFileName.empty() )
  {
    cout <<  "error: A bitstream file name must be specified (BitstreamFile)" << std::endl;
    m_confirmFailed = true;
  }
  else
  {
    if( m_decodeBitstreams[0] == m_bitstreamFileName )
    {
      cout <<  "error: Debug bitstream and the output bitstream cannot be equal" << std::endl;
      m_confirmFailed = true;
    }
    if( m_decodeBitstreams[1] == m_bitstreamFileName )
    {
      cout <<  "error: Decode2 bitstream and the output bitstream cannot be equal" << std::endl;
      m_confirmFailed = true;
    }
  }

  if( m_inputFileChromaFormat < 0 || m_inputFileChromaFormat >= NUM_CHROMA_FORMAT )
  {
    cout <<  "error: Input chroma format must be either 400, 420, 422 or 444" << std::endl;
    m_confirmFailed = true;
  }

  if ( m_confirmFailed )
  {
    return false;
  }

  //
  // set intern derived parameters (for convenience purposes only)
  //

  //
  // setup encoder configuration
  //

//  if ( VVEncCfg::initCfgParameter() )
//  {
//    return false;
//  }

  if( m_packedYUVMode && ! m_reconFileName.empty() )  
  {
    if( ( m_outputBitDepth[ CH_L ] != 10 && m_outputBitDepth[ CH_L ] != 12 )
        || ( ( ( m_SourceWidth ) & ( 1 + ( m_outputBitDepth[ CH_L ] & 3 ) ) ) != 0 ) )
    {
      cout <<  "error: Invalid output bit-depth or image width for packed YUV output, aborting" << std::endl;
      m_confirmFailed = true;
    }
    if( ( m_internChromaFormat != CHROMA_400 ) && ( ( m_outputBitDepth[ CH_C ] != 10 && m_outputBitDepth[ CH_C ] != 12 )
          || ( ( getWidthOfComponent( m_internChromaFormat, m_SourceWidth, 1 ) & ( 1 + ( m_outputBitDepth[ CH_C ] & 3 ) ) ) != 0 ) ) )
    {
      cout <<  "error: Invalid chroma output bit-depth or image width for packed YUV output, aborting" << std::endl;
      m_confirmFailed = true;
    }
    if ( m_confirmFailed )
    {
      return false;
    }
  }


  return true;
}

std::string VVEncAppCfg::getConfigAsString( vvenc::MsgLevel eMsgLevel ) const
{
  std::stringstream css;
  if( eMsgLevel >= DETAILS )
  {
    css << "Input          File                    : " << m_inputFileName << "\n";
    css << "Bitstream      File                    : " << m_bitstreamFileName << "\n";
    css << "Reconstruction File                    : " << m_reconFileName << "\n";
  }

  css << VVEncCfg::getConfigAsString( eMsgLevel );
  css << "\n";

  return css.str();
}

} // namespace

//! \}
<|MERGE_RESOLUTION|>--- conflicted
+++ resolved
@@ -424,47 +424,6 @@
 
 //  // enable ReWriteParamSets ( TODO: should that flag be enabled by default?
 //  m_rewriteParamSets        = true;
-
-<<<<<<< HEAD
-=======
-  // set MCTF Lead/Trail frames
-  if( m_SegmentMode != SEG_OFF )
-  {
-    if( m_MCTF )
-    {
-      switch( m_SegmentMode )
-      {
-        case SEG_FIRST:
-          m_MCTFNumLeadFrames  = 0;
-          m_MCTFNumTrailFrames = MCTF_RANGE;
-          break;
-        case SEG_MID:
-          m_MCTFNumLeadFrames  = MCTF_RANGE;
-          m_MCTFNumTrailFrames = MCTF_RANGE;
-          break;
-        case SEG_LAST:
-          m_MCTFNumLeadFrames  = MCTF_RANGE;
-          m_MCTFNumTrailFrames = 0;
-          break;
-        default:
-          m_MCTFNumLeadFrames  = 0;
-          m_MCTFNumTrailFrames = 0;
-          break;
-      }
-    }
-  }
-
-  if( m_RCTargetBitrate )
-  {
-    m_RCRateControlMode     = RateControlMode::RCM_PICTURE_LEVEL;
-    m_RCKeepHierarchicalBit = 2;
-    m_RCUseLCUSeparateModel = 1;
-    m_RCInitialQP           = 0;
-    m_RCForceIntraQP        = 0;
-  }
-
-  // this has to be set outside
->>>>>>> 27a9cde2
 
 //  // this has to be set outside
   if ( m_internChromaFormat < 0 || m_internChromaFormat >= NUM_CHROMA_FORMAT )

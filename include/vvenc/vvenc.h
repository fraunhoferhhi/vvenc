/* -----------------------------------------------------------------------------
Software Copyright License for the Fraunhofer Software Library VVenc

(c) Copyright (2019-2020) Fraunhofer-Gesellschaft zur Förderung der angewandten Forschung e.V. 

1.    INTRODUCTION

The Fraunhofer Software Library VVenc (“Fraunhofer Versatile Video Encoding Library”) is software that implements (parts of) the Versatile Video Coding Standard - ITU-T H.266 | MPEG-I - Part 3 (ISO/IEC 23090-3) and related technology. 
The standard contains Fraunhofer patents as well as third-party patents. Patent licenses from third party standard patent right holders may be required for using the Fraunhofer Versatile Video Encoding Library. It is in your responsibility to obtain those if necessary. 

The Fraunhofer Versatile Video Encoding Library which mean any source code provided by Fraunhofer are made available under this software copyright license. 
It is based on the official ITU/ISO/IEC VVC Test Model (VTM) reference software whose copyright holders are indicated in the copyright notices of its source files. The VVC Test Model (VTM) reference software is licensed under the 3-Clause BSD License and therefore not subject of this software copyright license.

2.    COPYRIGHT LICENSE

Internal use of the Fraunhofer Versatile Video Encoding Library, in source and binary forms, with or without modification, is permitted without payment of copyright license fees for non-commercial purposes of evaluation, testing and academic research. 

No right or license, express or implied, is granted to any part of the Fraunhofer Versatile Video Encoding Library except and solely to the extent as expressly set forth herein. Any commercial use or exploitation of the Fraunhofer Versatile Video Encoding Library and/or any modifications thereto under this license are prohibited.

For any other use of the Fraunhofer Versatile Video Encoding Library than permitted by this software copyright license You need another license from Fraunhofer. In such case please contact Fraunhofer under the CONTACT INFORMATION below.

3.    LIMITED PATENT LICENSE

As mentioned under 1. Fraunhofer patents are implemented by the Fraunhofer Versatile Video Encoding Library. If You use the Fraunhofer Versatile Video Encoding Library in Germany, the use of those Fraunhofer patents for purposes of testing, evaluating and research and development is permitted within the statutory limitations of German patent law. However, if You use the Fraunhofer Versatile Video Encoding Library in a country where the use for research and development purposes is not permitted without a license, you must obtain an appropriate license from Fraunhofer. It is Your responsibility to check the legal requirements for any use of applicable patents.    

Fraunhofer provides no warranty of patent non-infringement with respect to the Fraunhofer Versatile Video Encoding Library.


4.    DISCLAIMER

The Fraunhofer Versatile Video Encoding Library is provided by Fraunhofer "AS IS" and WITHOUT ANY EXPRESS OR IMPLIED WARRANTIES, including but not limited to the implied warranties fitness for a particular purpose. IN NO EVENT SHALL FRAUNHOFER BE LIABLE for any direct, indirect, incidental, special, exemplary, or consequential damages, including but not limited to procurement of substitute goods or services; loss of use, data, or profits, or business interruption, however caused and on any theory of liability, whether in contract, strict liability, or tort (including negligence), arising in any way out of the use of the Fraunhofer Versatile Video Encoding Library, even if advised of the possibility of such damage.

5.    CONTACT INFORMATION

Fraunhofer Heinrich Hertz Institute
Attention: Video Coding & Analytics Department
Einsteinufer 37
10587 Berlin, Germany
www.hhi.fraunhofer.de/vvc
vvc@hhi.fraunhofer.de
----------------------------------------------------------------------------- */
/**
  \ingroup vvencExternalInterfaces
  \file    vvenc.h
  \brief   This file contains the external interface of the hhivvcdec SDK.
  \author  christian.lehmann@hhi.fraunhofer.de
  \date    08/08/2020
*/

#pragma once

#include "stdint.h"
#include <string>
#include "vvenc/vvencDecl.h"

namespace vvenc {


/**
  \ingroup VVEncExternalInterfaces
  \enum LogLevel
  The enum LogLevel enumerates supported log levels/verbosity.
*/
enum LogLevel
{
  LL_SILENT  = 0,
  LL_ERROR   = 1,
  LL_WARNING = 2,
  LL_INFO    = 3,
  LL_NOTICE  = 4,
  LL_VERBOSE = 5,
  LL_DETAILS = 6,
  LL_DEBUG_PLUS_INTERNAL_LOGS = 7,
};

/**
  \ingroup VVEncExternalInterfaces
  \enum Status
  The enum Status enumerates picture extra status information. The information is delivered within the AccessUnit struct and is
  related to the according picture.
*/
enum Status
{
  STATUS_NORMAL = 0,                      ///< normal
};

/**
  \ingroup VVEncExternalInterfaces
  \enum ErrorCodes
  The enum ErrorCodes enumerates error codes returned by the encoder.
*/
enum ErrorCodes
{
  VVENC_OK                   = 0,      ///< success
  VVENC_ERR_UNSPECIFIED      = -1,     ///< unspecified malfunction
  VVENC_ERR_INITIALIZE       = -2,     ///< encoder not initialized or tried to initialize multiple times
  VVENC_ERR_ALLOCATE         = -3,     ///< internal allocation error
  VVENC_NOT_ENOUGH_MEM       = -5,     ///< allocated memory to small to receive encoded data. After allocating sufficient memory the failed call can be repeated.
  VVENC_ERR_PARAMETER        = -7,     ///< inconsistent or invalid parameters
  VVENC_ERR_NOT_SUPPORTED    = -10,    ///< unsupported request
  VVENC_ERR_RESTART_REQUIRED = -11,    ///< encoder requires restart
  VVENC_ERR_CPU              = -30     ///< unsupported CPU SSE 4.1 needed
};

/**
  \ingroup VVEncExternalInterfaces
  \enum ColorFormat
  The enum ColorFormat enumerates supported input color formats.
*/
enum ColorFormat
{
  VVC_CF_INVALID       = -1,             ///< invalid color format
  VVC_CF_YUV420_PLANAR = 0,              ///< YUV420 planar color format
};

/**
  \ingroup VVEnc
  The class SliceType enumerates several supported slice types.
*/
enum VvcSliceType
{
  VVC_ST_B_SLICE               = 0,
  VVC_ST_P_SLICE               = 1,
  VVC_ST_I_SLICE               = 2,
  VVC_ST_NUMBER_OF_SLICE_TYPES = 3
};

/// supported IDR types
enum VvcDecodingRefreshType
{
  VVC_DRT_CRA                = 0,
  VVC_DRT_IDR                = 1,
  VVC_DRT_RECOVERY_POINT_SEI = 2
};

enum VvcProfile
{
  VVC_PROFILE_NONE                                 = 0,
  VVC_PROFILE_MAIN_10                              = 1,
  VVC_PROFILE_MAIN_10_444                          = 2,
  VVC_PROFILE_MAIN_10_STILL_PICTURE                = 3,
  VVC_PROFILE_MAIN_10_444_STILL_PICTURE            = 4,
  VVC_PROFILE_MULTILAYER_MAIN_10                   = 5,
  VVC_PROFILE_MULTILAYER_MAIN_10_444               = 6,
  VVC_PROFILE_MULTILAYER_MAIN_10_STILL_PICTURE     = 7,
  VVC_PROFILE_MULTILAYER_MAIN_10_444_STILL_PICTURE = 8,
  VVC_PROFILE_AUTO                                 = 9
};

enum VvcTier
{
  VVC_TIER_MAIN = 0,
  VVC_TIER_HIGH = 1,
};

enum VvcLevel
{
  VVC_LEVEL_NONE = 0,
  VVC_LEVEL_1   = 16,
  VVC_LEVEL_2   = 32,
  VVC_LEVEL_2_1 = 35,
  VVC_LEVEL_3   = 48,
  VVC_LEVEL_3_1 = 51,
  VVC_LEVEL_4   = 64,
  VVC_LEVEL_4_1 = 67,
  VVC_LEVEL_5   = 80,
  VVC_LEVEL_5_1 = 83,
  VVC_LEVEL_5_2 = 86,
  VVC_LEVEL_6   = 96,
  VVC_LEVEL_6_1 = 99,
  VVC_LEVEL_6_2 = 102,
  VVC_LEVEL_15_5 = 255,
};

enum VvcNalType
{
  VVC_NAL_UNIT_CODED_SLICE_TRAIL = 0,   // 0
  VVC_NAL_UNIT_CODED_SLICE_STSA,        // 1
  VVC_NAL_UNIT_CODED_SLICE_RADL,        // 2
  VVC_NAL_UNIT_CODED_SLICE_RASL,        // 3

  VVC_NAL_UNIT_RESERVED_VCL_4,
  VVC_NAL_UNIT_RESERVED_VCL_5,
  VVC_NAL_UNIT_RESERVED_VCL_6,

  VVC_NAL_UNIT_CODED_SLICE_IDR_W_RADL,  // 7
  VVC_NAL_UNIT_CODED_SLICE_IDR_N_LP,    // 8
  VVC_NAL_UNIT_CODED_SLICE_CRA,         // 9
  VVC_NAL_UNIT_CODED_SLICE_GDR,         // 10

  VVC_NAL_UNIT_RESERVED_IRAP_VCL_11,
  VVC_NAL_UNIT_RESERVED_IRAP_VCL_12,

  VVC_NAL_UNIT_DCI,                     // 13
  VVC_NAL_UNIT_VPS,                     // 14
  VVC_NAL_UNIT_SPS,                     // 15
  VVC_NAL_UNIT_PPS,                     // 16
  VVC_NAL_UNIT_PREFIX_APS,              // 17
  VVC_NAL_UNIT_SUFFIX_APS,              // 18
  VVC_NAL_UNIT_PH,                      // 19
  VVC_NAL_UNIT_ACCESS_UNIT_DELIMITER,   // 20
  VVC_NAL_UNIT_EOS,                     // 21
  VVC_NAL_UNIT_EOB,                     // 22
  VVC_NAL_UNIT_PREFIX_SEI,              // 23
  VVC_NAL_UNIT_SUFFIX_SEI,              // 24
  VVC_NAL_UNIT_FD,                      // 25

  VVC_NAL_UNIT_RESERVED_NVCL_26,
  VVC_NAL_UNIT_RESERVED_NVCL_27,

  VVC_NAL_UNIT_UNSPECIFIED_28,
  VVC_NAL_UNIT_UNSPECIFIED_29,
  VVC_NAL_UNIT_UNSPECIFIED_30,
  VVC_NAL_UNIT_UNSPECIFIED_31,
  VVC_NAL_UNIT_INVALID
};

enum VvcSegmentMode
{
  VVC_SEG_OFF,
  VVC_SEG_FIRST,
  VVC_SEG_MID,
  VVC_SEG_LAST
};

/**
  \ingroup VVEncExternalInterfaces
  The struct AccessUnit contains attributes that are assigned to the compressed output of the encoder for a specific input picture.
  The structure contains buffer and size information of the compressed payload as well as timing, access and debug information.
  The smallest output unit of VVC encoders are NalUnits. A set of NalUnits that belong to the same access unit are delivered in a continuous bitstream,
  where the NalUnits are separated by three byte start codes.
  The Buffer to retrieve the compressed video chunks has to be allocated by the caller. The related attribute BufSize
*/

typedef struct VVENC_DECL VvcAccessUnit
{
  VvcAccessUnit()                             ///< Default constructor, sets member attributes to default values
  {}

  unsigned char*  m_pucBuffer  = nullptr;  ///< pointer to buffer that retrieves the coded data,
  int             m_iBufSize   = 0;        ///< size of the allocated buffer in bytes
  int             m_iUsedSize  = 0;        ///< length of the coded data in bytes
  uint64_t        m_uiCts      = 0;        ///< composition time stamp in TicksPerSecond (see VVCEncoderParameter)
  uint64_t        m_uiDts      = 0;        ///< decoding time stamp in TicksPerSecond (see VVCEncoderParameter)
  bool            m_bCtsValid  = false;    ///< composition time stamp valid flag (true: valid, false: CTS not set)
  bool            m_bDtsValid  = false;    ///< decoding time stamp valid flag (true: valid, false: DTS not set)
  bool            m_bRAP       = false;    ///< random access point flag (true: AU is random access point, false: sequential access)

  VvcSliceType    m_eSliceType = VVC_ST_NUMBER_OF_SLICE_TYPES; ///< slice type (I/P/B) */
  bool            m_bRefPic    = false;                        ///< reference picture
  int             m_iTemporalLayer  = 0;                       ///< temporal layer
  uint64_t        m_uiPOC      = 0;                            ///< picture order count

  int             m_iStatus    = 0;        ///< additional info (see Status)
  std::string     m_cInfo;                 ///< debug info from inside the encoder
} VvcAccessUnit_t;

/**
  \ingroup VVEncExternalInterfaces
  The struct PicBuffer contains attributes to hand over the uncompressed input picture and metadata related to picture. Memory has to be allocated by the user. For using maximum performance
  consider allocating 16byte aligned memory for all three color components or use HhiVvcEnc::getPreferredBuffer() to let the encoder allocate an appropriate buffer.

*/
typedef struct VVENC_DECL PicBuffer
{
  PicBuffer()                             ///< default constructor, sets member attributes to default values
  {}

  unsigned char*  m_pucDeletePicBuffer = nullptr;         ///< pointer to picture buffer origin if non zero the encoder doesn't copy the content off the buffer and deletes the buffer after encoding
                                                          ///< this implies the buffer content to be const,
                                                          ///< otherwise if the pointer is zero the buffer content is copied by the encoder into an intermediate buffer
  void*           m_pvY                = nullptr;         ///< pointer to luminance top left pixel
  void*           m_pvU                = nullptr;         ///< pointer to chrominance cb top left pixel
  void*           m_pvV                = nullptr;         ///< pointer to chrominance cbr top left pixel
  int             m_iWidth             = 0;               ///< width of the luminance plane
  int             m_iHeight            = 0;               ///< height of the luminance plane
  int             m_iStride            = 0;               ///< stride (width + left margin + right margins) of luminance plane chrominance stride is assumed to be stride/2
  int             m_iCStride           = 0;               ///< stride (width + left margin + right margins) of chrominance plane in case its value differs from stride/2
  int             m_iBitDepth          = 0;               ///< bit depth of input signal (8: depth 8 bit, 10: depth 10 bit  )
  ColorFormat     m_eColorFormat       = VVC_CF_INVALID;  ///< color format (VVC_CF_YUV420_PLANAR)
  uint64_t        m_uiSequenceNumber   = 0;               ///< sequence number of the picture
  uint64_t        m_uiCts              = 0;               ///< composition time stamp in TicksPerSecond (see VVCEncoderParameter)
  bool            m_bCtsValid          = false;           ///< composition time stamp valid flag (true: valid, false: CTS not set)
} PicBuffer_t;

/**
  \ingroup VVEncExternalInterfaces
  The struct PicAttributes - currently not used.
*/
typedef struct VVENC_DECL PicAttributes
{
  PicAttributes() {}
} PicAttributes_t;


/**
  \ingroup VVEncExternalInterfaces
  The struct InputPicture combines the struct PicBuffer and the optional PicAttributes class.
*/
typedef struct VVENC_DECL InputPicture
{
  InputPicture() {}
  PicBuffer       m_cPicBuffer;                 ///< instance of PicBuffer, that holds input picture and related meta information
  PicAttributes*  m_pcPicAttributes = nullptr;  ///< pointer to PicAttribute that might be NULL, containing encoder side information
} InputPicture_t;

/**
  \ingroup VVEncExternalInterfaces
  The struct VVEncParameter is a container for encoder configuration parameters. This struct is used for initialization of an blank encoder
  as well as for reconfiguration of an already initialized encoder. The struct is equipped with an default constructor that initializes all parameters
  to default values for ease of use and best performance. However, some of the parameters has to be set by the caller, which can not be guessed by the encoder.
*/
typedef struct VVENC_DECL VVEncParameter
{
  VVEncParameter()           ///< default constructor, sets member attributes to default values
  {}
  int m_iQp                   = 32;     ///< quantization parameter                                 (no default || 0-51)
  int m_iWidth                = 0;      ///< luminance width of input picture                       (no default || 2..4096)
  int m_iHeight               = 0;      ///< luminance height of input picture                      (no default || 2/4..2160)
<<<<<<< HEAD
  int m_iGopSize              = 16;     ///< gop size                                               (default: 16 || 1: low delay, 16,32: hierarchical b frames)
  VvcDecodingRefreshType m_eDecodingRefreshType = VVC_DRT_IDR; ///< intra period refresh type            (default: VVC_DRT_IDR )
  int m_iIDRPeriodSec         = 1;      ///< intra period for IDR/CRA intra refresh/RAP flag in seconds (default: 1 || -1: only the first pic, otherwise refresh in seconds
  int m_iIDRPeriod            = 0;      ///< intra period for IDR/CRA intra refresh/RAP flag in frames  (default: 0 || -1: only the first pic, otherwise factor of m_iGopSize
=======
  int m_iGopSize              = 32;     ///< gop size                                               (default: 16 || 1: low delay, 16,32: hierarchical b frames)
  VvcDecodingRefreshType m_eDecodingRefreshType = VVC_DRT_IDR; ///< intra period refresh type       (default: VVC_DRT_IDR )
  int m_iIDRPeriodSec         = 1;       ///< intra period for IDR/CRA intra refresh/RAP flag in seconds (default: 1 || -1: only the first pic, otherwise refresh in seconds
  int m_iIDRPeriod            = 0;       ///< intra period for IDR/CRA intra refresh/RAP flag in frames  (default: 0 || -1: only the first pic, otherwise factor of m_iGopSize
>>>>>>> f62c04f2
  LogLevel m_eLogLevel        = LL_INFO; ///< log level                                             (default: 0 || 0: no logging,  > 4 (LL_VERBOSE,LL_DETAILS)enables psnr/rate output  0: silent, 1: error, 2: warning, 3: info, 4: notice: 5, verbose, 6: details
  int m_iTemporalRate         = 60;     ///< temporal rate /numerator for fps                       (no default || e.g. 50, 60000 -> 1-60 fps)
  int m_iTemporalScale        = 1;      ///< temporal scale /denominator for fps                    (no default || 1, 1001)
  int m_iTicksPerSecond       = 90000;  ///< ticks per second e.g. 90000 for dts generation         (no default || 1..27000000)
  int m_iMaxFrames            = 0;      ///< max number of frames to be encoded                     (default 0: encode all frames)
  int m_iFrameSkip            = 0;      ///< number of frames to skip before start encoding         (default 0: off)
  int m_iThreadCount          = -1;     ///< number of worker threads (no default || should not exceed the number of physical cpu's)
  int m_iQuality              = 2;      ///< encoding quality vs speed                              (no default || 2    0: faster, 1: fast, 2: medium, 3: slow
  int m_iPerceptualQPA        = 2;      ///< perceptual qpa usage                                   (default: 0 || Mode of perceptually motivated input-adaptive QP modification, abbrev. perceptual QP adaptation (QPA). (0 = off, 1 = SDR WPSNR based, 2 = SDR XPSNR based, 3 = HDR WPSNR based, 4 = HDR XPSNR based, 5 = HDR mean-luma based))
  int m_iTargetBitRate        = 0;      ///< target bit rate in bps                                 (no default || 0 : VBR, otherwise bitrate [bits per sec]
<<<<<<< HEAD
  int m_iNumPasses            = 1;      ///< number of rate control passes                          (default: 1) 
=======
  int m_iInputBitDepth        = 8;      ///< input bit-depth                                        (default: 8)
  int m_iInternalBitDepth     = 10;     ///< internal bit-depth                                     (default: 10)
>>>>>>> f62c04f2
  VvcProfile m_eProfile       = VVC_PROFILE_MAIN_10; ///< vvc profile                               (default: main_10)
  VvcLevel m_eLevel           = VVC_LEVEL_5_1;       ///< vvc level_idc                             (default: 5.1)
  VvcTier  m_eTier            = VVC_TIER_MAIN;       ///< vvc tier                                  (default: main)
  VvcSegmentMode m_eSegMode   = VVC_SEG_OFF;         ///< segment mode                              (default: off)
  bool m_bAccessUnitDelimiter       = false;  ///< enable aud                                       (default: off)
  bool m_bHrdParametersPresent      = false;  ///< enable hrd                                       (default: off)
  bool m_bBufferingPeriodSEIEnabled = false;  ///< enable bp sei                                    (default: off)
  bool m_bPictureTimingSEIEnabled   = false;  ///< enable pt sei                                    (default: off)
} VVEncParameter_t;


class VVEncImpl;

/**
  \ingroup VVEncExternalInterfaces
  The class HhiVvcEnc provides the encoder's user interface. The simplest way to use the encoder is to call init() to initialize an encoder instance with the
  the given VVCEncoderParameters. After initialization the encoding of the video is performed by using the encode() method to hand over frame by frame in display order
  and retrieve the compressed bitstream chunks of already processed pictures. The encoding can be end by calling flush() that causes the encoder to finish encoding of all pending pictures.
  Finally calling uninit() releases all allocated resources held by the encoder internally.
  Beside the basic functionality of encoding there are some more methods available.
  For instance, the reconfig() is used to reconfigure a running encoder. There are also method providing some service functionality like getting or printing encoder configuration,
  or getting information about the encoder or it's current state.
  The HhiVvcEnc also provides a static call that used the encoder as remote support client for joint encoding on two machines.
*/
class VVENC_DECL VVEnc
{
public:
  /// Constructor
  VVEnc();

  /// Destructor
  virtual ~VVEnc();

public:
  /**
    This method initializes the encoder instance.
    This method is used to initially set up the encoder with the assigned encoder parameter struct.
    The method fails if the encoder is already initialized or if the assigned parameter struct
    does not pass the consistency check. Other possibilities for an unsuccessful call are missing encoder license, or an machine with
    insufficient CPU-capabilities.
    \param[in]  rvVVEncParameter const reference of VVEncParameter struct that holds initial encoder parameters.
    \retval     int  if non-zero an error occurred (see ErrorCodes), otherwise the return value indicates success VVENC_OK
    \pre        The encoder must not be initialized.
  */
   int init( const VVEncParameter& rcVVEncParameter );

  /**
    This method initializes the encoder instance in dependency to the encoder pass.
  */
   int initPass( int pass );

   /**
    This method resets the encoder instance.
    This method clears the encoder and releases all internally allocated memory.
    Calling uninit cancels all pending encoding calls. In order to finish pending input pictures use the flush method.
    \param[in]  None
    \retval     int if non-zero an error occurred (see ErrorCodes), otherwise VVENC_OK indicates success.
    \pre        None
  */
   int uninit();

   bool isInitialized();

  /**
    This method encodes a picture.
    Uncompressed input pictures are passed to the encoder in display order. A compressed bitstream chunks is returned by filling the assigned AccessUnit struct.
    Data in AcccessUnit struct are valid if the encoder call returns success and the UsedSize attribute is non-zero.
    If the input parameter pcInputPicture is NULL, the encoder just returns a pending bitstream chunk if available.
    If the call returns VVENC_NOT_ENOUGH_MEM, the BufSize attribute in AccessUnit struct indicates that the buffer is to small to retrieve the compressed data waiting for delivery.
    In this case the UsedSize attribute returns the minimum buffersize required to fetch the pending chunk. After allocating sufficient memory the encoder can retry the last call with the parameter pcInputPicture set to NULL to prevent encoding the last picture twice.
    \param[in]  pcInputPicture pointer to InputPicture structure containing uncompressed picture data and meta information, if pcInputPicture is NULL the encoder only checks for pending output data and returns a chunk if available.
    \param[out] rcAccessUnit reference to AccessUnit that retrieves compressed access units and side information, data are valid if UsedSize attribute is non-zero and the call was successful.
    \retval     int if non-zero an error occurred, otherwise the retval indicates success VVENC_OK
    \pre        The encoder has to be initialized successfully.
  */
   int encode( InputPicture* pcInputPicture, VvcAccessUnit& rcVvcAccessUnit);


   /**
     This method flushes the encoder. Use this method if a specific number of frames has to be encoded.
     This call is used to get outstanding output data after all input frames have been passed over into the encoder using the encode call.
     Using the flush method the encoder is signaled that there are no further input pictures to encode.
     The caller should repeat the flush call until all pending output packets has been delivered to the caller, which is when the UsedSize attribute in the AccessUnit struct gets zero.
     If the call returns VVENC_NOT_ENOUGH_MEM, the BufSize attribute in AccessUnit struct indicates that the buffer is to small to retrieve the compressed data waiting for delivery.
     In this case the UsedSize attribute returns the minimum buffersize required to fetch the pending chunk. After allocating sufficient memory the encoder can retry fetching the outstanding chunks.
     \param[out] rcAccessUnit reference to AccessUnit
     \retval     int if non-zero an error occurred, otherwise the retval indicates success VVENC_OK
     \pre        The encoder has to be initialized.
   */
   int flush( VvcAccessUnit& rcVvcAccessUnit );

  /**
    This method returns an allocated picture buffer according to the encoder's preference. To is this call the encoder has to be initialized.
    \param[out] rcPicBuffer reference to PicBuffer
    \retval     int nonzero indicates an error VVENC_ERR_INITIALIZE, VVENC_ERR_ALLOCATE, otherwise VVENC_OK
     \pre       The encoder has to be initialized.
  */
   int getPreferredBuffer( PicBuffer &rcPicBuffer );

   /**
     This method sets a encoder start timer.
   */
   void clockStartTime();

   /**
     This method sets a encoder finish timer.
   */
   void clockEndTime();

   /**
     This method return the clock difference of end and start time.
     \retval     double clock time difference in milli seconds
   */
   double clockGetTimeDiffMs();

   /**
     This method fetches the current encoder configuration.
     The method fails if the encoder is not initialized.
     \param[in]  rcVVCEncoderParameter reference to an VVCEncoderParameter struct that returns the current encoder setup.
     \retval     int VVENC_ERR_INITIALIZE indicates the encoder was not successfully initialized in advance, otherwise the return value VVENC_OK indicates success.
     \pre        The encoder has to be initialized.
   */
   int getConfig( VVEncParameter& rcVVEncParameter );

    /**
     This method reconfigures the encoder instance.
     This method is used to change encoder settings during the encoding process when the encoder was already initialized.
     Some parameter changes might require an internal encoder restart, especially when previously used parameter sets VPS, SPS or PPS
     become invalid after the parameter change. If changes are limited to TargetBitRate or QP changes then the encoder continues encoding
     without interruption, using the new parameters. Some parameters e.g. NumTheads are not reconfigurable - in this case the encoder returns an Error.
     The method fails if the encoder is not initialized or if the assigned parameter set given in VVCEncoderParameter struct
     does not pass the consistency and parameter check.
     \param[in]  rcVVCEncoderParameter const reference to VVCEncoderParameter struct that holds the new encoder parameters.
     \retval     int if non-zero an error occurred (see ErrorCodes), otherwise VVENC_OK indicates success.
     \pre        The encoder has to be initialized successfully.
   */
   int reconfig( const VVEncParameter& rcVVEncParameter );

   /**
     This method checks the passed configuration.
     The method fails if the encoder is not initialized.
     \param[in]  rcVVCEncParameter reference to an VVCEncParameter struct that returns the current encoder setup.
     \retval     int VVENC_ERR_PARAMETER indicates a parameter error, otherwise the return value VVENC_OK indicates success.
   */
   int checkConfig( const VVEncParameter& rcVVEncParameter );

    /**
     This method returns the last occurred error as a string.
     \param      None
     \retval     std::string empty string for no error assigned
   */
   const char* getLastError() const;


   const char* getEncoderInfo() const;

   int getNumLeadFrames() const;

   int getNumTrailFrames() const;

   /**
     This method returns the encoder version number as a string.
     \param      None
     \retval     std::string returns the version number
   */
   static const char* getVersionNumber();

   /**
     This static function returns a string according to the passed parameter nRet.
     \param[in]  nRet return value code to translate
     \retval[ ]  std::string empty string for no error
   */
   static const char* getErrorMsg( int nRet );

   /**
     This static function returns a string according to the passed parameter iQuality.
     \param[in]  iQuality Quality (preset) as integer
     \retval[ ]  std::string enabled encoding parameter as string
   */
   static const char* getPresetParamsAsStr( int iQuality );

private:
   VVEncImpl*  m_pcVVEncImpl;
};


} // namespace
<|MERGE_RESOLUTION|>--- conflicted
+++ resolved
@@ -317,17 +317,10 @@
   int m_iQp                   = 32;     ///< quantization parameter                                 (no default || 0-51)
   int m_iWidth                = 0;      ///< luminance width of input picture                       (no default || 2..4096)
   int m_iHeight               = 0;      ///< luminance height of input picture                      (no default || 2/4..2160)
-<<<<<<< HEAD
-  int m_iGopSize              = 16;     ///< gop size                                               (default: 16 || 1: low delay, 16,32: hierarchical b frames)
-  VvcDecodingRefreshType m_eDecodingRefreshType = VVC_DRT_IDR; ///< intra period refresh type            (default: VVC_DRT_IDR )
-  int m_iIDRPeriodSec         = 1;      ///< intra period for IDR/CRA intra refresh/RAP flag in seconds (default: 1 || -1: only the first pic, otherwise refresh in seconds
-  int m_iIDRPeriod            = 0;      ///< intra period for IDR/CRA intra refresh/RAP flag in frames  (default: 0 || -1: only the first pic, otherwise factor of m_iGopSize
-=======
   int m_iGopSize              = 32;     ///< gop size                                               (default: 16 || 1: low delay, 16,32: hierarchical b frames)
   VvcDecodingRefreshType m_eDecodingRefreshType = VVC_DRT_IDR; ///< intra period refresh type       (default: VVC_DRT_IDR )
   int m_iIDRPeriodSec         = 1;       ///< intra period for IDR/CRA intra refresh/RAP flag in seconds (default: 1 || -1: only the first pic, otherwise refresh in seconds
   int m_iIDRPeriod            = 0;       ///< intra period for IDR/CRA intra refresh/RAP flag in frames  (default: 0 || -1: only the first pic, otherwise factor of m_iGopSize
->>>>>>> f62c04f2
   LogLevel m_eLogLevel        = LL_INFO; ///< log level                                             (default: 0 || 0: no logging,  > 4 (LL_VERBOSE,LL_DETAILS)enables psnr/rate output  0: silent, 1: error, 2: warning, 3: info, 4: notice: 5, verbose, 6: details
   int m_iTemporalRate         = 60;     ///< temporal rate /numerator for fps                       (no default || e.g. 50, 60000 -> 1-60 fps)
   int m_iTemporalScale        = 1;      ///< temporal scale /denominator for fps                    (no default || 1, 1001)
@@ -338,12 +331,9 @@
   int m_iQuality              = 2;      ///< encoding quality vs speed                              (no default || 2    0: faster, 1: fast, 2: medium, 3: slow
   int m_iPerceptualQPA        = 2;      ///< perceptual qpa usage                                   (default: 0 || Mode of perceptually motivated input-adaptive QP modification, abbrev. perceptual QP adaptation (QPA). (0 = off, 1 = SDR WPSNR based, 2 = SDR XPSNR based, 3 = HDR WPSNR based, 4 = HDR XPSNR based, 5 = HDR mean-luma based))
   int m_iTargetBitRate        = 0;      ///< target bit rate in bps                                 (no default || 0 : VBR, otherwise bitrate [bits per sec]
-<<<<<<< HEAD
   int m_iNumPasses            = 1;      ///< number of rate control passes                          (default: 1) 
-=======
   int m_iInputBitDepth        = 8;      ///< input bit-depth                                        (default: 8)
   int m_iInternalBitDepth     = 10;     ///< internal bit-depth                                     (default: 10)
->>>>>>> f62c04f2
   VvcProfile m_eProfile       = VVC_PROFILE_MAIN_10; ///< vvc profile                               (default: main_10)
   VvcLevel m_eLevel           = VVC_LEVEL_5_1;       ///< vvc level_idc                             (default: 5.1)
   VvcTier  m_eTier            = VVC_TIER_MAIN;       ///< vvc tier                                  (default: main)

/* -----------------------------------------------------------------------------
Software Copyright License for the Fraunhofer Software Library VVenc

(c) Copyright (2019-2020) Fraunhofer-Gesellschaft zur Förderung der angewandten Forschung e.V. 

1.    INTRODUCTION

The Fraunhofer Software Library VVenc (“Fraunhofer Versatile Video Encoding Library”) is software that implements (parts of) the Versatile Video Coding Standard - ITU-T H.266 | MPEG-I - Part 3 (ISO/IEC 23090-3) and related technology. 
The standard contains Fraunhofer patents as well as third-party patents. Patent licenses from third party standard patent right holders may be required for using the Fraunhofer Versatile Video Encoding Library. It is in your responsibility to obtain those if necessary. 

The Fraunhofer Versatile Video Encoding Library which mean any source code provided by Fraunhofer are made available under this software copyright license. 
It is based on the official ITU/ISO/IEC VVC Test Model (VTM) reference software whose copyright holders are indicated in the copyright notices of its source files. The VVC Test Model (VTM) reference software is licensed under the 3-Clause BSD License and therefore not subject of this software copyright license.

2.    COPYRIGHT LICENSE

Internal use of the Fraunhofer Versatile Video Encoding Library, in source and binary forms, with or without modification, is permitted without payment of copyright license fees for non-commercial purposes of evaluation, testing and academic research. 

No right or license, express or implied, is granted to any part of the Fraunhofer Versatile Video Encoding Library except and solely to the extent as expressly set forth herein. Any commercial use or exploitation of the Fraunhofer Versatile Video Encoding Library and/or any modifications thereto under this license are prohibited.

For any other use of the Fraunhofer Versatile Video Encoding Library than permitted by this software copyright license You need another license from Fraunhofer. In such case please contact Fraunhofer under the CONTACT INFORMATION below.

3.    LIMITED PATENT LICENSE

As mentioned under 1. Fraunhofer patents are implemented by the Fraunhofer Versatile Video Encoding Library. If You use the Fraunhofer Versatile Video Encoding Library in Germany, the use of those Fraunhofer patents for purposes of testing, evaluating and research and development is permitted within the statutory limitations of German patent law. However, if You use the Fraunhofer Versatile Video Encoding Library in a country where the use for research and development purposes is not permitted without a license, you must obtain an appropriate license from Fraunhofer. It is Your responsibility to check the legal requirements for any use of applicable patents.    

Fraunhofer provides no warranty of patent non-infringement with respect to the Fraunhofer Versatile Video Encoding Library.


4.    DISCLAIMER

The Fraunhofer Versatile Video Encoding Library is provided by Fraunhofer "AS IS" and WITHOUT ANY EXPRESS OR IMPLIED WARRANTIES, including but not limited to the implied warranties fitness for a particular purpose. IN NO EVENT SHALL FRAUNHOFER BE LIABLE for any direct, indirect, incidental, special, exemplary, or consequential damages, including but not limited to procurement of substitute goods or services; loss of use, data, or profits, or business interruption, however caused and on any theory of liability, whether in contract, strict liability, or tort (including negligence), arising in any way out of the use of the Fraunhofer Versatile Video Encoding Library, even if advised of the possibility of such damage.

5.    CONTACT INFORMATION

Fraunhofer Heinrich Hertz Institute
Attention: Video Coding & Analytics Department
Einsteinufer 37
10587 Berlin, Germany
www.hhi.fraunhofer.de/vvc
vvc@hhi.fraunhofer.de
----------------------------------------------------------------------------- */
/** \file     EncCfg.h
    \brief    encoder configuration class (header)
*/

#pragma once

#include <cstring>
#include <vector>
#include <string>
#include <sstream>
#include "vvenc/vvencDecl.h"
#include "vvenc/Basics.h"
#include "vvenc/EncCfgExpert.h"

//! \ingroup Interface
//! \{

namespace vvenc {

class VVENC_DECL EncCfg : public EncCfgExpert
{
public:
  bool                m_confirmFailed;                                  ///< state variable 
  int                 m_verbosity;                                      ///< encoder verbosity
  int                 m_framesToBeEncoded;                              ///< number of encoded frames
  int                 m_FrameRate;                                      ///< source frame-rates (Hz)
  int                 m_FrameSkip;                                      ///< number of skipped frames from the beginning
  int                 m_SourceWidth;                                    ///< source width in pixel
  int                 m_SourceHeight;                                   ///< source height in pixel (when interlaced = field height)
  int                 m_TicksPerSecond;                                 ///< ticks per second e.g. 90000 for dts generation         (no default || 1..27000000)
  bool                m_AccessUnitDelimiter;                            ///< add Access Unit Delimiter NAL units

  Profile::Name       m_profile;
  Level::Tier         m_levelTier;
  Level::Name         m_level;

  int                 m_IntraPeriod;                                    ///< period of I-slice (random access period)
  int                 m_DecodingRefreshType;                            ///< random access type
  int                 m_GOPSize;                                        ///< GOP size of hierarchical structure

  int                 m_QP;                                             ///< QP value of key-picture (integer)
  unsigned            m_usePerceptQPA;                                  ///< Mode of perceptually motivated input-adaptive QP modification, abbrev. perceptual QP adaptation (QPA). (0 = off, 1 = on for SDR, 2 = on for HDR)
  bool                m_usePerceptQPATempFiltISlice;                    ///< Flag indicating if temporal high-pass filtering in visual activity calculation in QPA should (true) or shouldn't (false) be applied for I-slices

  int                 m_inputBitDepth   [ MAX_NUM_CH ];                 ///< bit-depth of input file
  int                 m_internalBitDepth[ MAX_NUM_CH ];                 ///< bit-depth codec operates at (input/output files will be converted)
<<<<<<< HEAD
  int                 m_outputBitDepth[ MAX_NUM_CH ];                   ///< bit-depth of output file
  int                 m_MSBExtendedBitDepth[ MAX_NUM_CH ];              ///< bit-depth of input samples after MSB extension
  CostMode            m_costMode;                                       ///< Cost mode to use
  HashType            m_decodedPictureHashSEIType;                      ///< Checksum mode for decoded picture hash SEI message
  bool                m_bufferingPeriodSEIEnabled;
  bool                m_pictureTimingSEIEnabled;
  bool                m_decodingUnitInfoSEIEnabled;
  bool                m_tileUniformSpacingFlag;
  int                 m_numTileColumnsMinus1;
  int                 m_numTileRowsMinus1;
  std::vector<int>    m_tileColumnWidth;
  std::vector<int>    m_tileRowHeight;
  bool                m_entropyCodingSyncEnabled;
  bool                m_entryPointsPresent;
  bool                m_rectSliceFlag;
  int                 m_numSlicesInPicMinus1;
  std::vector<int>    m_topLeftBrickIdx;
  std::vector<int>    m_bottomRightBrickIdx;
  bool                m_signalledSliceIdFlag;
  int                 m_signalledSliceIdLengthMinus1;
  std::vector<int>    m_rectSliceBoundary;
  std::vector<int>    m_signalledSliceId;
  std::vector<int>    m_sliceId;

  unsigned            m_CTUSize;
  unsigned            m_MinQT[ 3 ];                                     ///< 0: I slice luma; 1: P/B slice; 2: I slice chroma
  unsigned            m_maxMTTDepth;
  unsigned            m_maxMTTDepthI;
  unsigned            m_maxMTTDepthIChroma;
  unsigned            m_maxBT[3];
  unsigned            m_maxTT[3];
  bool                m_dualITree;
  unsigned            m_MaxCodingDepth;                                 ///< max. total CU depth - includes depth of transform-block structure
  unsigned            m_log2DiffMaxMinCodingBlockSize;                  ///< difference between largest and smallest CU depth
  int                 m_log2MaxTbSize;

  bool                m_bUseASR;                                        ///< flag for using adaptive motion search range
  bool                m_bUseHADME;                                      ///< flag for using HAD in sub-pel ME
  int                 m_RDOQ;                                           ///< flag for using RD optimized quantization
  bool                m_useRDOQTS;                                      ///< flag for using RD optimized quantization for transform skip
  bool                m_useSelectiveRDOQ;                               ///< flag for using selective RDOQ

  bool                m_JointCbCrMode;
  bool                m_cabacInitPresent;
  bool                m_useFastLCTU;
  bool                m_usePbIntraFast;
  int                 m_useFastMrg;
  bool                m_useAMaxBT;
  bool                m_fastQtBtEnc;
  bool                m_contentBasedFastQtbt;
  int                 m_fastInterSearchMode;                            ///< Parameter that controls fast encoder settings
  bool                m_bUseEarlyCU;                                    ///< flag for using Early CU setting
  bool                m_useFastDecisionForMerge;                        ///< flag for using Fast Decision Merge RD-Cost
  bool                m_useEarlySkipDetection;                          ///< flag for using Early SKIP Detection

  bool                m_bDisableIntraCUsInInterSlices;                  ///< Flag for disabling intra predicted CUs in inter slices.
  bool                m_bUseConstrainedIntraPred;                       ///< flag for using constrained intra prediction
  bool                m_bFastUDIUseMPMEnabled;
  bool                m_bFastMEForGenBLowDelayEnabled;

  bool                m_MTSImplicit;
  int                 m_TMVPModeId;
  bool                m_DepQuantEnabled;
  bool                m_SignDataHidingEnabled;
  bool                m_MIP;
  int                 m_useFastMIP;

  unsigned            m_maxNumMergeCand;                                ///< Max number of merge candidates
  unsigned            m_maxNumAffineMergeCand;                          ///< Max number of affine merge candidates
//  unsigned            m_maxNumIBCMergeCand;                             ///< Max number of IBC merge candidates
  int                 m_Geo;
  unsigned            m_maxNumGeoCand;
  int                 m_RCRateControlMode;
  int                 m_RCTargetBitrate;
  int                 m_RCKeepHierarchicalBit;
  bool                m_RCUseLCUSeparateModel;
  int                 m_RCInitialQP;
  bool                m_RCForceIntraQP;
  int                 m_motionEstimationSearchMethod;
  bool                m_bRestrictMESampling;                            ///< Restrict sampling for the Selective ME
  int                 m_SearchRange;                                    ///< ME search range
  int                 m_bipredSearchRange;                              ///< ME search range for bipred refinement
  int                 m_minSearchWindow;                                ///< ME minimum search window size for the Adaptive Window ME
  bool                m_bClipForBiPredMeEnabled;                        ///< Enables clipping for Bi-Pred ME.
  bool                m_bFastMEAssumingSmootherMVEnabled;               ///< Enables fast ME assuming a smoother MV.
  int                 m_fastSubPel;
  int                 m_SMVD;
  int                 m_AMVRspeed;
  bool                m_LMChroma;
  bool                m_horCollocatedChromaFlag;
  bool                m_verCollocatedChromaFlag;
  bool                m_MRL;
  bool                m_BDOF;
  bool                m_DMVR;
  int                 m_EDO;
  bool                m_lumaReshapeEnable;
  int                 m_reshapeSignalType;
  int                 m_updateCtrl;
  int                 m_adpOption;
  int                 m_initialCW;
  int                 m_LMCSOffset;
  ReshapeCW           m_reshapeCW;
  int                 m_Affine;
  bool                m_PROF;
  bool                m_AffineType;
  int                 m_MMVD;
  int                 m_MmvdDisNum;
  bool                m_allowDisFracMMVD;
  int                 m_CIIP;
  bool                m_SbTMVP;
  int                 m_SBT;                                            ///< Sub-Block Transform for inter blocks
  int                 m_LFNST;
  int                 m_MTS;
  int                 m_MTSIntraMaxCand;
#if 1   // ISP_VVC
  int                 m_ISP;
#endif
#if 1//TS_VVC
  int                 m_TS;
  int                 m_TSsize;
  bool                m_useChromaTS;
#endif

  bool                m_bLoopFilterDisable;                             ///< flag for using deblocking filter
  bool                m_loopFilterOffsetInPPS;                          ///< offset for deblocking filter in 0 = slice header, 1 = PPS
  int                 m_loopFilterBetaOffsetDiv2[3];                    ///< beta offset for deblocking filter
  int                 m_loopFilterTcOffsetDiv2[3];                      ///< tc offset for deblocking filter
  int                 m_deblockingFilterMetric;

  bool                m_bLFCrossTileBoundaryFlag;
  bool                m_bLFCrossSliceBoundaryFlag;                      ///< 1: filter across slice boundaries 0: do not filter across slice boundaries
  bool                m_loopFilterAcrossSlicesEnabled;

  bool                m_bUseSAO;
  double              m_saoEncodingRate;                                ///< When >0 SAO early picture termination is enabled for luma and chroma
  double              m_saoEncodingRateChroma;                          ///< The SAO early picture termination rate to use for chroma (when m_SaoEncodingRate is >0). If <=0, use results for luma.
  unsigned            m_log2SaoOffsetScale[ MAX_NUM_CH ];               ///< number of bits for the upward bit shift operation on the decoded SAO offsets
  int                 m_saoOffsetBitShift[ MAX_NUM_CH ];

  bool                m_decodingParameterSetEnabled;                    ///< enable decoding parameter set
  bool                m_vuiParametersPresent;                           ///< enable generation of VUI parameters
  bool                m_hrdParametersPresent;                           ///< enable generation or HRD parameters 
  bool                m_aspectRatioInfoPresent;                         ///< Signals whether aspect_ratio_idc is present
  int                 m_aspectRatioIdc;                                 ///< aspect_ratio_idc
  int                 m_sarWidth;                                       ///< horizontal size of the sample aspect ratio
  int                 m_sarHeight;                                      ///< vertical size of the sample aspect ratio
  bool                m_colourDescriptionPresent;                       ///< Signals whether colour_primaries, transfer_characteristics and matrix_coefficients are present
  int                 m_colourPrimaries;                                ///< Indicates chromaticity coordinates of the source primaries
  int                 m_transferCharacteristics;                        ///< Indicates the opto-electronic transfer characteristics of the source
  int                 m_matrixCoefficients;                             ///< Describes the matrix coefficients used in deriving luma and chroma from RGB primaries
  bool                m_chromaLocInfoPresent;                           ///< Signals whether chroma_sample_loc_type_top_field and chroma_sample_loc_type_bottom_field are present
  int                 m_chromaSampleLocTypeTopField;                    ///< Specifies the location of chroma samples for top field
  int                 m_chromaSampleLocTypeBottomField;                 ///< Specifies the location of chroma samples for bottom field
  int                 m_chromaSampleLocType;                            ///< Specifies the location of chroma samples for progressive content
  bool                m_overscanInfoPresent;                            ///< Signals whether overscan_appropriate_flag is present
  bool                m_overscanAppropriateFlag;                        ///< Indicates whether conformant decoded pictures are suitable for display using overscan
  bool                m_videoSignalTypePresent;                         ///< Signals whether video_format, video_full_range_flag, and colour_description_present_flag are present
  bool                m_videoFullRangeFlag;                             ///< Indicates the black level and range of luma and chroma signals

  std::string         m_summaryOutFilename;                             ///< filename to use for producing summary output file.
  std::string         m_summaryPicFilenameBase;                         ///< Base filename to use for producing summary picture output files. The actual filenames used will have I.txt, P.txt and B.txt appended.
  unsigned            m_summaryVerboseness;                             ///< Specifies the level of the verboseness of the text output.

  std::string         m_decodeBitstreams[ 2 ];                          ///< filename for decode bitstreams.
#if REMOVE_DBG_CTU
  int                 m_debugCTU;                                       ///< dbg ctu
#endif
  int                 m_switchPOC;                                      ///< dbg poc.
  int                 m_switchDQP;                                      ///< switch DQP.
  int                 m_fastForwardToPOC;                               ///< get to encoding the specified POC as soon as possible by skipping temporal layers irrelevant for the specified POC
  bool                m_stopAfterFFtoPOC;
  bool                m_bs2ModPOCAndType;
  bool                m_forceDecodeBitstream1;

  bool                m_alf;                                            ///> Adaptive Loop Filter
  bool                m_useNonLinearAlfLuma;
  bool                m_useNonLinearAlfChroma;
  unsigned            m_maxNumAlfAlternativesChroma;
  bool                m_ccalf;
  int                 m_ccalfQpThreshold;
  int                 m_MCTF;
  bool                m_MCTFFutureReference;
  int                 m_MCTFNumLeadFrames;
  int                 m_MCTFNumTrailFrames;
  std::vector<int>    m_MCTFFrames;
  std::vector<double> m_MCTFStrengths;

  int                 m_dqThresholdVal;
  bool                m_qtbttSpeedUp;

  int                 m_fastLocalDualTreeMode;
  bool                m_frameParallel;
  int                 m_numFppThreads;
  bool                m_ensureFppBitEqual;
  int                 m_numWppThreads;
  int                 m_ensureWppBitEqual;
  bool                m_picPartitionFlag;
public:

  EncCfg()

    : m_confirmFailed                                 ( false )

      , m_verbosity                                   ( VERBOSE )

      , m_listTracingChannels                         ( false )
      , m_traceRule                                   ( "" )
      , m_traceFile                                   ( "" )

      , m_conformanceWindowMode                       ( 1 )
      , m_confWinLeft                                 ( 0 )
      , m_confWinRight                                ( 0 )
      , m_confWinTop                                  ( 0 )
      , m_confWinBottom                               ( 0 )

      , m_framesToBeEncoded                           ( 0 )
      , m_FrameRate                                   ( 0 )
      , m_FrameSkip                                   ( 0 )
      , m_temporalSubsampleRatio                      ( 1 )
      , m_SourceWidth                                 ( 0 )
      , m_SourceHeight                                ( 0 )

      , m_TicksPerSecond                              ( 90000 )

      , m_aiPad                                       { 0, 0 }
      , m_enablePictureHeaderInSliceHeader            ( true )
      , m_AccessUnitDelimiter                         ( false )

      , m_printMSEBasedSequencePSNR                   ( false )
      , m_printHexPsnr                                ( false )
      , m_printFrameMSE                               ( false )
      , m_printSequenceMSE                            ( false )
      , m_cabacZeroWordPaddingEnabled                 ( true )

      , m_profile                                     ( Profile::NONE )
      , m_levelTier                                   ( Level::MAIN )
      , m_level                                       ( Level::NONE )
      , m_subProfile                                  ( 0 )
      , m_bitDepthConstraintValue                     ( 10 )
      , m_intraOnlyConstraintFlag                     ( false )

      , m_IntraPeriod                                 ( -1 )
      , m_DecodingRefreshType                         ( 0 )
      , m_GOPSize                                     ( 1 )
      , m_InputQueueSize                              ( 0 )
      , m_rewriteParamSets                            ( false )
      , m_idrRefParamList                             ( false )
      , m_maxDecPicBuffering                          { 0, 0, 0, 0, 0, 0, 0 }           // not set -> derived
      , m_numReorderPics                              { 0, 0, 0, 0, 0, 0, 0 }           // not set -> derived
      , m_maxTempLayer                                ( 0 )                             // not set -> derived
      , m_numRPLList0                                 ( 0 )                             // not set -> derived
      , m_numRPLList1                                 ( 0 )                             // not set -> derived

      , m_QP                                          ( 32 )
      , m_useSameChromaQPTables                       ( true )
      , m_chromaQpMappingTableParams                  ()
      , m_intraQPOffset                               ( 0 )
      , m_lambdaFromQPEnable                          ( false )
      , m_adLambdaModifier                            { 1.0, 1.0, 1.0, 1.0, 1.0, 1.0, 1.0 }
      , m_adIntraLambdaModifier                       ()
      , m_dIntraQpFactor                              ( -1.0 )
      , m_qpInValsCb                                  { 25, 33, 43 }
      , m_qpInValsCr                                  { 0 }
      , m_qpInValsCbCr                                { 0 }
      , m_qpOutValsCb                                 { 25, 32, 37 }
      , m_qpOutValsCr                                 { 0 }
      , m_qpOutValsCbCr                               { 0 }
      , m_cuQpDeltaSubdiv                             ( 0 )
      , m_cuChromaQpOffsetSubdiv                      ( -1 )
      , m_chromaCbQpOffset                            ( 0 )
      , m_chromaCrQpOffset                            ( 0 )
      , m_chromaCbQpOffsetDualTree                    ( 0 )
      , m_chromaCrQpOffsetDualTree                    ( 0 )
      , m_chromaCbCrQpOffset                          ( -1 )
      , m_chromaCbCrQpOffsetDualTree                  ( 0 )
      , m_sliceChromaQpOffsetPeriodicity              ( 0 )
      , m_sliceChromaQpOffsetIntraOrPeriodic          { 0 , 0 }
      , m_usePerceptQPA                               ( 0 )
      , m_usePerceptQPATempFiltISlice                 ( false )

      , m_lumaLevelToDeltaQPEnabled                   (false)
      , m_wcgChromaQpControl                          ()
      , m_sdr                                         (false)
      , m_calculateHdrMetrics                         (false)
      , m_cropOffsetLeft                              (0)
      , m_cropOffsetTop                               (0)
      , m_cropOffsetRight                             (0)
      , m_cropOffsetBottom                            (0)

      , m_internChromaFormat                          ( NUM_CHROMA_FORMAT )
      , m_useIdentityTableForNon420Chroma             ( true )
      , m_inputBitDepth                               { 8, 0 }
      , m_internalBitDepth                            { 0, 0 }
      , m_outputBitDepth                              { 0, 0 }
      , m_MSBExtendedBitDepth                         { 0, 0 }
      , m_costMode                                    ( COST_STANDARD_LOSSY )
      , m_decodedPictureHashSEIType                   ( HASHTYPE_NONE )
      , m_bufferingPeriodSEIEnabled                   ( false )
      , m_pictureTimingSEIEnabled                     ( false )
      , m_decodingUnitInfoSEIEnabled                  ( false )
      , m_tileUniformSpacingFlag                      ( false )
      , m_numTileColumnsMinus1                        ( 0 )
      , m_numTileRowsMinus1                           ( 0 )
      , m_tileColumnWidth                             ()
      , m_tileRowHeight                               ()
      , m_entropyCodingSyncEnabled                    ( false )
      , m_entryPointsPresent                       ( true )
      , m_rectSliceFlag                               ( true )
      , m_numSlicesInPicMinus1                        ( 0 )
      , m_topLeftBrickIdx                             ()                                // not set -> derived
      , m_bottomRightBrickIdx                         ()                                // not set -> derived
      , m_signalledSliceIdFlag                        ( false )
      , m_signalledSliceIdLengthMinus1                ( 0 )
      , m_rectSliceBoundary                           ()
      , m_signalledSliceId                            ()
      , m_sliceId                                     ()                                // not set -> derived

      , m_CTUSize                                     ( 128 )
      , m_MinQT                                       { 8, 8, 4 }
      , m_maxMTTDepth                                  ( 3 )
      , m_maxMTTDepthI                                 ( 3 )
      , m_maxMTTDepthIChroma                           ( 3 )
      , m_maxBT                                       {32, 128, 64}
      , m_maxTT                                       {32, 64, 32}
      , m_dualITree                                   ( true )
      , m_MaxCodingDepth                              ( 0 )                             // not set -> derived
      , m_log2DiffMaxMinCodingBlockSize               ( 0 )                             // not set -> derived
      , m_log2MaxTbSize                               ( 6 )

      , m_bUseASR                                     ( false )
      , m_bUseHADME                                   ( true )
      , m_RDOQ                                        ( 1 )
      , m_useRDOQTS                                   ( true )
      , m_useSelectiveRDOQ                            ( false)

      , m_JointCbCrMode                               ( false )
      , m_cabacInitPresent                            ( true )
      , m_useFastLCTU                                 ( false )
      , m_usePbIntraFast                              ( false )
      , m_useFastMrg                                  ( 0 )
      , m_useAMaxBT                                   ( false )
      , m_fastQtBtEnc                                 ( true )
      , m_contentBasedFastQtbt                        ( false )
      , m_fastInterSearchMode                         ( FASTINTERSEARCH_DISABLED )
      , m_bUseEarlyCU                                 ( false )
      , m_useFastDecisionForMerge                     ( true )
      , m_useEarlySkipDetection                       ( false )

      , m_bDisableIntraCUsInInterSlices               ( false )
      , m_bUseConstrainedIntraPred                    ( false )
      , m_bFastUDIUseMPMEnabled                       ( true )
      , m_bFastMEForGenBLowDelayEnabled               ( true )

      , m_MTSImplicit                                 ( false )
      , m_TMVPModeId                                  ( 1 )
      , m_DepQuantEnabled                             ( true )
      , m_SignDataHidingEnabled                       ( false )

      , m_MIP                                         ( false )
      , m_useFastMIP                                  ( 0 )
      , m_maxNumMergeCand                             ( 5 )
      , m_maxNumAffineMergeCand                       ( 5 )
//    , m_maxNumIBCMergeCand                          ( 6 )
      , m_Geo                                         ( 0 )
      , m_maxNumGeoCand                               ( 5 )
      , m_RCRateControlMode                           ( 0 )
      , m_RCTargetBitrate                             ( 0 )
      , m_RCKeepHierarchicalBit                       ( 0 )
      , m_RCUseLCUSeparateModel                       ( false )
      , m_RCInitialQP                                 ( 0 )
      , m_RCForceIntraQP                              ( false )
      , m_motionEstimationSearchMethod                ( 1 )
      , m_bRestrictMESampling                         ( false )
      , m_SearchRange                                 ( 96 )
      , m_bipredSearchRange                           ( 4 )
      , m_minSearchWindow                             ( 8 )
      , m_bClipForBiPredMeEnabled                     ( false )
      , m_bFastMEAssumingSmootherMVEnabled            ( true )
      , m_fastSubPel                                  ( 0 )
      , m_SMVD                                        ( 0 )
      , m_AMVRspeed                                   ( 0 )
      , m_LMChroma                                    ( false )
      , m_horCollocatedChromaFlag                     ( true )
      , m_verCollocatedChromaFlag                     ( false )
      , m_MRL                                         ( true )
      , m_BDOF                                        ( false )
      , m_DMVR                                        ( false )
      , m_EDO                                         ( 0 )
      , m_lumaReshapeEnable                           ( false )
      , m_reshapeSignalType                           ( 0 )
      , m_updateCtrl                                  ( 0 )
      , m_adpOption                                   ( 0 )
      , m_initialCW                                   ( 0 )
      , m_LMCSOffset                                  ( 0 )
      , m_reshapeCW                                   ( )
      , m_Affine                                      ( 0 )
      , m_PROF                                        ( false )
      , m_AffineType                                  ( true )
      , m_MMVD                                        ( 0 )
      , m_MmvdDisNum                                  ( 6 )
      , m_allowDisFracMMVD                            ( false )
      , m_CIIP                                        ( 0 )
      , m_SbTMVP                                      ( false )
      , m_SBT                                         ( 0 )
      , m_LFNST                                       ( 0 )
      , m_MTS                                         ( 0 )
      , m_MTSIntraMaxCand                             ( 3 ) 
#if 1   // ISP_VVC
      , m_ISP                                         ( 0 )
#endif
#if 1//TS_VVC
      , m_TS                                          ( 0 )
      , m_TSsize                                      ( 3 )
      , m_useChromaTS                                 ( false )
#endif
      , m_bLoopFilterDisable                          ( false )
      , m_loopFilterOffsetInPPS                       ( true )
      , m_loopFilterBetaOffsetDiv2                    { 0 }
      , m_loopFilterTcOffsetDiv2                      { 0 }
      , m_deblockingFilterMetric                      ( 0 )

      , m_bLFCrossTileBoundaryFlag                    ( true )
      , m_bLFCrossSliceBoundaryFlag                   ( true )
      , m_loopFilterAcrossSlicesEnabled               ( false )

      , m_bUseSAO                                     ( true )
      , m_saoEncodingRate                             ( 0.75 )
      , m_saoEncodingRateChroma                       ( 0.5 )
      , m_log2SaoOffsetScale                          { 0, 0 }                          // not set -> derived
      , m_saoOffsetBitShift                           { 0, 0 }

      , m_decodingParameterSetEnabled                 ( false )
      , m_vuiParametersPresent                        ( false )
      , m_hrdParametersPresent                        ( false )
      , m_aspectRatioInfoPresent                      ( false )
      , m_aspectRatioIdc                              ( 0 )
      , m_sarWidth                                    ( 0 )
      , m_sarHeight                                   ( 0 )
      , m_colourDescriptionPresent                    ( false )
      , m_colourPrimaries                             ( 2 )
      , m_transferCharacteristics                     ( 2 )
      , m_matrixCoefficients                          ( 2 )
      , m_chromaLocInfoPresent                        ( false )
      , m_chromaSampleLocTypeTopField                 ( 0 )
      , m_chromaSampleLocTypeBottomField              ( 0 )
      , m_chromaSampleLocType                         ( 0 )
      , m_overscanInfoPresent                         ( false )
      , m_overscanAppropriateFlag                     ( false )
      , m_videoSignalTypePresent                      ( false )
      , m_videoFullRangeFlag                          ( false )

      , m_summaryOutFilename                          ( "" )
      , m_summaryPicFilenameBase                      ( "" )
      , m_summaryVerboseness                          ( 0 )

      , m_decodeBitstreams                            { "", "" }
#if REMOVE_DBG_CTU
      , m_debugCTU                                    ( -1 )
#endif
      , m_switchPOC                                   ( -1 )
      , m_switchDQP                                   ( 0 )
      , m_fastForwardToPOC                            ( -1 )
      , m_stopAfterFFtoPOC                            ( false )
      , m_bs2ModPOCAndType                            ( false )
      , m_forceDecodeBitstream1                       ( false )

      , m_alf                                         ( false )
      , m_useNonLinearAlfLuma                         ( true )
      , m_useNonLinearAlfChroma                       ( true )
      , m_maxNumAlfAlternativesChroma                 ( MAX_NUM_ALF_ALTERNATIVES_CHROMA )
      , m_ccalf                                       ( false )
      , m_ccalfQpThreshold                            ( 37 )

      , m_MCTF                                        ( 0 )
      , m_MCTFFutureReference                         ( true )
      , m_MCTFNumLeadFrames                           ( 0 )
      , m_MCTFNumTrailFrames                          ( 0 )

      , m_dqThresholdVal                              ( 8 )
      , m_qtbttSpeedUp                                ( false )

      , m_fastLocalDualTreeMode                       ( 0 )
      , m_frameParallel                               ( false )
      , m_numFppThreads                               ( -1 )
      , m_ensureFppBitEqual                           ( false )
      , m_numWppThreads                               ( 0 )
      , m_ensureWppBitEqual                           ( 0 )
      , m_picPartitionFlag                            ( false )
=======

  int                 m_numWppThreads;                                  ///< number of wpp threads
  int                 m_ensureWppBitEqual;                              ///< Flag indicating bit equalitiy for single thread runs respecting multithread restrictions  
public:

  EncCfg()
    : m_confirmFailed                               ( false )
    , m_verbosity                                   ( VERBOSE )
    , m_framesToBeEncoded                           ( 0 )
    , m_FrameRate                                   ( 0 )
    , m_FrameSkip                                   ( 0 )
    , m_SourceWidth                                 ( 0 )
    , m_SourceHeight                                ( 0 )
    , m_TicksPerSecond                              ( 90000 )
    , m_AccessUnitDelimiter                         ( false )

    , m_profile                                     ( Profile::MAIN_10 )
    , m_levelTier                                   ( Level::MAIN )
    , m_level                                       ( Level::LEVEL4_1 )

    , m_IntraPeriod                                 ( 32 )
    , m_DecodingRefreshType                         ( 1 )
    , m_GOPSize                                     ( 16 )

    , m_QP                                          ( 32 )
    , m_usePerceptQPA                               ( 0 )
    , m_usePerceptQPATempFiltISlice                 ( false )

    , m_inputBitDepth                               { 8, 0 }
    , m_internalBitDepth                            { 10, 0 }

    , m_numWppThreads                               ( 0 )
    , m_ensureWppBitEqual                           ( 0 )
>>>>>>> 184016e3
  {
  }
  virtual ~EncCfg()
  {
  }

  bool confirmParameter( bool bflag, const char* message );
  bool initCfgParameter();
  void setCfgParameter( const EncCfg& encCfg );
  int  initPreset( int iQuality );
};




} // namespace vvenc

//! \}
<|MERGE_RESOLUTION|>--- conflicted
+++ resolved
@@ -85,496 +85,6 @@
 
   int                 m_inputBitDepth   [ MAX_NUM_CH ];                 ///< bit-depth of input file
   int                 m_internalBitDepth[ MAX_NUM_CH ];                 ///< bit-depth codec operates at (input/output files will be converted)
-<<<<<<< HEAD
-  int                 m_outputBitDepth[ MAX_NUM_CH ];                   ///< bit-depth of output file
-  int                 m_MSBExtendedBitDepth[ MAX_NUM_CH ];              ///< bit-depth of input samples after MSB extension
-  CostMode            m_costMode;                                       ///< Cost mode to use
-  HashType            m_decodedPictureHashSEIType;                      ///< Checksum mode for decoded picture hash SEI message
-  bool                m_bufferingPeriodSEIEnabled;
-  bool                m_pictureTimingSEIEnabled;
-  bool                m_decodingUnitInfoSEIEnabled;
-  bool                m_tileUniformSpacingFlag;
-  int                 m_numTileColumnsMinus1;
-  int                 m_numTileRowsMinus1;
-  std::vector<int>    m_tileColumnWidth;
-  std::vector<int>    m_tileRowHeight;
-  bool                m_entropyCodingSyncEnabled;
-  bool                m_entryPointsPresent;
-  bool                m_rectSliceFlag;
-  int                 m_numSlicesInPicMinus1;
-  std::vector<int>    m_topLeftBrickIdx;
-  std::vector<int>    m_bottomRightBrickIdx;
-  bool                m_signalledSliceIdFlag;
-  int                 m_signalledSliceIdLengthMinus1;
-  std::vector<int>    m_rectSliceBoundary;
-  std::vector<int>    m_signalledSliceId;
-  std::vector<int>    m_sliceId;
-
-  unsigned            m_CTUSize;
-  unsigned            m_MinQT[ 3 ];                                     ///< 0: I slice luma; 1: P/B slice; 2: I slice chroma
-  unsigned            m_maxMTTDepth;
-  unsigned            m_maxMTTDepthI;
-  unsigned            m_maxMTTDepthIChroma;
-  unsigned            m_maxBT[3];
-  unsigned            m_maxTT[3];
-  bool                m_dualITree;
-  unsigned            m_MaxCodingDepth;                                 ///< max. total CU depth - includes depth of transform-block structure
-  unsigned            m_log2DiffMaxMinCodingBlockSize;                  ///< difference between largest and smallest CU depth
-  int                 m_log2MaxTbSize;
-
-  bool                m_bUseASR;                                        ///< flag for using adaptive motion search range
-  bool                m_bUseHADME;                                      ///< flag for using HAD in sub-pel ME
-  int                 m_RDOQ;                                           ///< flag for using RD optimized quantization
-  bool                m_useRDOQTS;                                      ///< flag for using RD optimized quantization for transform skip
-  bool                m_useSelectiveRDOQ;                               ///< flag for using selective RDOQ
-
-  bool                m_JointCbCrMode;
-  bool                m_cabacInitPresent;
-  bool                m_useFastLCTU;
-  bool                m_usePbIntraFast;
-  int                 m_useFastMrg;
-  bool                m_useAMaxBT;
-  bool                m_fastQtBtEnc;
-  bool                m_contentBasedFastQtbt;
-  int                 m_fastInterSearchMode;                            ///< Parameter that controls fast encoder settings
-  bool                m_bUseEarlyCU;                                    ///< flag for using Early CU setting
-  bool                m_useFastDecisionForMerge;                        ///< flag for using Fast Decision Merge RD-Cost
-  bool                m_useEarlySkipDetection;                          ///< flag for using Early SKIP Detection
-
-  bool                m_bDisableIntraCUsInInterSlices;                  ///< Flag for disabling intra predicted CUs in inter slices.
-  bool                m_bUseConstrainedIntraPred;                       ///< flag for using constrained intra prediction
-  bool                m_bFastUDIUseMPMEnabled;
-  bool                m_bFastMEForGenBLowDelayEnabled;
-
-  bool                m_MTSImplicit;
-  int                 m_TMVPModeId;
-  bool                m_DepQuantEnabled;
-  bool                m_SignDataHidingEnabled;
-  bool                m_MIP;
-  int                 m_useFastMIP;
-
-  unsigned            m_maxNumMergeCand;                                ///< Max number of merge candidates
-  unsigned            m_maxNumAffineMergeCand;                          ///< Max number of affine merge candidates
-//  unsigned            m_maxNumIBCMergeCand;                             ///< Max number of IBC merge candidates
-  int                 m_Geo;
-  unsigned            m_maxNumGeoCand;
-  int                 m_RCRateControlMode;
-  int                 m_RCTargetBitrate;
-  int                 m_RCKeepHierarchicalBit;
-  bool                m_RCUseLCUSeparateModel;
-  int                 m_RCInitialQP;
-  bool                m_RCForceIntraQP;
-  int                 m_motionEstimationSearchMethod;
-  bool                m_bRestrictMESampling;                            ///< Restrict sampling for the Selective ME
-  int                 m_SearchRange;                                    ///< ME search range
-  int                 m_bipredSearchRange;                              ///< ME search range for bipred refinement
-  int                 m_minSearchWindow;                                ///< ME minimum search window size for the Adaptive Window ME
-  bool                m_bClipForBiPredMeEnabled;                        ///< Enables clipping for Bi-Pred ME.
-  bool                m_bFastMEAssumingSmootherMVEnabled;               ///< Enables fast ME assuming a smoother MV.
-  int                 m_fastSubPel;
-  int                 m_SMVD;
-  int                 m_AMVRspeed;
-  bool                m_LMChroma;
-  bool                m_horCollocatedChromaFlag;
-  bool                m_verCollocatedChromaFlag;
-  bool                m_MRL;
-  bool                m_BDOF;
-  bool                m_DMVR;
-  int                 m_EDO;
-  bool                m_lumaReshapeEnable;
-  int                 m_reshapeSignalType;
-  int                 m_updateCtrl;
-  int                 m_adpOption;
-  int                 m_initialCW;
-  int                 m_LMCSOffset;
-  ReshapeCW           m_reshapeCW;
-  int                 m_Affine;
-  bool                m_PROF;
-  bool                m_AffineType;
-  int                 m_MMVD;
-  int                 m_MmvdDisNum;
-  bool                m_allowDisFracMMVD;
-  int                 m_CIIP;
-  bool                m_SbTMVP;
-  int                 m_SBT;                                            ///< Sub-Block Transform for inter blocks
-  int                 m_LFNST;
-  int                 m_MTS;
-  int                 m_MTSIntraMaxCand;
-#if 1   // ISP_VVC
-  int                 m_ISP;
-#endif
-#if 1//TS_VVC
-  int                 m_TS;
-  int                 m_TSsize;
-  bool                m_useChromaTS;
-#endif
-
-  bool                m_bLoopFilterDisable;                             ///< flag for using deblocking filter
-  bool                m_loopFilterOffsetInPPS;                          ///< offset for deblocking filter in 0 = slice header, 1 = PPS
-  int                 m_loopFilterBetaOffsetDiv2[3];                    ///< beta offset for deblocking filter
-  int                 m_loopFilterTcOffsetDiv2[3];                      ///< tc offset for deblocking filter
-  int                 m_deblockingFilterMetric;
-
-  bool                m_bLFCrossTileBoundaryFlag;
-  bool                m_bLFCrossSliceBoundaryFlag;                      ///< 1: filter across slice boundaries 0: do not filter across slice boundaries
-  bool                m_loopFilterAcrossSlicesEnabled;
-
-  bool                m_bUseSAO;
-  double              m_saoEncodingRate;                                ///< When >0 SAO early picture termination is enabled for luma and chroma
-  double              m_saoEncodingRateChroma;                          ///< The SAO early picture termination rate to use for chroma (when m_SaoEncodingRate is >0). If <=0, use results for luma.
-  unsigned            m_log2SaoOffsetScale[ MAX_NUM_CH ];               ///< number of bits for the upward bit shift operation on the decoded SAO offsets
-  int                 m_saoOffsetBitShift[ MAX_NUM_CH ];
-
-  bool                m_decodingParameterSetEnabled;                    ///< enable decoding parameter set
-  bool                m_vuiParametersPresent;                           ///< enable generation of VUI parameters
-  bool                m_hrdParametersPresent;                           ///< enable generation or HRD parameters 
-  bool                m_aspectRatioInfoPresent;                         ///< Signals whether aspect_ratio_idc is present
-  int                 m_aspectRatioIdc;                                 ///< aspect_ratio_idc
-  int                 m_sarWidth;                                       ///< horizontal size of the sample aspect ratio
-  int                 m_sarHeight;                                      ///< vertical size of the sample aspect ratio
-  bool                m_colourDescriptionPresent;                       ///< Signals whether colour_primaries, transfer_characteristics and matrix_coefficients are present
-  int                 m_colourPrimaries;                                ///< Indicates chromaticity coordinates of the source primaries
-  int                 m_transferCharacteristics;                        ///< Indicates the opto-electronic transfer characteristics of the source
-  int                 m_matrixCoefficients;                             ///< Describes the matrix coefficients used in deriving luma and chroma from RGB primaries
-  bool                m_chromaLocInfoPresent;                           ///< Signals whether chroma_sample_loc_type_top_field and chroma_sample_loc_type_bottom_field are present
-  int                 m_chromaSampleLocTypeTopField;                    ///< Specifies the location of chroma samples for top field
-  int                 m_chromaSampleLocTypeBottomField;                 ///< Specifies the location of chroma samples for bottom field
-  int                 m_chromaSampleLocType;                            ///< Specifies the location of chroma samples for progressive content
-  bool                m_overscanInfoPresent;                            ///< Signals whether overscan_appropriate_flag is present
-  bool                m_overscanAppropriateFlag;                        ///< Indicates whether conformant decoded pictures are suitable for display using overscan
-  bool                m_videoSignalTypePresent;                         ///< Signals whether video_format, video_full_range_flag, and colour_description_present_flag are present
-  bool                m_videoFullRangeFlag;                             ///< Indicates the black level and range of luma and chroma signals
-
-  std::string         m_summaryOutFilename;                             ///< filename to use for producing summary output file.
-  std::string         m_summaryPicFilenameBase;                         ///< Base filename to use for producing summary picture output files. The actual filenames used will have I.txt, P.txt and B.txt appended.
-  unsigned            m_summaryVerboseness;                             ///< Specifies the level of the verboseness of the text output.
-
-  std::string         m_decodeBitstreams[ 2 ];                          ///< filename for decode bitstreams.
-#if REMOVE_DBG_CTU
-  int                 m_debugCTU;                                       ///< dbg ctu
-#endif
-  int                 m_switchPOC;                                      ///< dbg poc.
-  int                 m_switchDQP;                                      ///< switch DQP.
-  int                 m_fastForwardToPOC;                               ///< get to encoding the specified POC as soon as possible by skipping temporal layers irrelevant for the specified POC
-  bool                m_stopAfterFFtoPOC;
-  bool                m_bs2ModPOCAndType;
-  bool                m_forceDecodeBitstream1;
-
-  bool                m_alf;                                            ///> Adaptive Loop Filter
-  bool                m_useNonLinearAlfLuma;
-  bool                m_useNonLinearAlfChroma;
-  unsigned            m_maxNumAlfAlternativesChroma;
-  bool                m_ccalf;
-  int                 m_ccalfQpThreshold;
-  int                 m_MCTF;
-  bool                m_MCTFFutureReference;
-  int                 m_MCTFNumLeadFrames;
-  int                 m_MCTFNumTrailFrames;
-  std::vector<int>    m_MCTFFrames;
-  std::vector<double> m_MCTFStrengths;
-
-  int                 m_dqThresholdVal;
-  bool                m_qtbttSpeedUp;
-
-  int                 m_fastLocalDualTreeMode;
-  bool                m_frameParallel;
-  int                 m_numFppThreads;
-  bool                m_ensureFppBitEqual;
-  int                 m_numWppThreads;
-  int                 m_ensureWppBitEqual;
-  bool                m_picPartitionFlag;
-public:
-
-  EncCfg()
-
-    : m_confirmFailed                                 ( false )
-
-      , m_verbosity                                   ( VERBOSE )
-
-      , m_listTracingChannels                         ( false )
-      , m_traceRule                                   ( "" )
-      , m_traceFile                                   ( "" )
-
-      , m_conformanceWindowMode                       ( 1 )
-      , m_confWinLeft                                 ( 0 )
-      , m_confWinRight                                ( 0 )
-      , m_confWinTop                                  ( 0 )
-      , m_confWinBottom                               ( 0 )
-
-      , m_framesToBeEncoded                           ( 0 )
-      , m_FrameRate                                   ( 0 )
-      , m_FrameSkip                                   ( 0 )
-      , m_temporalSubsampleRatio                      ( 1 )
-      , m_SourceWidth                                 ( 0 )
-      , m_SourceHeight                                ( 0 )
-
-      , m_TicksPerSecond                              ( 90000 )
-
-      , m_aiPad                                       { 0, 0 }
-      , m_enablePictureHeaderInSliceHeader            ( true )
-      , m_AccessUnitDelimiter                         ( false )
-
-      , m_printMSEBasedSequencePSNR                   ( false )
-      , m_printHexPsnr                                ( false )
-      , m_printFrameMSE                               ( false )
-      , m_printSequenceMSE                            ( false )
-      , m_cabacZeroWordPaddingEnabled                 ( true )
-
-      , m_profile                                     ( Profile::NONE )
-      , m_levelTier                                   ( Level::MAIN )
-      , m_level                                       ( Level::NONE )
-      , m_subProfile                                  ( 0 )
-      , m_bitDepthConstraintValue                     ( 10 )
-      , m_intraOnlyConstraintFlag                     ( false )
-
-      , m_IntraPeriod                                 ( -1 )
-      , m_DecodingRefreshType                         ( 0 )
-      , m_GOPSize                                     ( 1 )
-      , m_InputQueueSize                              ( 0 )
-      , m_rewriteParamSets                            ( false )
-      , m_idrRefParamList                             ( false )
-      , m_maxDecPicBuffering                          { 0, 0, 0, 0, 0, 0, 0 }           // not set -> derived
-      , m_numReorderPics                              { 0, 0, 0, 0, 0, 0, 0 }           // not set -> derived
-      , m_maxTempLayer                                ( 0 )                             // not set -> derived
-      , m_numRPLList0                                 ( 0 )                             // not set -> derived
-      , m_numRPLList1                                 ( 0 )                             // not set -> derived
-
-      , m_QP                                          ( 32 )
-      , m_useSameChromaQPTables                       ( true )
-      , m_chromaQpMappingTableParams                  ()
-      , m_intraQPOffset                               ( 0 )
-      , m_lambdaFromQPEnable                          ( false )
-      , m_adLambdaModifier                            { 1.0, 1.0, 1.0, 1.0, 1.0, 1.0, 1.0 }
-      , m_adIntraLambdaModifier                       ()
-      , m_dIntraQpFactor                              ( -1.0 )
-      , m_qpInValsCb                                  { 25, 33, 43 }
-      , m_qpInValsCr                                  { 0 }
-      , m_qpInValsCbCr                                { 0 }
-      , m_qpOutValsCb                                 { 25, 32, 37 }
-      , m_qpOutValsCr                                 { 0 }
-      , m_qpOutValsCbCr                               { 0 }
-      , m_cuQpDeltaSubdiv                             ( 0 )
-      , m_cuChromaQpOffsetSubdiv                      ( -1 )
-      , m_chromaCbQpOffset                            ( 0 )
-      , m_chromaCrQpOffset                            ( 0 )
-      , m_chromaCbQpOffsetDualTree                    ( 0 )
-      , m_chromaCrQpOffsetDualTree                    ( 0 )
-      , m_chromaCbCrQpOffset                          ( -1 )
-      , m_chromaCbCrQpOffsetDualTree                  ( 0 )
-      , m_sliceChromaQpOffsetPeriodicity              ( 0 )
-      , m_sliceChromaQpOffsetIntraOrPeriodic          { 0 , 0 }
-      , m_usePerceptQPA                               ( 0 )
-      , m_usePerceptQPATempFiltISlice                 ( false )
-
-      , m_lumaLevelToDeltaQPEnabled                   (false)
-      , m_wcgChromaQpControl                          ()
-      , m_sdr                                         (false)
-      , m_calculateHdrMetrics                         (false)
-      , m_cropOffsetLeft                              (0)
-      , m_cropOffsetTop                               (0)
-      , m_cropOffsetRight                             (0)
-      , m_cropOffsetBottom                            (0)
-
-      , m_internChromaFormat                          ( NUM_CHROMA_FORMAT )
-      , m_useIdentityTableForNon420Chroma             ( true )
-      , m_inputBitDepth                               { 8, 0 }
-      , m_internalBitDepth                            { 0, 0 }
-      , m_outputBitDepth                              { 0, 0 }
-      , m_MSBExtendedBitDepth                         { 0, 0 }
-      , m_costMode                                    ( COST_STANDARD_LOSSY )
-      , m_decodedPictureHashSEIType                   ( HASHTYPE_NONE )
-      , m_bufferingPeriodSEIEnabled                   ( false )
-      , m_pictureTimingSEIEnabled                     ( false )
-      , m_decodingUnitInfoSEIEnabled                  ( false )
-      , m_tileUniformSpacingFlag                      ( false )
-      , m_numTileColumnsMinus1                        ( 0 )
-      , m_numTileRowsMinus1                           ( 0 )
-      , m_tileColumnWidth                             ()
-      , m_tileRowHeight                               ()
-      , m_entropyCodingSyncEnabled                    ( false )
-      , m_entryPointsPresent                       ( true )
-      , m_rectSliceFlag                               ( true )
-      , m_numSlicesInPicMinus1                        ( 0 )
-      , m_topLeftBrickIdx                             ()                                // not set -> derived
-      , m_bottomRightBrickIdx                         ()                                // not set -> derived
-      , m_signalledSliceIdFlag                        ( false )
-      , m_signalledSliceIdLengthMinus1                ( 0 )
-      , m_rectSliceBoundary                           ()
-      , m_signalledSliceId                            ()
-      , m_sliceId                                     ()                                // not set -> derived
-
-      , m_CTUSize                                     ( 128 )
-      , m_MinQT                                       { 8, 8, 4 }
-      , m_maxMTTDepth                                  ( 3 )
-      , m_maxMTTDepthI                                 ( 3 )
-      , m_maxMTTDepthIChroma                           ( 3 )
-      , m_maxBT                                       {32, 128, 64}
-      , m_maxTT                                       {32, 64, 32}
-      , m_dualITree                                   ( true )
-      , m_MaxCodingDepth                              ( 0 )                             // not set -> derived
-      , m_log2DiffMaxMinCodingBlockSize               ( 0 )                             // not set -> derived
-      , m_log2MaxTbSize                               ( 6 )
-
-      , m_bUseASR                                     ( false )
-      , m_bUseHADME                                   ( true )
-      , m_RDOQ                                        ( 1 )
-      , m_useRDOQTS                                   ( true )
-      , m_useSelectiveRDOQ                            ( false)
-
-      , m_JointCbCrMode                               ( false )
-      , m_cabacInitPresent                            ( true )
-      , m_useFastLCTU                                 ( false )
-      , m_usePbIntraFast                              ( false )
-      , m_useFastMrg                                  ( 0 )
-      , m_useAMaxBT                                   ( false )
-      , m_fastQtBtEnc                                 ( true )
-      , m_contentBasedFastQtbt                        ( false )
-      , m_fastInterSearchMode                         ( FASTINTERSEARCH_DISABLED )
-      , m_bUseEarlyCU                                 ( false )
-      , m_useFastDecisionForMerge                     ( true )
-      , m_useEarlySkipDetection                       ( false )
-
-      , m_bDisableIntraCUsInInterSlices               ( false )
-      , m_bUseConstrainedIntraPred                    ( false )
-      , m_bFastUDIUseMPMEnabled                       ( true )
-      , m_bFastMEForGenBLowDelayEnabled               ( true )
-
-      , m_MTSImplicit                                 ( false )
-      , m_TMVPModeId                                  ( 1 )
-      , m_DepQuantEnabled                             ( true )
-      , m_SignDataHidingEnabled                       ( false )
-
-      , m_MIP                                         ( false )
-      , m_useFastMIP                                  ( 0 )
-      , m_maxNumMergeCand                             ( 5 )
-      , m_maxNumAffineMergeCand                       ( 5 )
-//    , m_maxNumIBCMergeCand                          ( 6 )
-      , m_Geo                                         ( 0 )
-      , m_maxNumGeoCand                               ( 5 )
-      , m_RCRateControlMode                           ( 0 )
-      , m_RCTargetBitrate                             ( 0 )
-      , m_RCKeepHierarchicalBit                       ( 0 )
-      , m_RCUseLCUSeparateModel                       ( false )
-      , m_RCInitialQP                                 ( 0 )
-      , m_RCForceIntraQP                              ( false )
-      , m_motionEstimationSearchMethod                ( 1 )
-      , m_bRestrictMESampling                         ( false )
-      , m_SearchRange                                 ( 96 )
-      , m_bipredSearchRange                           ( 4 )
-      , m_minSearchWindow                             ( 8 )
-      , m_bClipForBiPredMeEnabled                     ( false )
-      , m_bFastMEAssumingSmootherMVEnabled            ( true )
-      , m_fastSubPel                                  ( 0 )
-      , m_SMVD                                        ( 0 )
-      , m_AMVRspeed                                   ( 0 )
-      , m_LMChroma                                    ( false )
-      , m_horCollocatedChromaFlag                     ( true )
-      , m_verCollocatedChromaFlag                     ( false )
-      , m_MRL                                         ( true )
-      , m_BDOF                                        ( false )
-      , m_DMVR                                        ( false )
-      , m_EDO                                         ( 0 )
-      , m_lumaReshapeEnable                           ( false )
-      , m_reshapeSignalType                           ( 0 )
-      , m_updateCtrl                                  ( 0 )
-      , m_adpOption                                   ( 0 )
-      , m_initialCW                                   ( 0 )
-      , m_LMCSOffset                                  ( 0 )
-      , m_reshapeCW                                   ( )
-      , m_Affine                                      ( 0 )
-      , m_PROF                                        ( false )
-      , m_AffineType                                  ( true )
-      , m_MMVD                                        ( 0 )
-      , m_MmvdDisNum                                  ( 6 )
-      , m_allowDisFracMMVD                            ( false )
-      , m_CIIP                                        ( 0 )
-      , m_SbTMVP                                      ( false )
-      , m_SBT                                         ( 0 )
-      , m_LFNST                                       ( 0 )
-      , m_MTS                                         ( 0 )
-      , m_MTSIntraMaxCand                             ( 3 ) 
-#if 1   // ISP_VVC
-      , m_ISP                                         ( 0 )
-#endif
-#if 1//TS_VVC
-      , m_TS                                          ( 0 )
-      , m_TSsize                                      ( 3 )
-      , m_useChromaTS                                 ( false )
-#endif
-      , m_bLoopFilterDisable                          ( false )
-      , m_loopFilterOffsetInPPS                       ( true )
-      , m_loopFilterBetaOffsetDiv2                    { 0 }
-      , m_loopFilterTcOffsetDiv2                      { 0 }
-      , m_deblockingFilterMetric                      ( 0 )
-
-      , m_bLFCrossTileBoundaryFlag                    ( true )
-      , m_bLFCrossSliceBoundaryFlag                   ( true )
-      , m_loopFilterAcrossSlicesEnabled               ( false )
-
-      , m_bUseSAO                                     ( true )
-      , m_saoEncodingRate                             ( 0.75 )
-      , m_saoEncodingRateChroma                       ( 0.5 )
-      , m_log2SaoOffsetScale                          { 0, 0 }                          // not set -> derived
-      , m_saoOffsetBitShift                           { 0, 0 }
-
-      , m_decodingParameterSetEnabled                 ( false )
-      , m_vuiParametersPresent                        ( false )
-      , m_hrdParametersPresent                        ( false )
-      , m_aspectRatioInfoPresent                      ( false )
-      , m_aspectRatioIdc                              ( 0 )
-      , m_sarWidth                                    ( 0 )
-      , m_sarHeight                                   ( 0 )
-      , m_colourDescriptionPresent                    ( false )
-      , m_colourPrimaries                             ( 2 )
-      , m_transferCharacteristics                     ( 2 )
-      , m_matrixCoefficients                          ( 2 )
-      , m_chromaLocInfoPresent                        ( false )
-      , m_chromaSampleLocTypeTopField                 ( 0 )
-      , m_chromaSampleLocTypeBottomField              ( 0 )
-      , m_chromaSampleLocType                         ( 0 )
-      , m_overscanInfoPresent                         ( false )
-      , m_overscanAppropriateFlag                     ( false )
-      , m_videoSignalTypePresent                      ( false )
-      , m_videoFullRangeFlag                          ( false )
-
-      , m_summaryOutFilename                          ( "" )
-      , m_summaryPicFilenameBase                      ( "" )
-      , m_summaryVerboseness                          ( 0 )
-
-      , m_decodeBitstreams                            { "", "" }
-#if REMOVE_DBG_CTU
-      , m_debugCTU                                    ( -1 )
-#endif
-      , m_switchPOC                                   ( -1 )
-      , m_switchDQP                                   ( 0 )
-      , m_fastForwardToPOC                            ( -1 )
-      , m_stopAfterFFtoPOC                            ( false )
-      , m_bs2ModPOCAndType                            ( false )
-      , m_forceDecodeBitstream1                       ( false )
-
-      , m_alf                                         ( false )
-      , m_useNonLinearAlfLuma                         ( true )
-      , m_useNonLinearAlfChroma                       ( true )
-      , m_maxNumAlfAlternativesChroma                 ( MAX_NUM_ALF_ALTERNATIVES_CHROMA )
-      , m_ccalf                                       ( false )
-      , m_ccalfQpThreshold                            ( 37 )
-
-      , m_MCTF                                        ( 0 )
-      , m_MCTFFutureReference                         ( true )
-      , m_MCTFNumLeadFrames                           ( 0 )
-      , m_MCTFNumTrailFrames                          ( 0 )
-
-      , m_dqThresholdVal                              ( 8 )
-      , m_qtbttSpeedUp                                ( false )
-
-      , m_fastLocalDualTreeMode                       ( 0 )
-      , m_frameParallel                               ( false )
-      , m_numFppThreads                               ( -1 )
-      , m_ensureFppBitEqual                           ( false )
-      , m_numWppThreads                               ( 0 )
-      , m_ensureWppBitEqual                           ( 0 )
-      , m_picPartitionFlag                            ( false )
-=======
 
   int                 m_numWppThreads;                                  ///< number of wpp threads
   int                 m_ensureWppBitEqual;                              ///< Flag indicating bit equalitiy for single thread runs respecting multithread restrictions  
@@ -608,7 +118,6 @@
 
     , m_numWppThreads                               ( 0 )
     , m_ensureWppBitEqual                           ( 0 )
->>>>>>> 184016e3
   {
   }
   virtual ~EncCfg()

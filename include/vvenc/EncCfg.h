--- conflicted
+++ resolved
@@ -78,20 +78,6 @@
   int                 m_IntraPeriod;                                    ///< period of I-slice (random access period)
   int                 m_DecodingRefreshType;                            ///< random access type
   int                 m_GOPSize;                                        ///< GOP size of hierarchical structure
-<<<<<<< HEAD
-=======
-  int                 m_InputQueueSize;                                 ///< Size of frame input queue
-  bool                m_rewriteParamSets;                               ///< Flag to enable rewriting of parameter sets at random access points
-  bool                m_idrRefParamList;                                ///< indicates if reference picture list syntax elements are present in slice headers of IDR pictures
-  RPLEntry            m_RPLList0[ MAX_GOP ];                            ///< the RPL entries from the config file
-  RPLEntry            m_RPLList1[ MAX_GOP ];                            ///< the RPL entries from the config file
-  GOPEntry            m_GOPList [ MAX_GOP ];                            ///< the coding structure entries from the config file
-  int                 m_maxDecPicBuffering[ MAX_TLAYER ];               ///< total number of pictures in the decoded picture buffer
-  int                 m_maxNumReorderPics [ MAX_TLAYER ];               ///< total number of reorder pictures
-  int                 m_maxTempLayer;                                   ///< Max temporal layer
-  int                 m_numRPLList0;
-  int                 m_numRPLList1;
->>>>>>> daeb1a96
 
   int                 m_QP;                                             ///< QP value of key-picture (integer)
   unsigned            m_usePerceptQPA;                                  ///< Mode of perceptually motivated input-adaptive QP modification, abbrev. perceptual QP adaptation (QPA). (0 = off, 1 = on for SDR, 2 = on for HDR)
@@ -105,7 +91,6 @@
 public:
 
   EncCfg()
-<<<<<<< HEAD
     : m_confirmFailed                               ( false )
     , m_verbosity                                   ( VERBOSE )
     , m_framesToBeEncoded                           ( 0 )
@@ -133,292 +118,6 @@
 
     , m_numWppThreads                               ( 0 )
     , m_ensureWppBitEqual                           ( 0 )
-=======
-
-    : m_confirmFailed                                 ( false )
-
-      , m_verbosity                                   ( VERBOSE )
-
-      , m_listTracingChannels                         ( false )
-      , m_traceRule                                   ( "" )
-      , m_traceFile                                   ( "" )
-
-      , m_conformanceWindowMode                       ( 1 )
-      , m_confWinLeft                                 ( 0 )
-      , m_confWinRight                                ( 0 )
-      , m_confWinTop                                  ( 0 )
-      , m_confWinBottom                               ( 0 )
-
-      , m_framesToBeEncoded                           ( 0 )
-      , m_FrameRate                                   ( 0 )
-      , m_FrameSkip                                   ( 0 )
-      , m_temporalSubsampleRatio                      ( 1 )
-      , m_SourceWidth                                 ( 0 )
-      , m_SourceHeight                                ( 0 )
-
-      , m_TicksPerSecond                              ( 90000 )
-
-      , m_aiPad                                       { 0, 0 }
-      , m_enablePictureHeaderInSliceHeader            ( true )
-      , m_AccessUnitDelimiter                         ( false )
-
-      , m_printMSEBasedSequencePSNR                   ( false )
-      , m_printHexPsnr                                ( false )
-      , m_printFrameMSE                               ( false )
-      , m_printSequenceMSE                            ( false )
-      , m_cabacZeroWordPaddingEnabled                 ( true )
-
-      , m_profile                                     ( Profile::NONE )
-      , m_levelTier                                   ( Level::MAIN )
-      , m_level                                       ( Level::NONE )
-      , m_subProfile                                  ( 0 )
-      , m_bitDepthConstraintValue                     ( 10 )
-      , m_intraOnlyConstraintFlag                     ( false )
-
-      , m_IntraPeriod                                 ( -1 )
-      , m_DecodingRefreshType                         ( 0 )
-      , m_GOPSize                                     ( 1 )
-      , m_InputQueueSize                              ( 0 )
-      , m_rewriteParamSets                            ( false )
-      , m_idrRefParamList                             ( false )
-      , m_maxDecPicBuffering                          { 0, 0, 0, 0, 0, 0, 0 }           // not set -> derived
-      , m_maxNumReorderPics                           { 0, 0, 0, 0, 0, 0, 0 }           // not set -> derived
-      , m_maxTempLayer                                ( 0 )                             // not set -> derived
-      , m_numRPLList0                                 ( 0 )                             // not set -> derived
-      , m_numRPLList1                                 ( 0 )                             // not set -> derived
-
-      , m_QP                                          ( 32 )
-      , m_useSameChromaQPTables                       ( true )
-      , m_chromaQpMappingTableParams                  ()
-      , m_intraQPOffset                               ( 0 )
-      , m_lambdaFromQPEnable                          ( false )
-      , m_adLambdaModifier                            { 1.0, 1.0, 1.0, 1.0, 1.0, 1.0, 1.0 }
-      , m_adIntraLambdaModifier                       ()
-      , m_dIntraQpFactor                              ( -1.0 )
-      , m_qpInValsCb                                  { 25, 33, 43 }
-      , m_qpInValsCr                                  { 0 }
-      , m_qpInValsCbCr                                { 0 }
-      , m_qpOutValsCb                                 { 25, 32, 37 }
-      , m_qpOutValsCr                                 { 0 }
-      , m_qpOutValsCbCr                               { 0 }
-      , m_cuQpDeltaSubdiv                             ( 0 )
-      , m_cuChromaQpOffsetSubdiv                      ( -1 )
-      , m_chromaCbQpOffset                            ( 0 )
-      , m_chromaCrQpOffset                            ( 0 )
-      , m_chromaCbQpOffsetDualTree                    ( 0 )
-      , m_chromaCrQpOffsetDualTree                    ( 0 )
-      , m_chromaCbCrQpOffset                          ( -1 )
-      , m_chromaCbCrQpOffsetDualTree                  ( 0 )
-      , m_sliceChromaQpOffsetPeriodicity              ( 0 )
-      , m_sliceChromaQpOffsetIntraOrPeriodic          { 0 , 0 }
-      , m_usePerceptQPA                               ( 0 )
-      , m_usePerceptQPATempFiltISlice                 ( false )
-
-      , m_lumaLevelToDeltaQPEnabled                   (false)
-      , m_wcgChromaQpControl                          ()
-      , m_sdr                                         (false)
-      , m_calculateHdrMetrics                         (false)
-      , m_cropOffsetLeft                              (0)
-      , m_cropOffsetTop                               (0)
-      , m_cropOffsetRight                             (0)
-      , m_cropOffsetBottom                            (0)
-
-      , m_internChromaFormat                          ( NUM_CHROMA_FORMAT )
-      , m_useIdentityTableForNon420Chroma             ( true )
-      , m_inputBitDepth                               { 8, 0 }
-      , m_internalBitDepth                            { 0, 0 }
-      , m_outputBitDepth                              { 0, 0 }
-      , m_MSBExtendedBitDepth                         { 0, 0 }
-      , m_costMode                                    ( COST_STANDARD_LOSSY )
-      , m_decodedPictureHashSEIType                   ( HASHTYPE_NONE )
-      , m_bufferingPeriodSEIEnabled                   ( false )
-      , m_pictureTimingSEIEnabled                     ( false )
-      , m_decodingUnitInfoSEIEnabled                  ( false )
-      , m_tileUniformSpacingFlag                      ( false )
-      , m_numTileColumnsMinus1                        ( 0 )
-      , m_numTileRowsMinus1                           ( 0 )
-      , m_tileColumnWidth                             ()
-      , m_tileRowHeight                               ()
-      , m_entropyCodingSyncEnabled                    ( false )
-      , m_entryPointsPresent                       ( true )
-      , m_rectSliceFlag                               ( true )
-      , m_numSlicesInPicMinus1                        ( 0 )
-      , m_topLeftBrickIdx                             ()                                // not set -> derived
-      , m_bottomRightBrickIdx                         ()                                // not set -> derived
-      , m_signalledSliceIdFlag                        ( false )
-      , m_signalledSliceIdLengthMinus1                ( 0 )
-      , m_rectSliceBoundary                           ()
-      , m_signalledSliceId                            ()
-      , m_sliceId                                     ()                                // not set -> derived
-
-      , m_CTUSize                                     ( 128 )
-      , m_MinQT                                       { 8, 8, 4 }
-      , m_maxMTTDepth                                  ( 3 )
-      , m_maxMTTDepthI                                 ( 3 )
-      , m_maxMTTDepthIChroma                           ( 3 )
-      , m_maxBT                                       {32, 128, 64}
-      , m_maxTT                                       {32, 64, 32}
-      , m_dualITree                                   ( true )
-      , m_MaxCodingDepth                              ( 0 )                             // not set -> derived
-      , m_log2DiffMaxMinCodingBlockSize               ( 0 )                             // not set -> derived
-      , m_log2MaxTbSize                               ( 6 )
-
-      , m_bUseASR                                     ( false )
-      , m_bUseHADME                                   ( true )
-      , m_RDOQ                                        ( 1 )
-      , m_useRDOQTS                                   ( true )
-      , m_useSelectiveRDOQ                            ( false)
-
-      , m_JointCbCrMode                               ( false )
-      , m_cabacInitPresent                            ( true )
-      , m_useFastLCTU                                 ( false )
-      , m_usePbIntraFast                              ( false )
-      , m_useFastMrg                                  ( 0 )
-      , m_useAMaxBT                                   ( false )
-      , m_fastQtBtEnc                                 ( true )
-      , m_contentBasedFastQtbt                        ( false )
-      , m_fastInterSearchMode                         ( FASTINTERSEARCH_DISABLED )
-      , m_bUseEarlyCU                                 ( false )
-      , m_useFastDecisionForMerge                     ( true )
-      , m_useEarlySkipDetection                       ( false )
-
-      , m_bDisableIntraCUsInInterSlices               ( false )
-      , m_bUseConstrainedIntraPred                    ( false )
-      , m_bFastUDIUseMPMEnabled                       ( true )
-      , m_bFastMEForGenBLowDelayEnabled               ( true )
-
-      , m_MTSImplicit                                 ( false )
-      , m_TMVPModeId                                  ( 1 )
-      , m_DepQuantEnabled                             ( true )
-      , m_SignDataHidingEnabled                       ( false )
-
-      , m_MIP                                         ( false )
-      , m_useFastMIP                                  ( 0 )
-      , m_maxNumMergeCand                             ( 5 )
-      , m_maxNumAffineMergeCand                       ( 5 )
-//    , m_maxNumIBCMergeCand                          ( 6 )
-      , m_Geo                                         ( 0 )
-      , m_maxNumGeoCand                               ( 5 )
-      , m_RCRateControlMode                           ( 0 )
-      , m_RCTargetBitrate                             ( 0 )
-      , m_RCKeepHierarchicalBit                       ( 0 )
-      , m_RCUseLCUSeparateModel                       ( false )
-      , m_RCInitialQP                                 ( 0 )
-      , m_RCForceIntraQP                              ( false )
-      , m_motionEstimationSearchMethod                ( 1 )
-      , m_bRestrictMESampling                         ( false )
-      , m_SearchRange                                 ( 96 )
-      , m_bipredSearchRange                           ( 4 )
-      , m_minSearchWindow                             ( 8 )
-      , m_bClipForBiPredMeEnabled                     ( false )
-      , m_bFastMEAssumingSmootherMVEnabled            ( true )
-      , m_fastSubPel                                  ( 0 )
-      , m_SMVD                                        ( 0 )
-      , m_AMVRspeed                                   ( 0 )
-      , m_LMChroma                                    ( false )
-      , m_horCollocatedChromaFlag                     ( true )
-      , m_verCollocatedChromaFlag                     ( false )
-      , m_MRL                                         ( true )
-      , m_BDOF                                        ( false )
-      , m_DMVR                                        ( false )
-      , m_EDO                                         ( 0 )
-      , m_lumaReshapeEnable                           ( false )
-      , m_reshapeSignalType                           ( 0 )
-      , m_updateCtrl                                  ( 0 )
-      , m_adpOption                                   ( 0 )
-      , m_initialCW                                   ( 0 )
-      , m_LMCSOffset                                  ( 0 )
-      , m_reshapeCW                                   ( )
-      , m_Affine                                      ( 0 )
-      , m_PROF                                        ( false )
-      , m_AffineType                                  ( true )
-      , m_MMVD                                        ( 0 )
-      , m_MmvdDisNum                                  ( 6 )
-      , m_allowDisFracMMVD                            ( false )
-      , m_CIIP                                        ( 0 )
-      , m_SbTMVP                                      ( false )
-      , m_SBT                                         ( 0 )
-      , m_LFNST                                       ( 0 )
-      , m_MTS                                         ( 0 )
-      , m_MTSIntraMaxCand                             ( 3 ) 
-#if 1   // ISP_VVC
-      , m_ISP(0)
-#endif
-
-      , m_bLoopFilterDisable                          ( false )
-      , m_loopFilterOffsetInPPS                       ( true )
-      , m_loopFilterBetaOffsetDiv2                    { 0 }
-      , m_loopFilterTcOffsetDiv2                      { 0 }
-      , m_deblockingFilterMetric                      ( 0 )
-
-      , m_bLFCrossTileBoundaryFlag                    ( true )
-      , m_bLFCrossSliceBoundaryFlag                   ( true )
-      , m_loopFilterAcrossSlicesEnabled               ( false )
-
-      , m_bUseSAO                                     ( true )
-      , m_saoEncodingRate                             ( 0.75 )
-      , m_saoEncodingRateChroma                       ( 0.5 )
-      , m_log2SaoOffsetScale                          { 0, 0 }                          // not set -> derived
-      , m_saoOffsetBitShift                           { 0, 0 }
-
-      , m_decodingParameterSetEnabled                 ( false )
-      , m_vuiParametersPresent                        ( false )
-      , m_hrdParametersPresent                        ( false )
-      , m_aspectRatioInfoPresent                      ( false )
-      , m_aspectRatioIdc                              ( 0 )
-      , m_sarWidth                                    ( 0 )
-      , m_sarHeight                                   ( 0 )
-      , m_colourDescriptionPresent                    ( false )
-      , m_colourPrimaries                             ( 2 )
-      , m_transferCharacteristics                     ( 2 )
-      , m_matrixCoefficients                          ( 2 )
-      , m_chromaLocInfoPresent                        ( false )
-      , m_chromaSampleLocTypeTopField                 ( 0 )
-      , m_chromaSampleLocTypeBottomField              ( 0 )
-      , m_chromaSampleLocType                         ( 0 )
-      , m_overscanInfoPresent                         ( false )
-      , m_overscanAppropriateFlag                     ( false )
-      , m_videoSignalTypePresent                      ( false )
-      , m_videoFullRangeFlag                          ( false )
-
-      , m_summaryOutFilename                          ( "" )
-      , m_summaryPicFilenameBase                      ( "" )
-      , m_summaryVerboseness                          ( 0 )
-
-      , m_decodeBitstreams                            { "", "" }
-#if REMOVE_DBG_CTU
-      , m_debugCTU                                    ( -1 )
-#endif
-      , m_switchPOC                                   ( -1 )
-      , m_switchDQP                                   ( 0 )
-      , m_fastForwardToPOC                            ( -1 )
-      , m_stopAfterFFtoPOC                            ( false )
-      , m_bs2ModPOCAndType                            ( false )
-      , m_forceDecodeBitstream1                       ( false )
-
-      , m_alf                                         ( false )
-      , m_useNonLinearAlfLuma                         ( true )
-      , m_useNonLinearAlfChroma                       ( true )
-      , m_maxNumAlfAlternativesChroma                 ( MAX_NUM_ALF_ALTERNATIVES_CHROMA )
-      , m_ccalf                                       ( false )
-      , m_ccalfQpThreshold                            ( 37 )
-
-      , m_MCTF                                        ( 0 )
-      , m_MCTFFutureReference                         ( true )
-      , m_MCTFNumLeadFrames                           ( 0 )
-      , m_MCTFNumTrailFrames                          ( 0 )
-
-      , m_dqThresholdVal                              ( 8 )
-      , m_qtbttSpeedUp                                ( false )
-
-      , m_fastLocalDualTreeMode                       ( 0 )
-      , m_frameParallel                               ( false )
-      , m_numFppThreads                               ( -1 )
-      , m_ensureFppBitEqual                           ( false )
-      , m_numWppThreads                               ( 0 )
-      , m_ensureWppBitEqual                           ( 0 )
-      , m_picPartitionFlag                            ( false )
->>>>>>> daeb1a96
   {
   }
   virtual ~EncCfg()
@@ -428,7 +127,7 @@
   bool confirmParameter( bool bflag, const char* message );
   bool initCfgParameter();
   void setCfgParameter( const EncCfg& encCfg );
-  int initPreset( int iQuality );
+  int  initPreset( int iQuality );
 };
 
 

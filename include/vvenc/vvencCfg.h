/* -----------------------------------------------------------------------------
The copyright in this software is being made available under the Clear BSD
License, included below. No patent rights, trademark rights and/or 
other Intellectual Property Rights other than the copyrights concerning 
the Software are granted under this license.

The Clear BSD License

Copyright (c) 2019-2024, Fraunhofer-Gesellschaft zur Förderung der angewandten Forschung e.V. & The VVenC Authors.
All rights reserved.

Redistribution and use in source and binary forms, with or without modification,
are permitted (subject to the limitations in the disclaimer below) provided that
the following conditions are met:

     * Redistributions of source code must retain the above copyright notice,
     this list of conditions and the following disclaimer.

     * Redistributions in binary form must reproduce the above copyright
     notice, this list of conditions and the following disclaimer in the
     documentation and/or other materials provided with the distribution.

     * Neither the name of the copyright holder nor the names of its
     contributors may be used to endorse or promote products derived from this
     software without specific prior written permission.

NO EXPRESS OR IMPLIED LICENSES TO ANY PARTY'S PATENT RIGHTS ARE GRANTED BY
THIS LICENSE. THIS SOFTWARE IS PROVIDED BY THE COPYRIGHT HOLDERS AND
CONTRIBUTORS "AS IS" AND ANY EXPRESS OR IMPLIED WARRANTIES, INCLUDING, BUT NOT
LIMITED TO, THE IMPLIED WARRANTIES OF MERCHANTABILITY AND FITNESS FOR A
PARTICULAR PURPOSE ARE DISCLAIMED. IN NO EVENT SHALL THE COPYRIGHT HOLDER OR
CONTRIBUTORS BE LIABLE FOR ANY DIRECT, INDIRECT, INCIDENTAL, SPECIAL,
EXEMPLARY, OR CONSEQUENTIAL DAMAGES (INCLUDING, BUT NOT LIMITED TO,
PROCUREMENT OF SUBSTITUTE GOODS OR SERVICES; LOSS OF USE, DATA, OR PROFITS; OR
BUSINESS INTERRUPTION) HOWEVER CAUSED AND ON ANY THEORY OF LIABILITY, WHETHER
IN CONTRACT, STRICT LIABILITY, OR TORT (INCLUDING NEGLIGENCE OR OTHERWISE)
ARISING IN ANY WAY OUT OF THE USE OF THIS SOFTWARE, EVEN IF ADVISED OF THE
POSSIBILITY OF SUCH DAMAGE.


------------------------------------------------------------------------------------------- */
/** \file     vvencCfg.h
    \brief    encoder configuration class (header)
*/

#pragma once

#include "vvenc/vvencDecl.h"

#include <stdio.h>
#include <string.h>
#include <stdint.h>
#include <stdbool.h>

#define VVENC_NAMESPACE_BEGIN
#define VVENC_NAMESPACE_END

#ifdef __cplusplus
extern "C" {
#endif

VVENC_NAMESPACE_BEGIN

/* vvencLoggingCallback:
   callback function to receive messages of the encoder library
  \param[in]  void* caller contex
  \param[in]  int log level
  \param[in]  const char* fmt
  \param[in]  va_list args
  \retval     none
*/
typedef void (*vvencLoggingCallback)(void*, int, const char*, va_list);



// ====================================================================================================================

#define VVENC_MAX_GOP                         64     // max. value of hierarchical GOP size
#define VVENC_MAX_NUM_REF_PICS                29     // max. number of pictures used for reference
#define VVENC_MAX_TLAYER                      7      // Explicit temporal layer QP offset - max number of temporal layer
#define VVENC_MAX_NUM_CQP_MAPPING_TABLES      3      // Maximum number of chroma QP mapping tables (Cb, Cr and joint Cb-Cr)
#define VVENC_MAX_NUM_ALF_ALTERNATIVES_CHROMA 8
#define VVENC_MCTF_RANGE                      6      // max number of frames used for MCTF filtering in forward / backward direction
#define VVENC_MAX_NUM_COMP                    3      // max number of components
#define VVENC_MAX_QP_VALS_CHROMA              8      // max number qp vals in array
#define VVENC_MAX_MCTF_FRAMES                 16
#define VVENC_MAX_STRING_LEN                  1024   // max length of string/filename
#define VVENC_DEFAULT_QP                      32     // default base QP
#define VVENC_AUTO_QP                        -1      // indicates to use default QP, or ignore if RC is used
#define VVENC_RC_OFF                          0      // indicates rate control is disabled
#define VVENC_TICKS_PER_SEC_DEF               27000000 // default ticks per second

// ====================================================================================================================



typedef enum
{
  VVENC_SILENT  = 0,
  VVENC_ERROR   = 1,
  VVENC_WARNING = 2,
  VVENC_INFO    = 3,
  VVENC_NOTICE  = 4,
  VVENC_VERBOSE = 5,
  VVENC_DETAILS = 6
}vvencMsgLevel;


typedef enum
{
 VVENC_NONE      = -1,
 VVENC_FASTER    = 0,
 VVENC_FAST      = 1,
 VVENC_MEDIUM    = 2,
 VVENC_SLOW      = 3,
 VVENC_SLOWER    = 4,
 VVENC_MEDIUM_LOWDECNRG = 130,       // medium based low decoding energy
 VVENC_FIRSTPASS = 254,
 VVENC_TOOLTEST  = 255,
}vvencPresetMode;

/**
  \ingroup VVEnc
  The class SliceType enumerates several supported slice types.
*/
typedef enum
{
  VVENC_B_SLICE               = 0,
  VVENC_P_SLICE               = 1,
  VVENC_I_SLICE               = 2,
  VVENC_NUMBER_OF_SLICE_TYPES = 3
}vvencSliceType;

/**
  \ingroup VVEncExternalInterfaces
  \enum Profile
  The enum Profile enumerates supported profiles
*/
typedef enum
{
  VVENC_PROFILE_AUTO                         =  0,
  VVENC_MAIN_10                              =  1,
  VVENC_MAIN_10_STILL_PICTURE                =  1 + 64,
  VVENC_MAIN_10_444                          = 33,
  VVENC_MAIN_10_444_STILL_PICTURE            = 33 + 64,
  VVENC_MULTILAYER_MAIN_10                   = 17,
  VVENC_MULTILAYER_MAIN_10_STILL_PICTURE     = 17 + 64,
  VVENC_MULTILAYER_MAIN_10_444               = 49,
  VVENC_MULTILAYER_MAIN_10_444_STILL_PICTURE = 49 + 64,
}vvencProfile;


/**
  \ingroup VVEncExternalInterfaces
  \enum Tier
  The enum Tier enumerates supported tier
*/
typedef enum
{
  VVENC_TIER_MAIN = 0,
  VVENC_TIER_HIGH = 1,
  VVENC_NUMBER_OF_TIERS
}vvencTier;

/**
  \ingroup VVEncExternalInterfaces
  \enum Name
  The enum Name enumerates supported level names
*/
typedef enum
{
  VVENC_LEVEL_AUTO = 0,
  VVENC_LEVEL1   = 16,
  VVENC_LEVEL2   = 32,
  VVENC_LEVEL2_1 = 35,
  VVENC_LEVEL3   = 48,
  VVENC_LEVEL3_1 = 51,
  VVENC_LEVEL4   = 64,
  VVENC_LEVEL4_1 = 67,
  VVENC_LEVEL5   = 80,
  VVENC_LEVEL5_1 = 83,
  VVENC_LEVEL5_2 = 86,
  VVENC_LEVEL6   = 96,
  VVENC_LEVEL6_1 = 99,
  VVENC_LEVEL6_2 = 102,
  VVENC_LEVEL6_3 = 105,
  VVENC_LEVEL15_5 = 255,
  VVENC_NUMBER_OF_LEVELS
}vvencLevel;


/// supported IDR types
typedef enum
{
  VVENC_DRT_NONE               = 0,
  VVENC_DRT_CRA                = 1,
  VVENC_DRT_IDR                = 2,
  VVENC_DRT_RECOVERY_POINT_SEI = 3,
  VVENC_DRT_IDR2               = 4,             //deprecated
  VVENC_DRT_CRA_CRE            = 5,             //constrained RASL encoding
  VVENC_DRT_IDR_NO_RADL        = 6,
}vvencDecodingRefreshType;

typedef enum
{
  VVENC_SEG_OFF,
  VVENC_SEG_FIRST,
  VVENC_SEG_MID,
  VVENC_SEG_LAST
}vvencSegmentMode;


typedef enum
{
  VVENC_HDR_OFF     = 0, // undefined - no signalization
  VVENC_HDR_PQ,          // HDR10, Dolby
  VVENC_HDR_HLG,         // Hybrid Log Gamma
  VVENC_HDR_PQ_BT2020,   // HDR10, Dolby + BT.2020
  VVENC_HDR_HLG_BT2020,  // Hybrid Log Gamma + BT.2020
  VVENC_HDR_USER_DEFINED,// user defined HDR mode (to provide old HDR modes, HDR is set individually)
  VVENC_SDR_BT709,       // SDR BT.709 
  VVENC_SDR_BT2020,      // SDR BT.2020
  VVENC_SDR_BT470BG      // SDR BT.470 B/G
}vvencHDRMode;

typedef enum
{
  VVENC_NAL_UNIT_CODED_SLICE_TRAIL = 0,   // 0
  VVENC_NAL_UNIT_CODED_SLICE_STSA,        // 1
  VVENC_NAL_UNIT_CODED_SLICE_RADL,        // 2
  VVENC_NAL_UNIT_CODED_SLICE_RASL,        // 3

  VVENC_NAL_UNIT_RESERVED_VCL_4,
  VVENC_NAL_UNIT_RESERVED_VCL_5,
  VVENC_NAL_UNIT_RESERVED_VCL_6,

  VVENC_NAL_UNIT_CODED_SLICE_IDR_W_RADL,  // 7
  VVENC_NAL_UNIT_CODED_SLICE_IDR_N_LP,    // 8
  VVENC_NAL_UNIT_CODED_SLICE_CRA,         // 9
  VVENC_NAL_UNIT_CODED_SLICE_GDR,         // 10

  VVENC_NAL_UNIT_RESERVED_IRAP_VCL_11,
  VVENC_NAL_UNIT_RESERVED_IRAP_VCL_12,
  VVENC_NAL_UNIT_DCI,                     // 13
  VVENC_NAL_UNIT_VPS,                     // 14
  VVENC_NAL_UNIT_SPS,                     // 15
  VVENC_NAL_UNIT_PPS,                     // 16
  VVENC_NAL_UNIT_PREFIX_APS,              // 17
  VVENC_NAL_UNIT_SUFFIX_APS,              // 18
  VVENC_NAL_UNIT_PH,                      // 19
  VVENC_NAL_UNIT_ACCESS_UNIT_DELIMITER,   // 20
  VVENC_NAL_UNIT_EOS,                     // 21
  VVENC_NAL_UNIT_EOB,                     // 22
  VVENC_NAL_UNIT_PREFIX_SEI,              // 23
  VVENC_NAL_UNIT_SUFFIX_SEI,              // 24
  VVENC_NAL_UNIT_FD,                      // 25

  VVENC_NAL_UNIT_RESERVED_NVCL_26,
  VVENC_NAL_UNIT_RESERVED_NVCL_27,

  VVENC_NAL_UNIT_UNSPECIFIED_28,
  VVENC_NAL_UNIT_UNSPECIFIED_29,
  VVENC_NAL_UNIT_UNSPECIFIED_30,
  VVENC_NAL_UNIT_UNSPECIFIED_31,
  VVENC_NAL_UNIT_INVALID
}vvencNalUnitType;

typedef enum
{
  VVENC_CHROMA_400        = 0,
  VVENC_CHROMA_420        = 1,
  VVENC_CHROMA_422        = 2,
  VVENC_CHROMA_444        = 3,
  VVENC_NUM_CHROMA_FORMAT = 4
}vvencChromaFormat;

typedef enum
{
  VVENC_FASTINTERSEARCH_OFF      = 0,
  VVENC_FASTINTERSEARCH_MODE1    = 1,
  VVENC_FASTINTERSEARCH_MODE2    = 2,
  VVENC_FASTINTERSEARCH_MODE3    = 3
}vvencFastInterSearchMode;

/// supported ME search methods
typedef enum
{
  VVENC_MESEARCH_FULL              = 0,
  VVENC_MESEARCH_DIAMOND           = 1,
  VVENC_MESEARCH_DEPRECATED        = 2,
  VVENC_MESEARCH_DIAMOND_ENHANCED  = 3,
  VVENC_MESEARCH_DIAMOND_FAST      = 4,
  VVENC_MESEARCH_NUMBER_OF_METHODS = 5
}vvencMESearchMethod;

typedef enum
{
  VVENC_COST_STANDARD_LOSSY              = 0,
  VVENC_COST_SEQUENCE_LEVEL_LOSSLESS     = 1,
  VVENC_COST_LOSSLESS_CODING             = 2,
  VVENC_COST_MIXED_LOSSLESS_LOSSY_CODING = 3
}vvencCostMode;

typedef enum
{
  VVENC_HASHTYPE_MD5          = 0,
  VVENC_HASHTYPE_CRC          = 1,
  VVENC_HASHTYPE_CHECKSUM     = 2,
  VVENC_HASHTYPE_MD5_LOG      = 10, //log only, do not write SEI message into the bitstream
  VVENC_HASHTYPE_CRC_LOG      = 11, //log only, do not write SEI message into the bitstream
  VVENC_HASHTYPE_CHECKSUM_LOG = 12, //log only, do not write SEI message into the bitstream
  VVENC_HASHTYPE_NONE
}vvencHashType;

// ====================================================================================================================

typedef struct vvencGOPEntry
{
  int    m_POC;
  int    m_QPOffset;
  double m_QPOffsetModelOffset;
  double m_QPOffsetModelScale;
  int    m_CbQPoffset;
  int    m_CrQPoffset;
  double m_QPFactor;
  int    m_tcOffsetDiv2;
  int    m_betaOffsetDiv2;
  int    m_cfgUnused1;                                                                   // TODO: remove unused memory from configuration
  int    m_cfgUnused2;
  int    m_cfgUnused3;
  int    m_cfgUnused4;
  int    m_temporalId;
  bool   m_cfgUnused5;                                                                   // TODO: remove unused memory from configuration
  char   m_sliceType;
  int    m_numRefPicsActive[ 2 ];
  int    m_numRefPics[ 2 ];
  int    m_deltaRefPics[ 2 ][ VVENC_MAX_NUM_REF_PICS ];
  bool   m_cfgUnused6;                                                                   // TODO: remove unused memory from configuration
  bool   m_cfgUnused7;
}vvencGOPEntry;

VVENC_DECL void vvenc_GOPEntry_default(vvencGOPEntry *GOPEntry );


// ====================================================================================================================

typedef struct vvencRPLEntry
{
  int    m_POC;
  int    m_temporalId;
  bool   m_refPic;
  bool   m_ltrp_in_slice_header_flag;
  int    m_numRefPicsActive;
  char   m_sliceType;
  int    m_numRefPics;
  int    m_deltaRefPics[ VVENC_MAX_NUM_REF_PICS ];
}vvencRPLEntry;

VVENC_DECL void vvenc_RPLEntry_default(vvencRPLEntry *RPLEntry );

// begin: unused, will be removed in future versions
typedef struct vvencUnusedStruct0
{
  bool   m_cfgUnused0; // TODO: remove unused memory from configuration
  double m_cfgUnused1; // TODO: remove unused memory from configuration
  double m_cfgUnused2; // TODO: remove unused memory from configuration
  double m_cfgUnused3; // TODO: remove unused memory from configuration
  double m_cfgUnused4; // TODO: remove unused memory from configuration
}vvencUnusedStruct0;

typedef vvencUnusedStruct0 vvencWCGChromaQPControl;
VVENC_DECL void vvenc_WCGChromaQPControl_default(vvencWCGChromaQPControl *WCGChromaQPControl );
// end: unused

typedef struct vvencChromaQpMappingTableParams
{
  int               m_numQpTables;
  int               m_qpBdOffset;
  bool              m_sameCQPTableForAllChromaFlag;
  int               m_qpTableStartMinus26   [ VVENC_MAX_NUM_CQP_MAPPING_TABLES ];
  int               m_numPtsInCQPTableMinus1[ VVENC_MAX_NUM_CQP_MAPPING_TABLES ];
  int               m_deltaQpInValMinus1    [ VVENC_MAX_NUM_CQP_MAPPING_TABLES ][16];
  int               m_deltaQpOutVal         [ VVENC_MAX_NUM_CQP_MAPPING_TABLES ][16];
}vvencChromaQpMappingTableParams;

VVENC_DECL void vvenc_ChromaQpMappingTableParams_default(vvencChromaQpMappingTableParams *ChromaQpMappingTableParams );


typedef struct vvencReshapeCW
{
  unsigned int binCW[3];
  int          updateCtrl;
  int          adpOption;
  unsigned int initialCW;
  int          rspPicSize;
  int          rspUnused;
  int          rspFps;
  int          rspTid;
  int          rspFpsToIp;
}vvencReshapeCW;

VVENC_DECL void vvenc_ReshapeCW_default(vvencReshapeCW *ReshapeCW );


typedef struct vvencMCTF
{
  int                 MCTF;
  int                 MCTFSpeed;
  bool                MCTFFutureReference;
  int                 MCTFUnitSize;
  int                 mctfUnused;                                                        // TODO: remove unused memory from configuration

  int                 numFrames;
  int                 MCTFFrames[VVENC_MAX_MCTF_FRAMES];
  int                 numStrength;
  double              MCTFStrengths[VVENC_MAX_MCTF_FRAMES];
}vvencMCTF;

VVENC_DECL void vvenc_vvencMCTF_default(vvencMCTF *vvencMCTF );

// ====================================================================================================================

typedef struct vvenc_config
{
  // core config params
  int                 m_SourceWidth;                                                     // source width in pixel
  int                 m_SourceHeight;                                                    // source height in pixel (when interlaced = field height)
  int                 m_FrameRate;                                                       // source frame-rates (Hz) Numerator
  int                 m_FrameScale;                                                      // source frame-rates (Hz) Denominator
  int                 m_TicksPerSecond;                                                  // ticks per second for dts generation (default: 27000000, 1..27000000, -1: ticks per frame=1)
  int                 m_framesToBeEncoded;                                               // number of encoded frames (default: 0, all)
  int                 m_inputBitDepth[ 2 ];                                              // bit-depth of input pictures (2d array for luma,chroma)

  int                 m_numThreads;                                                      // number of worker threads ( if <0: <720p 4threads, <5K 2880p 8threads, else 12threads (limited to available cores))

  int                 m_QP;                                                              // QP value of key-picture (0-63, default: 32)
  int                 m_RCTargetBitrate;                                                 // target bitrate in bps (default: 0 (RC disabled))

  vvencMsgLevel       m_verbosity;                                                       // encoder verbosity level

  // basic config params

  vvencProfile        m_profile;                                                         // profile 
  vvencTier           m_levelTier;                                                       // Tier to use for interpretation of level (main or high)
  vvencLevel          m_level;                                                           // level limit

  int                 m_IntraPeriod;                                                     // period of I-slice in frames  (random access period)
  int                 m_IntraPeriodSec;                                                  // period of I-slice in seconds (random access period)
  vvencDecodingRefreshType m_DecodingRefreshType;                                        // random access type
  int                 m_GOPSize;                                                         // GOP size of hierarchical structure

  int                 m_RCNumPasses;                                                     // number of rc passes (default: -1, if not set and bitrate > 0 2-pass rc will be used)
  int                 m_RCPass;                                                          // current pass (0,1) for rc (only needed for 2-pass rc) 
  bool                m_cfgUnused1;                                                      // TODO: remove unused memory from configuration

  int                 m_internalBitDepth[ 2 ];                                           // bit-depth codec operates at (input/output files will be converted) (2d array for luma,chroma)

  vvencHDRMode        m_HdrMode;                                                         // High Dynamic Range mode (default: off)
  vvencSegmentMode    m_SegmentMode;                                                     // segment position for segment concatenation (only needed, when multiple separate segments are used)

  bool                m_usePerceptQPA;                                                   // usage of perceptually motivated input-adaptive QP modification, abbrev. perceptual QP adaptation (QPA).

  int32_t             m_numTileCols;                                                     // number of tile columns
  int32_t             m_numTileRows;                                                     // number of tile rows

  // expert config params
  int                 m_conformanceWindowMode;
  int                 m_confWinLeft;
  int                 m_confWinRight;
  int                 m_confWinTop;
  int                 m_confWinBottom;

  unsigned            m_cfgUnused15;

  int                 m_PadSourceWidth;                                                  // source width in pixel
  int                 m_PadSourceHeight;                                                 // source height in pixel (when interlaced = field height)

  int                 m_aiPad[ 2 ];                                                      // number of padded pixels for width and height
  bool                m_enablePictureHeaderInSliceHeader;
  int                 m_AccessUnitDelimiter;                                             // add Access Unit Delimiter NAL units, default: auto (only enable if needed by dependent options)

  bool                m_printMSEBasedSequencePSNR;
  bool                m_printHexPsnr;
  bool                m_printFrameMSE;
  bool                m_printSequenceMSE;
  bool                m_cabacZeroWordPaddingEnabled;

  unsigned            m_subProfile;
  unsigned            m_bitDepthConstraintValue;
  bool                m_intraOnlyConstraintFlag;

  bool                m_rewriteParamSets;                                                // Flag to enable rewriting of parameter sets at random access points
  bool                m_idrRefParamList;                                                 // indicates if reference picture list syntax elements are present in slice headers of IDR pictures

  vvencRPLEntry       m_cfgUnused2[ 64 ];                                                // TODO: remove unused memory from configuration
  vvencRPLEntry       m_cfgUnused3[ 64 ];

  vvencGOPEntry       m_GOPList[ VVENC_MAX_GOP ];                                        // the coding structure entries from the config file

  int                 m_cfgUnused4[ 7 ];                                                 // TODO: remove unused memory from configuration
  int                 m_cfgUnused5[ 7 ];
  int                 m_cfgUnused6;
  int                 m_maxPicWidth;
  int                 m_maxPicHeight;

  bool                m_useSameChromaQPTables;
  vvencChromaQpMappingTableParams m_chromaQpMappingTableParams;
  int                 m_intraQPOffset;                                                   // QP offset for intra slice (integer)
  bool                m_lambdaFromQPEnable;                                              // enable flag for QP:lambda fix
  double              m_adLambdaModifier[ VVENC_MAX_TLAYER ];                            // Lambda modifier array for each temporal layer
  double              m_adIntraLambdaModifier[ VVENC_MAX_TLAYER ];                       // Lambda modifier for Intra pictures, one for each temporal layer. If size>temporalLayer, then use [temporalLayer], else if size>0, use [size()-1], else use m_adLambdaModifier.
  double              m_dIntraQpFactor;                                                  // Intra Q Factor. If negative, use a default equation: 0.57*(1.0 - Clip3( 0.0, 0.5, 0.05*(double)(isField ? (GopSize-1)/2 : GopSize-1) ))
  int                 m_qpInValsCb[VVENC_MAX_QP_VALS_CHROMA];                            // qp input values used to derive the chroma QP mapping table
  int                 m_qpInValsCr[VVENC_MAX_QP_VALS_CHROMA];                            // qp input values used to derive the chroma QP mapping table
  int                 m_qpInValsCbCr[VVENC_MAX_QP_VALS_CHROMA];                          // qp input values used to derive the chroma QP mapping table
  int                 m_qpOutValsCb[VVENC_MAX_QP_VALS_CHROMA];                           // qp output values used to derive the chroma QP mapping table
  int                 m_qpOutValsCr[VVENC_MAX_QP_VALS_CHROMA];                           // qp output values used to derive the chroma QP mapping table
  int                 m_qpOutValsCbCr[VVENC_MAX_QP_VALS_CHROMA];                         // qp output values used to derive the chroma QP mapping table
  int                 m_cuQpDeltaSubdiv;                                                 // Maximum subdiv for CU luma Qp adjustment (0:default)
  int                 m_cuChromaQpOffsetSubdiv;                                          // If negative, then do not apply chroma qp offsets.
  int                 m_chromaCbQpOffset;                                                // Chroma Cb QP Offset (0:default)
  int                 m_chromaCrQpOffset;                                                // Chroma Cr QP Offset (0:default)
  int                 m_chromaCbQpOffsetDualTree;                                        // Chroma Cb QP Offset for dual tree (overwrite m_chromaCbQpOffset for dual tree)
  int                 m_chromaCrQpOffsetDualTree;                                        // Chroma Cr QP Offset for dual tree (overwrite m_chromaCrQpOffset for dual tree)
  int                 m_chromaCbCrQpOffset;                                              // QP Offset for joint Cb-Cr mode
  int                 m_chromaCbCrQpOffsetDualTree;                                      // QP Offset for joint Cb-Cr mode (overwrite m_chromaCbCrQpOffset for dual tree)
  int                 m_sliceChromaQpOffsetPeriodicity;                                  // Used in conjunction with Slice Cb/Cr QpOffsetIntraOrPeriodic. Use 0 (default) to disable periodic nature.
  int                 m_sliceChromaQpOffsetIntraOrPeriodic[ 2 ];                         // Chroma Cb QP Offset at slice level for I slice or for periodic inter slices as defined by SliceChromaQPOffsetPeriodicity. Replaces offset in the GOP table.

  int                 m_usePerceptQPATempFiltISlice;                                     // Flag indicating if temporal high-pass filtering in visual activity calculation in QPA should (true) or shouldn't (false) be applied for I-slices

  bool                m_lumaLevelToDeltaQPEnabled;
  vvencUnusedStruct0  m_cfgUnused24;

  vvencChromaFormat   m_internChromaFormat;
  bool                m_useIdentityTableForNon420Chroma;
  int                 m_outputBitDepth[ 2 ];                                             // bit-depth of output file
  int                 m_MSBExtendedBitDepth[ 2 ];                                        // bit-depth of input samples after MSB extension
  vvencCostMode       m_costMode;                                                        // Cost mode to use

  vvencHashType       m_decodedPictureHashSEIType;                                       // Checksum mode for decoded picture hash SEI message
  bool                m_bufferingPeriodSEIEnabled;
  bool                m_pictureTimingSEIEnabled;
  bool                m_decodingUnitInfoSEIEnabled;

  int8_t              m_entropyCodingSyncEnabled;
  bool                m_entryPointsPresent;

  unsigned            m_CTUSize;
  unsigned            m_MinQT[ 3 ];                                                      // 0: I slice luma; 1: P/B slice; 2: I slice chroma
  unsigned            m_maxMTTDepth;
  unsigned            m_maxMTTDepthI;
  int                 m_maxMTTDepthIChroma;
  unsigned            m_maxBT[3];
  unsigned            m_maxTT[3];
  bool                m_dualITree;
  unsigned            m_cfgUnused9;                                                      // TODO: remove unused memory from configuration
  unsigned            m_cfgUnused10;
  int                 m_log2MaxTbSize;
  int                 m_log2MinCodingBlockSize;

  bool                m_bUseASR;                                                         // flag for using adaptive motion search range
  bool                m_bUseHADME;                                                       // flag for using HAD in sub-pel ME
  int                 m_RDOQ;                                                            // flag for using RD optimized quantization
  bool                m_useRDOQTS;                                                       // flag for using RD optimized quantization for transform skip
  int8_t              m_useSelectiveRDOQ;                                                // flag for using selective RDOQ

  bool                m_JointCbCrMode;
  int                 m_cabacInitPresent;
  bool                m_useFastLCTU;
  int                 m_usePbIntraFast;
  int                 m_useFastMrg;
  int                 m_useAMaxBT;
  bool                m_fastQtBtEnc;
  bool                m_contentBasedFastQtbt;
  int                 m_fastInterSearchMode;                                             // Parameter that controls fast encoder settings
  int                 m_useEarlyCU;                                                      // flag for using Early CU setting
  bool                m_useFastDecisionForMerge;                                         // flag for using Fast Decision Merge RD-Cost

  bool                m_bDisableIntraCUsInInterSlices;                                   // Flag for disabling intra predicted CUs in inter slices.
  bool                m_cfgUnused11;                                                     // TODO: remove unused memory from configuration
  bool                m_bFastUDIUseMPMEnabled;
  bool                m_bFastMEForGenBLowDelayEnabled;

  bool                m_MTSImplicit;
  int                 m_TMVPModeId;
  bool                m_DepQuantEnabled;
  bool                m_SignDataHidingEnabled;

  bool                m_MIP;
  int                 m_useFastMIP;

  unsigned            m_maxNumMergeCand;                                                 // Max number of merge candidates
  unsigned            m_maxNumAffineMergeCand;                                           // Max number of affine merge candidates
  int                 m_Geo;
  unsigned            m_maxNumGeoCand;
  int                 m_FastIntraTools;
  int                 m_IntraEstDecBit;                                                  // Intra estimation decimation factor.

  int                 m_RCInitialQP;
  bool                m_cfgUnused16;                                                     // TODO: remove unused memory from configuration

  int                 m_motionEstimationSearchMethod;
  int                 m_motionEstimationSearchMethodSCC;
  bool                m_cfgUnused12;                                                     // TODO: remove unused memory from configuration
  int                 m_SearchRange;                                                     // ME search range
  int                 m_bipredSearchRange;                                               // ME search range for bipred refinement
  int                 m_minSearchWindow;                                                 // ME minimum search window size for the Adaptive Window ME
  bool                m_bClipForBiPredMeEnabled;                                         // Enables clipping for Bi-Pred ME.
  bool                m_bFastMEAssumingSmootherMVEnabled;                                // Enables fast ME assuming a smoother MV.
  bool                m_bIntegerET;                                                      // Enables early termination for integer motion search.
  int                 m_fastSubPel;
  int                 m_SMVD;
  int                 m_AMVRspeed;
  bool                m_LMChroma;
  bool                m_horCollocatedChromaFlag;
  bool                m_verCollocatedChromaFlag;
  bool                m_MRL;
  bool                m_BDOF;
  bool                m_DMVR;
  int                 m_EDO;
  int                 m_lumaReshapeEnable;
  int                 m_reshapeSignalType;
  int                 m_updateCtrl;
  int                 m_adpOption;
  int                 m_initialCW;
  int                 m_LMCSOffset;
  vvencReshapeCW      m_reshapeCW;
  int                 m_Affine;
  bool                m_PROF;
  bool                m_AffineType;
  int                 m_MMVD;
  int                 m_MmvdDisNum;
  bool                m_allowDisFracMMVD;
  int                 m_CIIP;
  bool                m_SbTMVP;
  int                 m_SBT;                                                             // Sub-Block Transform for inter blocks
  int                 m_LFNST;
  int                 m_MTS;
  int                 m_MTSIntraMaxCand;
  int                 m_ISP;
  int                 m_TS;
  int                 m_TSsize;
  int                 m_useChromaTS;
  int                 m_useBDPCM;

  int                 m_rprEnabledFlag;
  bool                m_resChangeInClvsEnabled;
  bool                m_craAPSreset;
  bool                m_rprRASLtoolSwitch;

  int                 m_IBCMode;
  int                 m_IBCFastMethod;

  int                 m_BCW;

  int                 m_FIMMode;
  int                 m_FastInferMerge;

  bool                m_bLoopFilterDisable;                                              // flag for using deblocking filter
  bool                m_loopFilterOffsetInPPS;                                           // offset for deblocking filter in 0 = slice header, 1 = PPS
  int                 m_loopFilterBetaOffsetDiv2[3];                                     // beta offset for deblocking filter
  int                 m_loopFilterTcOffsetDiv2[3];                                       // tc offset for deblocking filter
  int                 m_cfgUnused13;                                                     // TODO: remove unused memory from configuration

  bool                m_bDisableLFCrossTileBoundaryFlag;                                 // 0: filter across tile boundaries 1: do not filter across tile boundaries
  bool                m_bDisableLFCrossSliceBoundaryFlag;                                // 0: filter across slice boundaries 1: do not filter across slice boundaries

  bool                m_bUseSAO;
  double              m_saoEncodingRate;                                                 // When >0 SAO early picture termination is enabled for luma and chroma
  double              m_saoEncodingRateChroma;                                           // The SAO early picture termination rate to use for chroma (when m_SaoEncodingRate is >0). If <=0, use results for luma.
  unsigned            m_log2SaoOffsetScale[ 2 ];                                         // n umber of bits for the upward bit shift operation on the decoded SAO offsets
  int                 m_saoOffsetBitShift[ 2 ];

  bool                m_decodingParameterSetEnabled;                                     // enable decoding parameter set
  int                 m_vuiParametersPresent;                                            // enable generation of VUI parameters; -1 auto enable, 0: off 1: enable
  bool                m_hrdParametersPresent;                                            // enable generation or HRD parameters; 0: off 1: enable
  bool                m_aspectRatioInfoPresent;                                          // Signals whether aspect_ratio_idc is present
  int                 m_aspectRatioIdc;                                                  // aspect_ratio_idc
  int                 m_sarWidth;                                                        // horizontal size of the sample aspect ratio
  int                 m_sarHeight;                                                       // vertical size of the sample aspect ratio
  bool                m_colourDescriptionPresent;                                        // Signals whether colour_primaries, transfer_characteristics and matrix_coefficients are present
  int                 m_colourPrimaries;                                                 // Indicates chromaticity coordinates of the source primaries
  int                 m_transferCharacteristics;                                         // Indicates the opto-electronic transfer characteristics of the source
  int                 m_matrixCoefficients;                                              // Describes the matrix coefficients used in deriving luma and chroma from RGB primaries
  int8_t              m_chromaLocInfoPresent;                                            // Signals whether chroma_sample_loc_type_top_field and chroma_sample_loc_type_bottom_field are present
<<<<<<< HEAD
  int                 m_chromaSampleLocTypeTopField;                                     // Specifies the location of chroma samples for top field
  int                 m_chromaSampleLocTypeBottomField;                                  // Specifies the location of chroma samples for bottom field
=======
  int                 m_cfgUnused26;                                                     // TODO: remove unused memory from configuration
  int                 m_cfgUnused27;                                                     // TODO: remove unused memory from configuration
>>>>>>> a2fa3199
  int                 m_chromaSampleLocType;                                             // Specifies the location of chroma samples for progressive content
  bool                m_overscanInfoPresent;                                             // Signals whether overscan_appropriate_flag is present
  bool                m_overscanAppropriateFlag;                                         // Indicates whether conformant decoded pictures are suitable for display using overscan
  bool                m_cfgUnused14;                                                     // TODO: remove unused memory from configuration
  bool                m_videoFullRangeFlag;                                              // Indicates the black level and range of luma and chroma signals

  unsigned int        m_masteringDisplay[10];                                            // mastering display colour volume, vector of size 10, format: G(x,y)B(x,y)R(x,y)WP(x,y)L(max,min), 0 <= GBR,WP <= 50000, 0 <= L <= uint (SEI)
                                                                                         // GBR xy coordinates in increments of 1/50000 (in the ranges 0 to 50000) (e.g. 0.333 = 16667)
                                                                                         // min/max luminance value in units of 1/10000 candela per square metre
  unsigned int        m_contentLightLevel[2];                                            // upper bound on the max light level and max avg light level among all individual samples in a 4:4:4 representation. in units of candelas per square metre (SEI)
  int                 m_preferredTransferCharacteristics;                                // Alternative transfer characteristics SEI which will override the corresponding entry in the VUI, if < 0 SEI is not written")

  bool                m_alf;                                                             // Adaptive Loop Filter
  bool                m_useNonLinearAlfLuma;
  bool                m_useNonLinearAlfChroma;
  unsigned            m_maxNumAlfAlternativesChroma;
  bool                m_ccalf;
  int                 m_cfgUnused25;
  int                 m_alfTempPred;                                                     // Indicates using of temporal filter data prediction through APS
  int                 m_alfSpeed;

  vvencMCTF           m_vvencMCTF;

  int                 m_quantThresholdVal;
  int                 m_qtbttSpeedUp;
  int                 m_qtbttSpeedUpMode;
  int                 m_fastTTSplit;
  float               m_fastTT_th;

  int                 m_fastLocalDualTreeMode;

  int                 m_maxParallelFrames;
  int                 m_ensureWppBitEqual;                                               // Flag indicating bit equalitiy for single thread runs respecting multithread restrictions
  bool                m_tileParallelCtuEnc;

  bool                m_picPartitionFlag;
  unsigned int        m_tileColumnWidth[10];
  unsigned int        m_tileRowHeight[10];
  uint32_t            m_numExpTileCols;                                                  // number of explicitly specified tile columns
  uint32_t            m_numExpTileRows;                                                  // number of explicitly specified tile rows
  uint32_t            m_numSlicesInPic;                                                  // derived number of rectangular slices in the picture (raster-scan slice specified at slice level)

  // obsolete options
  int                 m_cfgUnused17;                                                     // TODO: remove unused memory from configuration
  int                 m_cfgUnused18;                                                     // TODO: remove unused memory from configuration
  int                 m_cfgUnused19;                                                     // TODO: remove unused memory from configuration
  bool                m_cfgUnused20;                                                     // TODO: remove unused memory from configuration
  bool                m_cfgUnused21;                                                     // TODO: remove unused memory from configuration
  bool                m_cfgUnused22;                                                     // TODO: remove unused memory from configuration
  char                m_cfgUnused23[2][VVENC_MAX_STRING_LEN];                            // TODO: remove unused memory from configuration

  // trace rules
  bool                m_listTracingChannels;
  char                m_traceRule[VVENC_MAX_STRING_LEN];
  char                m_traceFile[VVENC_MAX_STRING_LEN];

  char                m_summaryOutFilename[VVENC_MAX_STRING_LEN];                        // filename to use for producing summary output file.
  char                m_summaryPicFilenameBase[VVENC_MAX_STRING_LEN];                    // Base filename to use for producing summary picture output files. The actual filenames used will have I.txt, P.txt and B.txt appended.
  unsigned            m_summaryVerboseness;                                              // Specifies the level of the verboseness of the text output.
  int                 m_numIntraModesFullRD;                                             // Number Modes for Full RD Intra Search
  bool                m_reduceIntraChromaModesFullRD;                                    // Reduce Number Modes for Full RD Intra Chroma Search

  int                 m_FirstPassMode;
  int                 m_numRefPics;                                                      // Number of reference pictures
  int                 m_numRefPicsSCC;                                                   // Number of reference pictures
  int                 m_alfUnitSize;                                                     // Size of the Alf Search Unit
  int                 m_meReduceTap;                                                     // Reduce filter taps during motion search (0 - don't, use full 8-tap fitler; 1 - use 6-tap fitlers; 2 - use chroma 4-tap filters)
  int                 m_deblockLastTLayers;
  int                 m_leadFrames;                                                      // number of leading frames to to be given before starting with POC 0
  int                 m_trailFrames;                                                     // number of trailing frames to to be given after last frame to be encoded
  int                 m_LookAhead;                                                       // enable pre-analysis pass with picture look-ahead
  int                 m_explicitAPSid;

  bool                m_picReordering;
  bool                m_fga;                                                             // Film grain analysis configuration options, set to 0 to disable (default), or 1 to enable analysis.
  bool                m_poc0idr;
  int8_t              m_ifpLines;
  bool                m_blockImportanceMapping;
  bool                m_saoScc;
  bool                m_addGOP32refPics;
  bool                m_fastHad;
  int8_t              m_sliceTypeAdapt;                                                  // enable slice type adaptation (STA)
  bool                m_treatAsSubPic;

#define VVENC_SET_MAXRATE_FACTOR(f) (-((int)(f*16+0.5)))
  int                 m_RCMaxBitrate;                                                    // maximum bitrate in bps (default: 0 (RC disabled or least constrained VBR),
                                                                                         // if negative, the absolute value is interpreted as a 4-bit fixed point multiplier of the target bitrate).
                                                                                         // -24, i.e. -1.1000 binary, means the maxrate would be set to be the 1.5x of the target bitrate.
                                                                                         // for convenience use VVENC_SET_MAXRATE_FACTOR, e.g. VVENC_SET_MAXRATE_FACTOR(1.5), to set the multiplier
  int8_t              m_forceScc;
  int8_t              m_ifp;
  int8_t              m_mtProfile;                                                       // Use a set of multi-threading boosters (0...3), set to -1 for automatic selection based on number of threads (default),
                                                                                         // or 0 to force only the usage basic picture and CTU parallelism. If set to 3, tiles (resolution dependent),
                                                                                         // IFP and WPP are all used. For 1 and 2, an optimal selection of tools is done based on resolution and CTU size.
  int8_t              m_GOPQPA;
  int                 m_minIntraDist;

  int                 m_reservedInt[1];
  double              m_reservedDouble[8];

  // internal state variables
  bool                m_configDone;                                                      // state variable, Private context used for internal data ( do not change )
  bool                m_confirmFailed;                                                   // state variable, Private context used for internal data ( do not change )
  vvencLoggingCallback m_msgFnc;                                                         // logger callback function (internal info/errors will use this function to return log messages)
  void                *m_msgCtx;                                                         // caller context ( if not needed null )

}vvenc_config;

/* vvenc_config_default
  This method initializes the vvenc_config parameters to default values (constructor).
 \param[in]  vvenc_config* pointer to vvenc_config struct that contains encoder parameters
 \retval     none
 \pre        None
*/
VVENC_DECL void vvenc_config_default( vvenc_config *cfg );

/* vvenc_init_default
  This method initializes the vvenc_config parameters to default values by using all required
  parameters size, framerate, bitrate, qp, preset.
 \param[in]  vvenc_config* pointer to vvenc_config struct that contains encoder parameters
 \param[in]  width  source width in pixel
 \param[in]  height source height in pixel
 \param[in]  framerate source frame-rates (Hz)
 \param[in]  targetbitrate bitrate in bps (0: use fix qp, >0: enable rate control)
 \param[in]  qp QP value of key-picture (integer in range 0 to 63, default: 32)
 \param[in]  preset enum of used preset (default: VVENC_MEDIUM)
 \retval     int if non-zero an error occurred (see ErrorCodes), otherwise VVENC_OK indicates success.
 \pre        None
*/
VVENC_DECL int vvenc_init_default( vvenc_config *cfg, int width, int height, int framerate, int targetbitrate, int qp, vvencPresetMode preset );

/* vvenc_init_preset
  This method overwrites encoder parameter by using a preset.
 \param[in]  vvenc_config* pointer to vvenc_config struct that contains encoder parameters
 \param[in]  preset enum of used preset (default: VVENC_MEDIUM)
 \retval     int if non-zero an error occurred (see ErrorCodes), otherwise VVENC_OK indicates success.
 \pre        vvenc_config_default() or vvenc_init_default() must be called first 
*/
VVENC_DECL int vvenc_init_preset( vvenc_config *cfg, vvencPresetMode preset );


/* vvenc_set_logging_callback
 This method registers a log message callback function.
 This callback is automatically used when calling vvenc_encoder_open().
 If no such function has been registered, the library will omit all messages.
 \param[in]  vvenc_config* pointer to vvenc_config struct that contains encoder parameters
 \param[in]  msgCtx pointer of the caller, if not needed set it to null
 \param[in]  msgFnc Log message callback function.
 \retval     none
*/
VVENC_DECL void vvenc_set_msg_callback( vvenc_config *cfg, void * msgCtx, vvencLoggingCallback msgFnc );

/* vvenc_init_config_parameter (optional)
  This method initialize the encoder parameter and sets all parameter the are not initialized yet.
  All not initialized parameters are set to valid values.
  Is automatically called in vvenc_encoder_open().
 \param[in]  vvenc_config* pointer to vvenc_config struct that contains encoder parameters
  \retval    bool if true an error occurred, otherwise false.
 \pre        vvenc_config_default() or vvenc_init_default() must be called first 
*/
VVENC_DECL bool vvenc_init_config_parameter( vvenc_config *cfg );


/* following defines should be used when using the string api interface function
 * venc_set_param (config, optionname, value)
*/

//       macro                         mapped option name     vvenc_config parameter name
#define VVENC_OPT_SIZE                 "size"                 // m_SourceWidthxm_SourceHeight e.g. 1920x1080
#define VVENC_OPT_WIDTH                "sourcewidth"          // m_SourceWidth  (in pixel)
#define VVENC_OPT_HEIGHT               "sourceheight"         // m_SourceHeight (in pixel)
#define VVENC_OPT_FRAMERATE            "framerate"            // m_FrameRate    (fps numerator in Hz)
#define VVENC_OPT_FRAMESCALE           "framescale"           // m_FrameScale   (fps denominator in Hz)
#define VVENC_OPT_FPS                  "fps"                  // Framerate as fraction (num/denom)
#define VVENC_OPT_TICKSPERSEC          "tickspersec"          // m_TicksPerSecond
#define VVENC_OPT_INPUTBITDEPTH        "inputbitdepth"        // m_inputBitDepth
#define VVENC_OPT_FRAMES               "framestobeencoded"    // m_framesToBeEncoded
#define VVENC_OPT_PRESET               "preset"               // set preset like "faster,fast,medium,slow,slower,medium_lowDecEnergy
#define VVENC_OPT_THREADS              "threads"              // m_numThreads
#define VVENC_OPT_BITRATE              "bitrate"              // m_RCTargetBitrate
#define VVENC_OPT_QP                   "qp"                   // m_QP
#define VVENC_OPT_TILES                "tiles"                // number of tile column x rows in m_numTileColsxm_numTileRows, e.g. 2x2
#define VVENC_OPT_VERBOSITY            "verbosity"            // m_verbosity

#define VVENC_OPT_PROFILE               "profile"             // m_profile
#define VVENC_OPT_LEVEL                 "level"               // m_level
#define VVENC_OPT_TIER                  "tier"                // m_levelTier

#define VVENC_OPT_REFRESHDSEC           "refreshsec"          // m_IntraPeriodSec
#define VVENC_OPT_INTRAPERIOD           "intraperiod"         // m_IntraPeriod
#define VVENC_OPT_DECODINGREFRESHTYPE   "decodingrefreshtype" // m_DecodingRefreshType
#define VVENC_OPT_GOPSIZE               "gopsize"             // m_GOPSize

#define VVENC_OPT_QPA                   "qpa"                 // m_usePerceptQPA
#define VVENC_OPT_RCPASSES              "passes"              // m_RCNumPasses
#define VVENC_OPT_RCPASS                "pass"                // m_RCPass
#define VVENC_OPT_INTERNALBITDEPTH      "internalbitdepth"    // m_internalBitDepth
#define VVENC_OPT_HDR                   "hdr"                 // m_HdrMode
#define VVENC_OPT_SEGMENT               "segment"             // m_SegmentMode

/* vvenc_set_param (optional)
  This method sets one parameter by name.
  numerical range is not checked until vvenc_init_config_parameter()
  \param[in]  vvenc_config* pointer to vvenc_config struct that contains encoder parameters
  \param[in]  name option name as string
              use "help", "longhelp", "fullhelp" to print available options
  \param[in]  value option value as string
              value=NULL means "true" for boolean options, but is a BAD_VALUE for non-booleans.
  \retval    returns 0 on success, or returns one of the following values:
             VVENC_BAD_VALUE occurs only if it can't even parse the value,
             VVENC_PARAM_INFO occurs when a information should be printed (e.g. help, version)
  \pre       vvenc_config_default() or vvenc_init_default() must be called first 
*/
#define VVENC_PARAM_BAD_NAME  (-1)
#define VVENC_PARAM_BAD_VALUE (-2)
#define VVENC_PARAM_INFO      (1)
VVENC_DECL int vvenc_set_param(vvenc_config *cfg, const char *name, const char *value);

/* vvenc_set_param_list (optional)
  This method sets a list of parameters by name.
  arguments must be separated as would be used in command line. e.g.: --bitrate 500000 --framerate 50
  numerical range is not checked until vvenc_init_config_parameter()
  \param[in]  vvenc_config* pointer to vvenc_config struct that contains encoder parameters
  \param[in]  argc number or arguments in argv string list
  \param[in]  argv list of char* (argv[]); option name must be defined by prefix -- or -
  \retval     returns 0 on success, > 0 if an information was printed (help), -1 on failure.
  \pre        vvenc_config_default() or vvenc_init_default() must be called first 
*/
VVENC_DECL int vvenc_set_param_list(vvenc_config *c, int argc, char* argv[] );

/* vvenc_get_config_as_string (optional)
  This method returns the encoder configuration as string.
  \param[in]  vvenc_config* pointer to vvenc_config struct that contains encoder parameters
  \param[in]  eMsgLevel verbosity level
  \retval     const char* encoder configuration as string
  \pre        vvenc_config_default() or vvenc_init_default() must be called first 
*/
VVENC_DECL const char* vvenc_get_config_as_string( vvenc_config *cfg, vvencMsgLevel eMsgLevel );

#ifdef __cplusplus
}
#endif /*__cplusplus */

VVENC_NAMESPACE_END

<|MERGE_RESOLUTION|>--- conflicted
+++ resolved
@@ -684,13 +684,8 @@
   int                 m_transferCharacteristics;                                         // Indicates the opto-electronic transfer characteristics of the source
   int                 m_matrixCoefficients;                                              // Describes the matrix coefficients used in deriving luma and chroma from RGB primaries
   int8_t              m_chromaLocInfoPresent;                                            // Signals whether chroma_sample_loc_type_top_field and chroma_sample_loc_type_bottom_field are present
-<<<<<<< HEAD
-  int                 m_chromaSampleLocTypeTopField;                                     // Specifies the location of chroma samples for top field
-  int                 m_chromaSampleLocTypeBottomField;                                  // Specifies the location of chroma samples for bottom field
-=======
   int                 m_cfgUnused26;                                                     // TODO: remove unused memory from configuration
   int                 m_cfgUnused27;                                                     // TODO: remove unused memory from configuration
->>>>>>> a2fa3199
   int                 m_chromaSampleLocType;                                             // Specifies the location of chroma samples for progressive content
   bool                m_overscanInfoPresent;                                             // Signals whether overscan_appropriate_flag is present
   bool                m_overscanAppropriateFlag;                                         // Indicates whether conformant decoded pictures are suitable for display using overscan

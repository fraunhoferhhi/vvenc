--- conflicted
+++ resolved
@@ -187,7 +187,7 @@
 /// supported IDR types
 typedef enum
 {
-  VVENC_DRT_NONE               = 0,
+  VVENC_DRT_NONE = 0,
   VVENC_DRT_CRA                = 1,
   VVENC_DRT_IDR                = 2,
   VVENC_DRT_RECOVERY_POINT_SEI = 3,
@@ -492,7 +492,7 @@
   vvencRPLEntry       m_cfgUnused2[ 64 ];                                                // TODO: remove unused memory from configuration
   vvencRPLEntry       m_cfgUnused3[ 64 ];                                                // TODO: remove unused memory from configuration
 
-  vvencGOPEntry       m_GOPList[ VVENC_MAX_GOP ];                                        // the coding structure entries from the config file
+  vvencGOPEntry       m_GOPList [ VVENC_MAX_GOP ];                                       // the coding structure entries from the config file
 
   int                 m_cfgUnused4[ 7 ];                                                 // TODO: remove unused memory from configuration
   int                 m_cfgUnused5[ 7 ];                                                 // TODO: remove unused memory from configuration
@@ -752,17 +752,12 @@
   int                 m_trailFrames;                                                     // number of trailing frames to to be given after last frame to be encoded
   int                 m_LookAhead;                                                       // enable pre-analysis pass with picture look-ahead
   int                 m_explicitAPSid;
-<<<<<<< HEAD
   
-  bool                m_reservedFlag[6];
+  bool                m_picReordering;
+  bool                m_reservedFlag[4];
+  bool                m_fastHad;
   bool                m_loopFilterBetaTcOffsets;
   bool                m_addGOP32refPics;
-=======
-
-  bool                m_picReordering;
-  bool                m_reservedFlag[6];
-  bool                m_fastHad;
->>>>>>> cc49e194
   bool                m_sliceTypeAdapt;                                                  // enable slice type (for now B-to-I frame) adaptation (STA)
   bool                m_treatAsSubPic;
 

--- conflicted
+++ resolved
@@ -432,12 +432,6 @@
 
   vvencMsgLevel       m_verbosity;                                                       // encoder verbosity level
 
-<<<<<<< HEAD
-  int                 m_RCTargetBitrate;
-  int                 m_RCNumPasses;
-  int                 m_RCPass;
-  bool                m_RCLookAhead;
-=======
   // basic config params
 
   vvencProfile        m_profile;                                                         // profile 
@@ -448,10 +442,10 @@
   int                 m_IntraPeriodSec;                                                  // period of I-slice in seconds (random access period)
   vvencDecodingRefreshType m_DecodingRefreshType;                                        // random access type
   int                 m_GOPSize;                                                         // GOP size of hierarchical structure
->>>>>>> 36c131b7
 
   int                 m_RCNumPasses;                                                     // number of rc passes (default: -1, if not set and bitrate > 0 2-pass rc will be used)
   int                 m_RCPass;                                                          // current pass (0,1) for rc (only needed for 2-pass rc) 
+  bool                m_RCLookAhead;                                                     // enable pre-analysis in single pass rate control encoding
 
   int                 m_internalBitDepth[ 2 ];                                           // bit-depth codec operates at (input/output files will be converted) (2d array for luma,chroma)
 
@@ -462,7 +456,7 @@
 
   uint32_t            m_numTileCols;                                                     // number of tile columns
   uint32_t            m_numTileRows;                                                     // number of tile rows
-  
+
   // expert config params
   int                 m_conformanceWindowMode;
   int                 m_confWinLeft;

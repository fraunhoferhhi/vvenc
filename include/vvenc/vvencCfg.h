/* -----------------------------------------------------------------------------
The copyright in this software is being made available under the Clear BSD
License, included below. No patent rights, trademark rights and/or 
other Intellectual Property Rights other than the copyrights concerning 
the Software are granted under this license.

The Clear BSD License

Copyright (c) 2019-2022, Fraunhofer-Gesellschaft zur Förderung der angewandten Forschung e.V. & The VVenC Authors.
All rights reserved.

Redistribution and use in source and binary forms, with or without modification,
are permitted (subject to the limitations in the disclaimer below) provided that
the following conditions are met:

     * Redistributions of source code must retain the above copyright notice,
     this list of conditions and the following disclaimer.

     * Redistributions in binary form must reproduce the above copyright
     notice, this list of conditions and the following disclaimer in the
     documentation and/or other materials provided with the distribution.

     * Neither the name of the copyright holder nor the names of its
     contributors may be used to endorse or promote products derived from this
     software without specific prior written permission.

NO EXPRESS OR IMPLIED LICENSES TO ANY PARTY'S PATENT RIGHTS ARE GRANTED BY
THIS LICENSE. THIS SOFTWARE IS PROVIDED BY THE COPYRIGHT HOLDERS AND
CONTRIBUTORS "AS IS" AND ANY EXPRESS OR IMPLIED WARRANTIES, INCLUDING, BUT NOT
LIMITED TO, THE IMPLIED WARRANTIES OF MERCHANTABILITY AND FITNESS FOR A
PARTICULAR PURPOSE ARE DISCLAIMED. IN NO EVENT SHALL THE COPYRIGHT HOLDER OR
CONTRIBUTORS BE LIABLE FOR ANY DIRECT, INDIRECT, INCIDENTAL, SPECIAL,
EXEMPLARY, OR CONSEQUENTIAL DAMAGES (INCLUDING, BUT NOT LIMITED TO,
PROCUREMENT OF SUBSTITUTE GOODS OR SERVICES; LOSS OF USE, DATA, OR PROFITS; OR
BUSINESS INTERRUPTION) HOWEVER CAUSED AND ON ANY THEORY OF LIABILITY, WHETHER
IN CONTRACT, STRICT LIABILITY, OR TORT (INCLUDING NEGLIGENCE OR OTHERWISE)
ARISING IN ANY WAY OUT OF THE USE OF THIS SOFTWARE, EVEN IF ADVISED OF THE
POSSIBILITY OF SUCH DAMAGE.


------------------------------------------------------------------------------------------- */
/** \file     vvencCfg.h
    \brief    encoder configuration class (header)
*/

#pragma once

#include "vvenc/vvencDecl.h"

#include <stdio.h>
#include <string.h>
#include <stdint.h>
#include <stdbool.h>

#define VVENC_NAMESPACE_BEGIN
#define VVENC_NAMESPACE_END

#ifdef __cplusplus
extern "C" {
#endif

VVENC_NAMESPACE_BEGIN

/* vvdecLoggingCallback:
   callback function to receive messages of the encoder library
  \param[in]  void* caller contex
  \param[in]  int log level
  \param[in]  const char* fmt
  \param[in]  va_list args
  \retval     none
*/
typedef void (*vvencLoggingCallback)(void*, int, const char*, va_list);



// ====================================================================================================================

#define VVENC_MAX_GOP                         64     // max. value of hierarchical GOP size
#define VVENC_MAX_NUM_REF_PICS                29     // max. number of pictures used for reference
#define VVENC_MAX_TLAYER                      7      // Explicit temporal layer QP offset - max number of temporal layer
#define VVENC_MAX_NUM_CQP_MAPPING_TABLES      3      // Maximum number of chroma QP mapping tables (Cb, Cr and joint Cb-Cr)
#define VVENC_MAX_NUM_ALF_ALTERNATIVES_CHROMA 8
#define VVENC_MCTF_RANGE                      4      // max number of frames used for MCTF filtering in forward / backward direction
#define VVENC_MAX_NUM_COMP                    3      // max number of components
#define VVENC_MAX_QP_VALS_CHROMA              8      // max number qp vals in array
#define VVENC_MAX_MCTF_FRAMES                 16
#define VVENC_MAX_STRING_LEN                  1024   // max length of string/filename

// ====================================================================================================================



typedef enum
{
  VVENC_SILENT  = 0,
  VVENC_ERROR   = 1,
  VVENC_WARNING = 2,
  VVENC_INFO    = 3,
  VVENC_NOTICE  = 4,
  VVENC_VERBOSE = 5,
  VVENC_DETAILS = 6
}vvencMsgLevel;


typedef enum
{
 VVENC_NONE      = -1,
 VVENC_FASTER    = 0,
 VVENC_FAST      = 1,
 VVENC_MEDIUM    = 2,
 VVENC_SLOW      = 3,
 VVENC_SLOWER    = 4,
 VVENC_FIRSTPASS = 254,
 VVENC_TOOLTEST  = 255,
}vvencPresetMode;

/**
  \ingroup VVEnc
  The class SliceType enumerates several supported slice types.
*/
typedef enum
{
  VVENC_B_SLICE               = 0,
  VVENC_P_SLICE               = 1,
  VVENC_I_SLICE               = 2,
  VVENC_NUMBER_OF_SLICE_TYPES = 3
}vvencSliceType;

/**
  \ingroup VVEncExternalInterfaces
  \enum Profile
  The enum Profile enumerates supported profiles
*/
typedef enum
{
  VVENC_PROFILE_AUTO                         =  0,
  VVENC_MAIN_10                              =  1,
  VVENC_MAIN_10_STILL_PICTURE                =  1 + 64,
  VVENC_MAIN_10_444                          = 33,
  VVENC_MAIN_10_444_STILL_PICTURE            = 33 + 64,
  VVENC_MULTILAYER_MAIN_10                   = 17,
  VVENC_MULTILAYER_MAIN_10_STILL_PICTURE     = 17 + 64,
  VVENC_MULTILAYER_MAIN_10_444               = 49,
  VVENC_MULTILAYER_MAIN_10_444_STILL_PICTURE = 49 + 64,
}vvencProfile;


/**
  \ingroup VVEncExternalInterfaces
  \enum Tier
  The enum Tier enumerates supported tier
*/
typedef enum
{
  VVENC_TIER_MAIN = 0,
  VVENC_TIER_HIGH = 1,
  VVENC_NUMBER_OF_TIERS
}vvencTier;

/**
  \ingroup VVEncExternalInterfaces
  \enum Name
  The enum Name enumerates supported level names
*/
typedef enum
{
  VVENC_LEVEL_AUTO = 0,
  VVENC_LEVEL1   = 16,
  VVENC_LEVEL2   = 32,
  VVENC_LEVEL2_1 = 35,
  VVENC_LEVEL3   = 48,
  VVENC_LEVEL3_1 = 51,
  VVENC_LEVEL4   = 64,
  VVENC_LEVEL4_1 = 67,
  VVENC_LEVEL5   = 80,
  VVENC_LEVEL5_1 = 83,
  VVENC_LEVEL5_2 = 86,
  VVENC_LEVEL6   = 96,
  VVENC_LEVEL6_1 = 99,
  VVENC_LEVEL6_2 = 102,
  VVENC_LEVEL6_3 = 105,
  VVENC_LEVEL15_5 = 255,
  VVENC_NUMBER_OF_LEVELS
}vvencLevel;


/// supported IDR types
typedef enum
{
  VVENC_DRT_NONE               = 0,
  VVENC_DRT_CRA                = 1,
  VVENC_DRT_IDR                = 2,
  VVENC_DRT_RECOVERY_POINT_SEI = 3,
  VVENC_DRT_IDR2               = 4,
  VVENC_DRT_CRA_CRE            = 5,             //constrained RASL encoding
}vvencDecodingRefreshType;

typedef enum
{
  VVENC_SEG_OFF,
  VVENC_SEG_FIRST,
  VVENC_SEG_MID,
  VVENC_SEG_LAST
}vvencSegmentMode;


typedef enum
{
  VVENC_HDR_OFF     = 0, // SDR
  VVENC_HDR_PQ,          // HDR10, Dolby
  VVENC_HDR_HLG,         // Hybrid Log Gamma
  VVENC_HDR_PQ_BT2020,   // HDR10, Dolby + BT.2020
  VVENC_HDR_HLG_BT2020,  // Hybrid Log Gamma + BT.2020
  VVENC_HDR_USER_DEFINED // user defined HDR mode (to provide old HDR modes, HDR is set individually)
}vvencHDRMode;

typedef enum
{
  VVENC_NAL_UNIT_CODED_SLICE_TRAIL = 0,   // 0
  VVENC_NAL_UNIT_CODED_SLICE_STSA,        // 1
  VVENC_NAL_UNIT_CODED_SLICE_RADL,        // 2
  VVENC_NAL_UNIT_CODED_SLICE_RASL,        // 3

  VVENC_NAL_UNIT_RESERVED_VCL_4,
  VVENC_NAL_UNIT_RESERVED_VCL_5,
  VVENC_NAL_UNIT_RESERVED_VCL_6,

  VVENC_NAL_UNIT_CODED_SLICE_IDR_W_RADL,  // 7
  VVENC_NAL_UNIT_CODED_SLICE_IDR_N_LP,    // 8
  VVENC_NAL_UNIT_CODED_SLICE_CRA,         // 9
  VVENC_NAL_UNIT_CODED_SLICE_GDR,         // 10

  VVENC_NAL_UNIT_RESERVED_IRAP_VCL_11,
  VVENC_NAL_UNIT_RESERVED_IRAP_VCL_12,
  VVENC_NAL_UNIT_DCI,                     // 13
  VVENC_NAL_UNIT_VPS,                     // 14
  VVENC_NAL_UNIT_SPS,                     // 15
  VVENC_NAL_UNIT_PPS,                     // 16
  VVENC_NAL_UNIT_PREFIX_APS,              // 17
  VVENC_NAL_UNIT_SUFFIX_APS,              // 18
  VVENC_NAL_UNIT_PH,                      // 19
  VVENC_NAL_UNIT_ACCESS_UNIT_DELIMITER,   // 20
  VVENC_NAL_UNIT_EOS,                     // 21
  VVENC_NAL_UNIT_EOB,                     // 22
  VVENC_NAL_UNIT_PREFIX_SEI,              // 23
  VVENC_NAL_UNIT_SUFFIX_SEI,              // 24
  VVENC_NAL_UNIT_FD,                      // 25

  VVENC_NAL_UNIT_RESERVED_NVCL_26,
  VVENC_NAL_UNIT_RESERVED_NVCL_27,

  VVENC_NAL_UNIT_UNSPECIFIED_28,
  VVENC_NAL_UNIT_UNSPECIFIED_29,
  VVENC_NAL_UNIT_UNSPECIFIED_30,
  VVENC_NAL_UNIT_UNSPECIFIED_31,
  VVENC_NAL_UNIT_INVALID
}vvencNalUnitType;

typedef enum
{
  VVENC_CHROMA_400        = 0,
  VVENC_CHROMA_420        = 1,
  VVENC_CHROMA_422        = 2,
  VVENC_CHROMA_444        = 3,
  VVENC_NUM_CHROMA_FORMAT = 4
}vvencChromaFormat;

typedef enum
{
<<<<<<< HEAD
  VVENC_RCM_AUTO          = -1,
  VVENC_RCM_OFF           = 0,
  VVENC_RCM_CTU_LEVEL     = 1,
  VVENC_RCM_PICTURE_LEVEL = 2,
  VVENC_RCM_GOP_LEVEL     = 3
}vvencRateControlMode;

typedef enum
{
  VVENC_FASTINTERSEARCH_OFF      = 0,
=======
  VVENC_FASTINTERSEARCH_AUTO     = 0,
>>>>>>> cb0cee87
  VVENC_FASTINTERSEARCH_MODE1    = 1,
  VVENC_FASTINTERSEARCH_MODE2    = 2,
  VVENC_FASTINTERSEARCH_MODE3    = 3
}vvencFastInterSearchMode;

/// supported ME search methods
typedef enum
{
  VVENC_MESEARCH_FULL              = 0,
  VVENC_MESEARCH_DIAMOND           = 1,
  VVENC_MESEARCH_DEPRECATED        = 2,
  VVENC_MESEARCH_DIAMOND_ENHANCED  = 3,
  VVENC_MESEARCH_DIAMOND_FAST      = 4,
  VVENC_MESEARCH_NUMBER_OF_METHODS = 5
}vvencMESearchMethod;

typedef enum
{
  VVENC_COST_STANDARD_LOSSY              = 0,
  VVENC_COST_SEQUENCE_LEVEL_LOSSLESS     = 1,
  VVENC_COST_LOSSLESS_CODING             = 2,
  VVENC_COST_MIXED_LOSSLESS_LOSSY_CODING = 3
}vvencCostMode;

typedef enum
{
  VVENC_HASHTYPE_MD5        = 0,
  VVENC_HASHTYPE_CRC        = 1,
  VVENC_HASHTYPE_CHECKSUM   = 2,
  VVENC_HASHTYPE_NONE       = 3,
  VVENC_NUMBER_OF_HASHTYPES = 4
}vvencHashType;

// ====================================================================================================================

typedef struct vvencGOPEntry
{
  int    m_POC;
  int    m_QPOffset;
  double m_QPOffsetModelOffset;
  double m_QPOffsetModelScale;
  int    m_CbQPoffset;
  int    m_CrQPoffset;
  double m_QPFactor;
  int    m_tcOffsetDiv2;
  int    m_betaOffsetDiv2;
  int    m_CbTcOffsetDiv2;
  int    m_CbBetaOffsetDiv2;
  int    m_CrTcOffsetDiv2;
  int    m_CrBetaOffsetDiv2;
  int    m_temporalId;
  bool   m_refPic;
  char   m_sliceType;
  int    m_numRefPicsActive[ 2 ];
  int    m_numRefPics[ 2 ];
  int    m_deltaRefPics[ 2 ][ VVENC_MAX_NUM_REF_PICS ];
  bool   m_isEncoded;
  bool   m_ltrp_in_slice_header_flag;
}vvencGOPEntry;

VVENC_DECL void vvenc_GOPEntry_default(vvencGOPEntry *GOPEntry );


// ====================================================================================================================

typedef struct vvencRPLEntry
{
  int    m_POC;
  int    m_temporalId;
  bool   m_refPic;
  bool   m_ltrp_in_slice_header_flag;
  int    m_numRefPicsActive;
  char   m_sliceType;
  int    m_numRefPics;
  int    m_deltaRefPics[ VVENC_MAX_NUM_REF_PICS ];
}vvencRPLEntry;

VVENC_DECL void vvenc_RPLEntry_default(vvencRPLEntry *RPLEntry );


typedef struct vvencWCGChromaQPControl
{
  bool   enabled        ;    // Enabled flag (0:default)
  double chromaCbQpScale;    // Chroma Cb QP Scale (1.0:default)
  double chromaCrQpScale;    // Chroma Cr QP Scale (1.0:default)
  double chromaQpScale  ;    // Chroma QP Scale (0.0:default)
  double chromaQpOffset ;    // Chroma QP Offset (0.0:default)
}vvencWCGChromaQPControl;

VVENC_DECL void vvenc_WCGChromaQPControl_default(vvencWCGChromaQPControl *WCGChromaQPControl );


typedef struct vvencChromaQpMappingTableParams
{
  int               m_numQpTables;
  int               m_qpBdOffset;
  bool              m_sameCQPTableForAllChromaFlag;
  int               m_qpTableStartMinus26   [ VVENC_MAX_NUM_CQP_MAPPING_TABLES ];
  int               m_numPtsInCQPTableMinus1[ VVENC_MAX_NUM_CQP_MAPPING_TABLES ];
  int               m_deltaQpInValMinus1    [ VVENC_MAX_NUM_CQP_MAPPING_TABLES ][16];
  int               m_deltaQpOutVal         [ VVENC_MAX_NUM_CQP_MAPPING_TABLES ][16];
}vvencChromaQpMappingTableParams;

VVENC_DECL void vvenc_ChromaQpMappingTableParams_default(vvencChromaQpMappingTableParams *ChromaQpMappingTableParams );


typedef struct vvencReshapeCW
{
  unsigned int binCW[3];
  int          updateCtrl;
  int          adpOption;
  unsigned int initialCW;
  int          rspPicSize;
  int          rspFps;
  int          rspBaseQP;
  int          rspTid;
  int          rspFpsToIp;
}vvencReshapeCW;

VVENC_DECL void vvenc_ReshapeCW_default(vvencReshapeCW *ReshapeCW );


typedef struct vvencMCTF
{
  int                 MCTF;
  int                 MCTFSpeed;
  bool                MCTFFutureReference;
  int                 mctfUnused1;                                                       // TODO: remove unused memory from configuration
  int                 mctfUnused2;                                                       // TODO: remove unused memory from configuration

  int                 numFrames;
  int                 MCTFFrames[VVENC_MAX_MCTF_FRAMES];
  int                 numStrength;
  double              MCTFStrengths[VVENC_MAX_MCTF_FRAMES];
}vvencMCTF;

VVENC_DECL void vvenc_vvencMCTF_default(vvencMCTF *vvencMCTF );

// ====================================================================================================================

typedef struct vvenc_config
{
  // core config params
  int                 m_SourceWidth;                                                     // source width in pixel
  int                 m_SourceHeight;                                                    // source height in pixel (when interlaced = field height)
  int                 m_FrameRate;                                                       // source frame-rates (Hz) Numerator
  int                 m_FrameScale;                                                      // source frame-rates (Hz) Denominator
  int                 m_TicksPerSecond;                                                  // ticks per second e.g. 90000 for dts generation (1..27000000)
  int                 m_framesToBeEncoded;                                               // number of encoded frames (default: 0, all)
  int                 m_inputBitDepth[ 2 ];                                              // bit-depth of input pictures (2d array for luma,chroma)

  int                 m_numThreads;                                                      // number of worker threads ( if <0: <720p 4threads, else 8threads (limited to available cores))

  int                 m_QP;                                                              // QP value of key-picture (0-63, default: 32)
  int                 m_RCTargetBitrate;                                                 // target bitrate in bps, (default. 0 (rc disabled))

  vvencMsgLevel       m_verbosity;                                                       // encoder verbosity level

  // basic config params

  vvencProfile        m_profile;                                                         // profile 
  vvencTier           m_levelTier;                                                       // Tier to use for interpretation of level (main or high)
  vvencLevel          m_level;                                                           // level limit

  int                 m_IntraPeriod;                                                     // period of I-slice in frames  (random access period)
  int                 m_IntraPeriodSec;                                                  // period of I-slice in seconds (random access period)
  vvencDecodingRefreshType m_DecodingRefreshType;                                        // random access type
  int                 m_GOPSize;                                                         // GOP size of hierarchical structure

  int                 m_RCNumPasses;                                                     // number of rc passes (default: -1, if not set and bitrate > 0 2-pass rc will be used)
  int                 m_RCPass;                                                          // current pass (0,1) for rc (only needed for 2-pass rc) 
  bool                m_cfgUnused1;                                                      // TODO: remove unused memory from configuration

  int                 m_internalBitDepth[ 2 ];                                           // bit-depth codec operates at (input/output files will be converted) (2d array for luma,chroma)

  vvencHDRMode        m_HdrMode;                                                         // High Dynamic Range mode (default: off)
  vvencSegmentMode    m_SegmentMode;                                                     // segment position for segment concatenation (only needed, when multiple separate segments are used)

  bool                m_usePerceptQPA;                                                   // usage of perceptually motivated input-adaptive QP modification, abbrev. perceptual QP adaptation (QPA).

  uint32_t            m_numTileCols;                                                     // number of tile columns
  uint32_t            m_numTileRows;                                                     // number of tile rows

  // expert config params
  int                 m_conformanceWindowMode;
  int                 m_confWinLeft;
  int                 m_confWinRight;
  int                 m_confWinTop;
  int                 m_confWinBottom;

  unsigned            m_temporalSubsampleRatio;                                          // temporal subsample ratio, 2 means code every two frames

  int                 m_PadSourceWidth;                                                  // source width in pixel
  int                 m_PadSourceHeight;                                                 // source height in pixel (when interlaced = field height)

  int                 m_aiPad[ 2 ];                                                      // number of padded pixels for width and height
  bool                m_enablePictureHeaderInSliceHeader;
  int                 m_AccessUnitDelimiter;                                             // add Access Unit Delimiter NAL units, default: auto (only enable if needed by dependent options)

  bool                m_printMSEBasedSequencePSNR;
  bool                m_printHexPsnr;
  bool                m_printFrameMSE;
  bool                m_printSequenceMSE;
  bool                m_cabacZeroWordPaddingEnabled;

  unsigned            m_subProfile;
  unsigned            m_bitDepthConstraintValue;
  bool                m_intraOnlyConstraintFlag;

  bool                m_rewriteParamSets;                                                // Flag to enable rewriting of parameter sets at random access points
  bool                m_idrRefParamList;                                                 // indicates if reference picture list syntax elements are present in slice headers of IDR pictures

  vvencRPLEntry       m_cfgUnused2[ 64 ];                                                // TODO: remove unused memory from configuration
  vvencRPLEntry       m_cfgUnused3[ 64 ];                                                // TODO: remove unused memory from configuration

  vvencGOPEntry       m_GOPList[ VVENC_MAX_GOP ];                                        // the coding structure entries from the config file

  int                 m_cfgUnused4[ 7 ];                                                 // TODO: remove unused memory from configuration
  int                 m_cfgUnused5[ 7 ];                                                 // TODO: remove unused memory from configuration
  int                 m_cfgUnused6;                                                      // TODO: remove unused memory from configuration
  int                 m_cfgUnused7;                                                      // TODO: remove unused memory from configuration
  int                 m_cfgUnused8;                                                      // TODO: remove unused memory from configuration

  bool                m_useSameChromaQPTables;
  vvencChromaQpMappingTableParams m_chromaQpMappingTableParams;
  int                 m_intraQPOffset;                                                   // QP offset for intra slice (integer)
  bool                m_lambdaFromQPEnable;                                              // enable flag for QP:lambda fix
  double              m_adLambdaModifier[ VVENC_MAX_TLAYER ];                            // Lambda modifier array for each temporal layer
  double              m_adIntraLambdaModifier[ VVENC_MAX_TLAYER ];                       // Lambda modifier for Intra pictures, one for each temporal layer. If size>temporalLayer, then use [temporalLayer], else if size>0, use [size()-1], else use m_adLambdaModifier.
  double              m_dIntraQpFactor;                                                  // Intra Q Factor. If negative, use a default equation: 0.57*(1.0 - Clip3( 0.0, 0.5, 0.05*(double)(isField ? (GopSize-1)/2 : GopSize-1) ))
  int                 m_qpInValsCb[VVENC_MAX_QP_VALS_CHROMA];                            // qp input values used to derive the chroma QP mapping table
  int                 m_qpInValsCr[VVENC_MAX_QP_VALS_CHROMA];                            // qp input values used to derive the chroma QP mapping table
  int                 m_qpInValsCbCr[VVENC_MAX_QP_VALS_CHROMA];                          // qp input values used to derive the chroma QP mapping table
  int                 m_qpOutValsCb[VVENC_MAX_QP_VALS_CHROMA];                           // qp output values used to derive the chroma QP mapping table
  int                 m_qpOutValsCr[VVENC_MAX_QP_VALS_CHROMA];                           // qp output values used to derive the chroma QP mapping table
  int                 m_qpOutValsCbCr[VVENC_MAX_QP_VALS_CHROMA];                         // qp output values used to derive the chroma QP mapping table
  int                 m_cuQpDeltaSubdiv;                                                 // Maximum subdiv for CU luma Qp adjustment (0:default)
  int                 m_cuChromaQpOffsetSubdiv;                                          // If negative, then do not apply chroma qp offsets.
  int                 m_chromaCbQpOffset;                                                // Chroma Cb QP Offset (0:default)
  int                 m_chromaCrQpOffset;                                                // Chroma Cr QP Offset (0:default)
  int                 m_chromaCbQpOffsetDualTree;                                        // Chroma Cb QP Offset for dual tree (overwrite m_chromaCbQpOffset for dual tree)
  int                 m_chromaCrQpOffsetDualTree;                                        // Chroma Cr QP Offset for dual tree (overwrite m_chromaCrQpOffset for dual tree)
  int                 m_chromaCbCrQpOffset;                                              // QP Offset for joint Cb-Cr mode
  int                 m_chromaCbCrQpOffsetDualTree;                                      // QP Offset for joint Cb-Cr mode (overwrite m_chromaCbCrQpOffset for dual tree)
  int                 m_sliceChromaQpOffsetPeriodicity;                                  // Used in conjunction with Slice Cb/Cr QpOffsetIntraOrPeriodic. Use 0 (default) to disable periodic nature.
  int                 m_sliceChromaQpOffsetIntraOrPeriodic[ 2 ];                         // Chroma Cb QP Offset at slice level for I slice or for periodic inter slices as defined by SliceChromaQPOffsetPeriodicity. Replaces offset in the GOP table.

  int                 m_usePerceptQPATempFiltISlice;                                     // Flag indicating if temporal high-pass filtering in visual activity calculation in QPA should (true) or shouldn't (false) be applied for I-slices

  bool                m_lumaLevelToDeltaQPEnabled;
  vvencWCGChromaQPControl  m_wcgChromaQpControl;

  vvencChromaFormat   m_internChromaFormat;
  bool                m_useIdentityTableForNon420Chroma;
  int                 m_outputBitDepth[ 2 ];                                             // bit-depth of output file
  int                 m_MSBExtendedBitDepth[ 2 ];                                        // bit-depth of input samples after MSB extension
  vvencCostMode       m_costMode;                                                        // Cost mode to use

  vvencHashType       m_decodedPictureHashSEIType;                                       // Checksum mode for decoded picture hash SEI message
  bool                m_bufferingPeriodSEIEnabled;
  bool                m_pictureTimingSEIEnabled;
  bool                m_decodingUnitInfoSEIEnabled;

  bool                m_entropyCodingSyncEnabled;
  bool                m_entryPointsPresent;

  unsigned            m_CTUSize;
  unsigned            m_MinQT[ 3 ];                                                      // 0: I slice luma; 1: P/B slice; 2: I slice chroma
  unsigned            m_maxMTTDepth;
  unsigned            m_maxMTTDepthI;
  unsigned            m_maxMTTDepthIChroma;
  unsigned            m_maxBT[3];
  unsigned            m_maxTT[3];
  bool                m_dualITree;
  unsigned            m_MaxCodingDepth;                                                  // max. total CU depth - includes depth of transform-block structure
  unsigned            m_log2DiffMaxMinCodingBlockSize;                                   // difference between largest and smallest CU depth
  int                 m_log2MaxTbSize;
  int                 m_log2MinCodingBlockSize;

  bool                m_bUseASR;                                                         // flag for using adaptive motion search range
  bool                m_bUseHADME;                                                       // flag for using HAD in sub-pel ME
  int                 m_RDOQ;                                                            // flag for using RD optimized quantization
  bool                m_useRDOQTS;                                                       // flag for using RD optimized quantization for transform skip
  bool                m_useSelectiveRDOQ;                                                // flag for using selective RDOQ

  bool                m_JointCbCrMode;
  int                 m_cabacInitPresent;
  bool                m_useFastLCTU;
  int                 m_usePbIntraFast;
  int                 m_useFastMrg;
  int                 m_useAMaxBT;
  bool                m_fastQtBtEnc;
  bool                m_contentBasedFastQtbt;
  int                 m_fastInterSearchMode;                                             // Parameter that controls fast encoder settings
  int                 m_useEarlyCU;                                                      // flag for using Early CU setting
  bool                m_useFastDecisionForMerge;                                         // flag for using Fast Decision Merge RD-Cost

  bool                m_bDisableIntraCUsInInterSlices;                                   // Flag for disabling intra predicted CUs in inter slices.
  bool                m_cfgUnused9;                                                      // TODO: remove unused memory from configuration
  bool                m_bFastUDIUseMPMEnabled;
  bool                m_bFastMEForGenBLowDelayEnabled;

  bool                m_MTSImplicit;
  int                 m_TMVPModeId;
  bool                m_DepQuantEnabled;
  bool                m_SignDataHidingEnabled;

  bool                m_MIP;
  int                 m_useFastMIP;

  unsigned            m_maxNumMergeCand;                                                 // Max number of merge candidates
  unsigned            m_maxNumAffineMergeCand;                                           // Max number of affine merge candidates
  int                 m_Geo;
  unsigned            m_maxNumGeoCand;
  int                 m_FastIntraTools;
  int                 m_IntraEstDecBit;                                                  // Intra estimation decimation factor.

  int                 m_RCInitialQP;
  bool                m_RCForceIntraQP;

  int                 m_motionEstimationSearchMethod;
  int                 m_motionEstimationSearchMethodSCC;
  bool                m_bRestrictMESampling;                                             // Restrict sampling for the Selective ME
  int                 m_SearchRange;                                                     // ME search range
  int                 m_bipredSearchRange;                                               // ME search range for bipred refinement
  int                 m_minSearchWindow;                                                 // ME minimum search window size for the Adaptive Window ME
  bool                m_bClipForBiPredMeEnabled;                                         // Enables clipping for Bi-Pred ME.
  bool                m_bFastMEAssumingSmootherMVEnabled;                                // Enables fast ME assuming a smoother MV.
  bool                m_bIntegerET;                                                      // Enables early termination for integer motion search.
  int                 m_fastSubPel;
  int                 m_SMVD;
  int                 m_AMVRspeed;
  bool                m_LMChroma;
  bool                m_horCollocatedChromaFlag;
  bool                m_verCollocatedChromaFlag;
  bool                m_MRL;
  bool                m_BDOF;
  bool                m_DMVR;
  int                 m_EDO;
  int                 m_lumaReshapeEnable;
  int                 m_reshapeSignalType;
  int                 m_updateCtrl;
  int                 m_adpOption;
  int                 m_initialCW;
  int                 m_LMCSOffset;
  vvencReshapeCW      m_reshapeCW;
  int                 m_Affine;
  bool                m_PROF;
  bool                m_AffineType;
  int                 m_MMVD;
  int                 m_MmvdDisNum;
  bool                m_allowDisFracMMVD;
  int                 m_CIIP;
  bool                m_SbTMVP;
  int                 m_SBT;                                                             // Sub-Block Transform for inter blocks
  int                 m_LFNST;
  int                 m_MTS;
  int                 m_MTSIntraMaxCand;
  int                 m_ISP;
  int                 m_TS;
  int                 m_TSsize;
  int                 m_useChromaTS;
  int                 m_useBDPCM;

  int                 m_rprEnabledFlag;
  bool                m_resChangeInClvsEnabled;
  bool                m_craAPSreset;
  bool                m_rprRASLtoolSwitch;

  int                 m_IBCMode;
  int                 m_IBCFastMethod;

  int                 m_BCW;

  int                 m_FIMMode;
  int                 m_FastInferMerge;

  bool                m_bLoopFilterDisable;                                              // flag for using deblocking filter
  bool                m_loopFilterOffsetInPPS;                                           // offset for deblocking filter in 0 = slice header, 1 = PPS
  int                 m_loopFilterBetaOffsetDiv2[3];                                     // beta offset for deblocking filter
  int                 m_loopFilterTcOffsetDiv2[3];                                       // tc offset for deblocking filter
  int                 m_cfgUnused10;                                                     // TODO: remove unused memory from configuration

  bool                m_bDisableLFCrossTileBoundaryFlag;                                 // 0: filter across tile boundaries 1: do not filter across tile boundaries
  bool                m_bDisableLFCrossSliceBoundaryFlag;                                // 0: filter across slice boundaries 1: do not filter across slice boundaries

  bool                m_bUseSAO;
  double              m_saoEncodingRate;                                                 // When >0 SAO early picture termination is enabled for luma and chroma
  double              m_saoEncodingRateChroma;                                           // The SAO early picture termination rate to use for chroma (when m_SaoEncodingRate is >0). If <=0, use results for luma.
  unsigned            m_log2SaoOffsetScale[ 2 ];                                         // n umber of bits for the upward bit shift operation on the decoded SAO offsets
  int                 m_saoOffsetBitShift[ 2 ];

  bool                m_decodingParameterSetEnabled;                                     // enable decoding parameter set
  int                 m_vuiParametersPresent;                                            // enable generation of VUI parameters; -1 auto enable, 0: off 1: enable
  bool                m_hrdParametersPresent;                                            // enable generation or HRD parameters; 0: off 1: enable
  bool                m_aspectRatioInfoPresent;                                          // Signals whether aspect_ratio_idc is present
  int                 m_aspectRatioIdc;                                                  // aspect_ratio_idc
  int                 m_sarWidth;                                                        // horizontal size of the sample aspect ratio
  int                 m_sarHeight;                                                       // vertical size of the sample aspect ratio
  bool                m_colourDescriptionPresent;                                        // Signals whether colour_primaries, transfer_characteristics and matrix_coefficients are present
  int                 m_colourPrimaries;                                                 // Indicates chromaticity coordinates of the source primaries
  int                 m_transferCharacteristics;                                         // Indicates the opto-electronic transfer characteristics of the source
  int                 m_matrixCoefficients;                                              // Describes the matrix coefficients used in deriving luma and chroma from RGB primaries
  bool                m_chromaLocInfoPresent;                                            // Signals whether chroma_sample_loc_type_top_field and chroma_sample_loc_type_bottom_field are present
  int                 m_chromaSampleLocTypeTopField;                                     // Specifies the location of chroma samples for top field
  int                 m_chromaSampleLocTypeBottomField;                                  // Specifies the location of chroma samples for bottom field
  int                 m_chromaSampleLocType;                                             // Specifies the location of chroma samples for progressive content
  bool                m_overscanInfoPresent;                                             // Signals whether overscan_appropriate_flag is present
  bool                m_overscanAppropriateFlag;                                         // Indicates whether conformant decoded pictures are suitable for display using overscan
  bool                m_cfgUnused11;                                                     // TODO: remove unused memory from configuration
  bool                m_videoFullRangeFlag;                                              // Indicates the black level and range of luma and chroma signals

  unsigned int        m_masteringDisplay[10];                                            // mastering display colour volume, vector of size 10, format: G(x,y)B(x,y)R(x,y)WP(x,y)L(max,min), 0 <= GBR,WP <= 50000, 0 <= L <= uint (SEI)
                                                                                         // GBR xy coordinates in increments of 1/50000 (in the ranges 0 to 50000) (e.g. 0.333 = 16667)
                                                                                         // min/max luminance value in units of 1/10000 candela per square metre
  unsigned int        m_contentLightLevel[2];                                            // upper bound on the max light level and max avg light level among all individual samples in a 4:4:4 representation. in units of candelas per square metre (SEI)
  int                 m_preferredTransferCharacteristics;                                // Alternative transfer characteristics SEI which will override the corresponding entry in the VUI, if < 0 SEI is not written")

  bool                m_alf;                                                             // Adaptive Loop Filter
  bool                m_useNonLinearAlfLuma;
  bool                m_useNonLinearAlfChroma;
  unsigned            m_maxNumAlfAlternativesChroma;
  bool                m_ccalf;
  int                 m_ccalfQpThreshold;
  int                 m_alfTempPred;                                                     // Indicates using of temporal filter data prediction through APS
  int                 m_alfSpeed;

  vvencMCTF           m_vvencMCTF;

  int                 m_quantThresholdVal;
  int                 m_qtbttSpeedUp;
  int                 m_qtbttSpeedUpMode;
  int                 m_fastTTSplit;
  float               m_fastTT_th;

  int                 m_fastLocalDualTreeMode;

  int                 m_maxParallelFrames;
  int                 m_ensureWppBitEqual;                                               // Flag indicating bit equalitiy for single thread runs respecting multithread restrictions
  bool                m_tileParallelCtuEnc;

  bool                m_picPartitionFlag;
  unsigned int        m_tileColumnWidth[10];
  unsigned int        m_tileRowHeight[10];
  uint32_t            m_numExpTileCols;                                                  // number of explicitly specified tile columns
  uint32_t            m_numExpTileRows;                                                  // number of explicitly specified tile rows
  uint32_t            m_numSlicesInPic;                                                  // derived number of rectangular slices in the picture (raster-scan slice specified at slice level)

  // decode bitstream options
  int                 m_switchPOC;                                                       // dbg poc.
  int                 m_switchDQP;                                                       // switch DQP.
  int                 m_fastForwardToPOC;                                                // get to encoding the specified POC as soon as possible by skipping temporal layers irrelevant for the specified POC
  bool                m_stopAfterFFtoPOC;
  bool                m_bs2ModPOCAndType;
  bool                m_forceDecodeBitstream1;
  char                m_decodeBitstreams[2][VVENC_MAX_STRING_LEN];                       // filename for decode bitstreams.

  // trace rules
  bool                m_listTracingChannels;
  char                m_traceRule[VVENC_MAX_STRING_LEN];
  char                m_traceFile[VVENC_MAX_STRING_LEN];

  char                m_summaryOutFilename[VVENC_MAX_STRING_LEN];                        // filename to use for producing summary output file.
  char                m_summaryPicFilenameBase[VVENC_MAX_STRING_LEN];                    // Base filename to use for producing summary picture output files. The actual filenames used will have I.txt, P.txt and B.txt appended.
  unsigned            m_summaryVerboseness;                                              // Specifies the level of the verboseness of the text output.
  int                 m_numIntraModesFullRD;                                             // Number Modes for Full RD Intra Search
  bool                m_reduceIntraChromaModesFullRD;                                    // Reduce Number Modes for Full RD Intra Chroma Search

  // reserved parameters for internal use
  int                 m_reservedInt[4];
  int                 m_meReduceTap;                                                     // Reduce filter taps during motion search (0 - don't, use full 8-tap fitler; 1 - use 6-tap fitlers; 2 - use chroma 4-tap filters)
  int                 m_deblockLastTLayers;
  int                 m_leadFrames;                                                      // number of leading frames to to be given before starting with POC 0
  int                 m_trailFrames;                                                     // number of trailing frames to to be given after last frame to be encoded
  int                 m_LookAhead;                                                       // enable pre-analysis pass with picture look-ahead
  int                 m_explicitAPSid;

  bool                m_picReordering;
  bool                m_reservedFlag[6];
  bool                m_fastHad;
  bool                m_sliceTypeAdapt;                                                  // enable slice type (for now B-to-I frame) adaptation (STA)
  bool                m_treatAsSubPic;

  double              m_reservedDouble[10];

  // internal state variables
  bool                m_configDone;                                                      // state variable, Private context used for internal data ( do not change )
  bool                m_confirmFailed;                                                   // state variable, Private context used for internal data ( do not change )
  vvencLoggingCallback m_msgFnc;                                                         // logger callback function (internal info/errors will use this function to return log messages)
  void                *m_msgCtx;                                                         // caller context ( if not needed null )

}vvenc_config;

/* vvenc_config_default
  This method initializes the vvenc_config parameters to default values (constructor).
 \param[in]  vvenc_config* pointer to vvenc_config struct that contains encoder parameters
 \retval     none
 \pre        None
*/
VVENC_DECL void vvenc_config_default( vvenc_config *cfg );

/* vvenc_init_default
  This method initializes the vvenc_config parameters to default values by using all required
  parameters size, framerate, bitrate, qp, preset.
 \param[in]  vvenc_config* pointer to vvenc_config struct that contains encoder parameters
 \param[in]  width  source width in pixel
 \param[in]  height source height in pixel
 \param[in]  framerate source frame-rates (Hz)
 \param[in]  targetbitrate bitrate in bps (0: use fix qp, >0: enable rate control)
 \param[in]  qp QP value of key-picture (integer in range 0 to 63, default: 32)
 \param[in]  preset enum of used preset (default: VVENC_MEDIUM)
 \retval     int if non-zero an error occurred (see ErrorCodes), otherwise VVENC_OK indicates success.
 \pre        None
*/
VVENC_DECL int vvenc_init_default( vvenc_config *cfg, int width, int height, int framerate, int targetbitrate, int qp, vvencPresetMode preset );

/* vvenc_init_preset
  This method overwrites encoder parameter by using a preset.
 \param[in]  vvenc_config* pointer to vvenc_config struct that contains encoder parameters
 \param[in]  preset enum of used preset (default: VVENC_MEDIUM)
 \retval     int if non-zero an error occurred (see ErrorCodes), otherwise VVENC_OK indicates success.
 \pre        vvenc_config_default() or vvenc_init_default() must be called first 
*/
VVENC_DECL int vvenc_init_preset( vvenc_config *cfg, vvencPresetMode preset );


/* vvenc_set_logging_callback
 This method registers a log message callback function.
 This callback is automatically used when calling vvenc_encoder_open().
 If no such function has been registered, the library will omit all messages.
 \param[in]  vvenc_config* pointer to vvenc_config struct that contains encoder parameters
 \param[in]  msgCtx pointer of the caller, if not needed set it to null
 \param[in]  msgFnc Log message callback function.
 \retval     none
*/
VVENC_DECL void vvenc_set_msg_callback( vvenc_config *cfg, void * msgCtx, vvencLoggingCallback msgFnc );

/* vvenc_init_config_parameter (optional)
  This method initialize the encoder parameter and sets all parameter the are not initialized yet.
  All not initialized parameters are set to valid values.
  Is automatically called in vvenc_encoder_open().
 \param[in]  vvenc_config* pointer to vvenc_config struct that contains encoder parameters
  \retval    bool if true an error occurred, otherwise false.
 \pre        vvenc_config_default() or vvenc_init_default() must be called first 
*/
VVENC_DECL bool vvenc_init_config_parameter( vvenc_config *cfg );


/* following defines should be used when using the string api interface function
 * venc_set_param (config, optionname, value)
*/

//       macro                         mapped option name     vvenc_config parameter name
#define VVENC_OPT_SIZE                 "size"                 // m_SourceWidthxm_SourceHeight e.g. 1920x1080
#define VVENC_OPT_WIDTH                "sourcewidth"          // m_SourceWidth  (in pixel)
#define VVENC_OPT_HEIGHT               "sourceheight"         // m_SourceHeight (in pixel)
#define VVENC_OPT_FRAMERATE            "framerate"            // m_FrameRate    (fps numerator in Hz)
#define VVENC_OPT_FRAMESCALE           "framescale"           // m_FrameScale   (fps denominator in Hz)
#define VVENC_OPT_FPS                  "fps"                  // Framerate as fraction (num/denom)
#define VVENC_OPT_TICKSPERSEC          "tickspersec"          // m_TicksPerSecond
#define VVENC_OPT_INPUTBITDEPTH        "inputbitdepth"        // m_inputBitDepth
#define VVENC_OPT_FRAMES               "framestobeencoded"    // m_framesToBeEncoded
#define VVENC_OPT_PRESET               "preset"               // set preset like "faster,fast,medium,slow,slower
#define VVENC_OPT_THREADS              "threads"              // m_numThreads
#define VVENC_OPT_BITRATE              "bitrate"              // m_RCTargetBitrate
#define VVENC_OPT_QP                   "qp"                   // m_QP
#define VVENC_OPT_TILES                "tiles"                // number of tile column x rows in m_numTileColsxm_numTileRows, e.g. 2x2
#define VVENC_OPT_VERBOSITY            "verbosity"            // m_verbosity

#define VVENC_OPT_PROFILE               "profile"             // m_profile
#define VVENC_OPT_LEVEL                 "level"               // m_level
#define VVENC_OPT_TIER                  "tier"                // m_levelTier

#define VVENC_OPT_REFRESHDSEC           "refreshsec"          // m_IntraPeriodSec
#define VVENC_OPT_INTRAPERIOD           "intraperiod"         // m_IntraPeriod
#define VVENC_OPT_DECODINGREFRESHTYPE   "decodingrefreshtype" // m_DecodingRefreshType
#define VVENC_OPT_GOPSIZE               "gopsize"             // m_GOPSize

#define VVENC_OPT_QPA                   "qpa"                 // m_usePerceptQPA
#define VVENC_OPT_RCPASSES              "passes"              // m_RCNumPasses
#define VVENC_OPT_RCPASS                "pass"                // m_RCPass
#define VVENC_OPT_INTERNALBITDEPTH      "internalbitdepth"    // m_internalBitDepth
#define VVENC_OPT_HDR                   "hdr"                 // m_HdrMode
#define VVENC_OPT_SEGMENT               "segment"             // m_SegmentMode

/* vvenc_set_param (optional)
  This method sets one parameter by name.
  numerical range is not checked until vvenc_init_config_parameter()
  \param[in]  vvenc_config* pointer to vvenc_config struct that contains encoder parameters
  \param[in]  name option name as string
              use "help", "longhelp", "fullhelp" to print available options
  \param[in]  value option value as string
              value=NULL means "true" for boolean options, but is a BAD_VALUE for non-booleans.
  \retval    returns 0 on success, or returns one of the following values:
             VVENC_BAD_VALUE occurs only if it can't even parse the value,
             VVENC_PARAM_INFO occurs when a information should be printed (e.g. help, version)
  \pre       vvenc_config_default() or vvenc_init_default() must be called first 
*/
#define VVENC_PARAM_BAD_NAME  (-1)
#define VVENC_PARAM_BAD_VALUE (-2)
#define VVENC_PARAM_INFO      (1)
VVENC_DECL int vvenc_set_param(vvenc_config *cfg, const char *name, const char *value);

/* vvenc_set_param_list (optional)
  This method sets a list of parameters by name.
  arguments must be separated as would be used in command line. e.g.: --bitrate 500000 --framerate 50
  numerical range is not checked until vvenc_init_config_parameter()
  \param[in]  vvenc_config* pointer to vvenc_config struct that contains encoder parameters
  \param[in]  argc number or arguments in argv string list
  \param[in]  argv list of char* (argv[]); option name must be defined by prefix -- or -
  \retval     returns 0 on success, > 0 if an information was printed (help), -1 on failure.
  \pre        vvenc_config_default() or vvenc_init_default() must be called first 
*/
VVENC_DECL int vvenc_set_param_list(vvenc_config *c, int argc, char* argv[] );

/* vvenc_get_config_as_string (optional)
  This method returns the encoder configuration as string.
  \param[in]  vvenc_config* pointer to vvenc_config struct that contains encoder parameters
  \param[in]  eMsgLevel verbosity level
  \retval     const char* encoder configuration as string
  \pre        vvenc_config_default() or vvenc_init_default() must be called first 
*/
VVENC_DECL const char* vvenc_get_config_as_string( vvenc_config *cfg, vvencMsgLevel eMsgLevel );

#ifdef __cplusplus
}
#endif /*__cplusplus */

VVENC_NAMESPACE_END

<|MERGE_RESOLUTION|>--- conflicted
+++ resolved
@@ -267,20 +267,7 @@
 
 typedef enum
 {
-<<<<<<< HEAD
-  VVENC_RCM_AUTO          = -1,
-  VVENC_RCM_OFF           = 0,
-  VVENC_RCM_CTU_LEVEL     = 1,
-  VVENC_RCM_PICTURE_LEVEL = 2,
-  VVENC_RCM_GOP_LEVEL     = 3
-}vvencRateControlMode;
-
-typedef enum
-{
   VVENC_FASTINTERSEARCH_OFF      = 0,
-=======
-  VVENC_FASTINTERSEARCH_AUTO     = 0,
->>>>>>> cb0cee87
   VVENC_FASTINTERSEARCH_MODE1    = 1,
   VVENC_FASTINTERSEARCH_MODE2    = 2,
   VVENC_FASTINTERSEARCH_MODE3    = 3
